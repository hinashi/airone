name: Release AirOne APIv2 client npm package to GitHub npm Registry

on:
  # use pull_request_target with labeled(repo owner's operation) to prevent leaking secrets
  # see also https://pankona.github.io/blog/2021/03/29/github-actions-pull-request-target/
  pull_request_target:
    types: [labeled]
    paths:
      - "**/api_v2/**/*.py"
      - "apiclient/typescript-fetch/package.json"
      - ".github/workflows/release-apiv2-client.yml"

jobs:
  release:
    runs-on: ubuntu-latest
    permissions:
      contents: read
      packages: write
      pull-requests: write
    if: ${{ github.event.label.name == 'release-apiv2-client' }}
    steps:
      - uses: actions/checkout@v3
        with:
          ref: ${{ github.event.pull_request.head.ref }}
          repository: ${{ github.event.pull_request.head.repo.full_name }}
      - name: apt-get
        run: |
          sudo apt-get update
          sudo apt-get install libldap2-dev libsasl2-dev libxmlsec1-dev libmysqlclient-dev pkg-config
      - uses: actions/setup-python@v4
        with:
<<<<<<< HEAD
          python-version: "3.11"
=======
          python-version: "3.11.5"
>>>>>>> b7bab128
      - name: venv
        run: |
          python3 -m venv virtualenv
          source virtualenv/bin/activate
          pip install pip --upgrade
          pip install poetry
          poetry install --no-ansi
      - uses: actions/setup-node@v3
        with:
          node-version: 16
          registry-url: https://npm.pkg.github.com/
          scope: "@dmm-com"
      - name: install dependencies
        run: npm ci
        env:
          NODE_AUTH_TOKEN: ${{secrets.GITHUB_TOKEN}}
      - name: generate client
        run: npm run generate:client
      - run: npm publish
        env:
          NODE_AUTH_TOKEN: ${{secrets.GITHUB_TOKEN}}
        working-directory: ./apiclient/typescript-fetch
      - name: Find Comment
        uses: peter-evans/find-comment@v2
        id: fc
        with:
          issue-number: ${{ github.event.pull_request.number }}
          comment-author: "github-actions[bot]"
          body-includes: "<!-- release-apiv2-client-notification -->"
      - name: Create or update comment
        uses: peter-evans/create-or-update-comment@v3
        with:
          comment-id: ${{ steps.fc.outputs.comment-id }}
          issue-number: ${{ github.event.pull_request.number }}
          edit-mode: replace
          body: |
            <!-- release-apiv2-client-notification -->
            :zap: :zap: :zap: Now the latest apiv2 client npm package is available at:
            https://github.com/dmm-com/airone/pkgs/npm/airone-apiclient-typescript-fetch/versions<|MERGE_RESOLUTION|>--- conflicted
+++ resolved
@@ -29,11 +29,7 @@
           sudo apt-get install libldap2-dev libsasl2-dev libxmlsec1-dev libmysqlclient-dev pkg-config
       - uses: actions/setup-python@v4
         with:
-<<<<<<< HEAD
-          python-version: "3.11"
-=======
           python-version: "3.11.5"
->>>>>>> b7bab128
       - name: venv
         run: |
           python3 -m venv virtualenv
