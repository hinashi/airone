--- conflicted
+++ resolved
@@ -31,7 +31,8 @@
             }
         ),
     ),
-<<<<<<< HEAD
+    path("import/", views.UserImportAPI.as_view()),
+    path("export/", views.UserExportAPI.as_view()),
     path(
         "password_reset",
         views.PasswordResetAPI.as_view(
@@ -48,8 +49,4 @@
             }
         ),
     ),
-=======
-    path("import/", views.UserImportAPI.as_view()),
-    path("export/", views.UserExportAPI.as_view()),
->>>>>>> b156fb6e
 ]