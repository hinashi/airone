--- conflicted
+++ resolved
@@ -6,7 +6,7 @@
 from django.utils.encoding import force_bytes
 from django.utils.http import urlsafe_base64_encode
 from django_filters.rest_framework import DjangoFilterBackend
-from rest_framework import filters, generics, serializers, status, viewsets
+from rest_framework import filters, generics, status, viewsets
 from rest_framework.authtoken.models import Token
 from rest_framework.generics import get_object_or_404
 from rest_framework.pagination import PageNumberPagination
@@ -90,11 +90,7 @@
 class UserImportAPI(generics.GenericAPIView):
     parser_classes = [YAMLParser]
     permission_classes = [IsAuthenticated]
-<<<<<<< HEAD
-    serializer_class = serializers.Serializer
-=======
     serializer_class = Serializer
->>>>>>> 3011b239
 
     def post(self, request):
         import_datas = request.data
@@ -158,10 +154,6 @@
 class UserExportAPI(generics.ListAPIView):
     queryset = User.objects.filter(is_active=True)
     serializer_class = UserExportSerializer
-<<<<<<< HEAD
-    permission_classes = [IsAuthenticated]
-    renderer_classes = [YAMLRenderer]
-=======
     permission_classes = [IsAuthenticated]
     renderer_classes = [YAMLRenderer]
 
@@ -208,7 +200,6 @@
         serializer.is_valid(raise_exception=True)
         serializer.save()
         return Response({})
->>>>>>> 3011b239
 
 
 class PasswordResetAPI(viewsets.GenericViewSet):
