from datetime import timedelta

from airone.lib.http import http_get

from django.http.response import JsonResponse, HttpResponse

from user.models import User


@http_get
def get_user(request, user_id):
    current_user = request.user
    user = User.objects.get(id=user_id)
    if not current_user.is_superuser and current_user != user:
        return HttpResponse("You don't have permission to access", status=400)

<<<<<<< HEAD
    return JsonResponse({
        'id': user.id,
        'username': user.username,
        'email': user.email,
        'is_superuser': user.is_superuser,
        'date_joined': user.date_joined.isoformat(),
        'token': str(user.token) if current_user.id == user.id else '',
        'token_lifetime': user.token_lifetime,
        'token_expire': (user.token.created + timedelta(seconds=user.token_lifetime)
                         if user.token else ''),
    })
=======
    return JsonResponse(
        {
            "id": user.id,
            "username": user.username,
            "email": user.email,
            "is_superuser": user.is_superuser,
            "date_joined": user.date_joined.isoformat(),
            "token": str(user.token) if request.user.id == user.id else "",
            "token_lifetime": user.token_lifetime,
            "token_expire": (
                user.token.created + timedelta(seconds=user.token_lifetime) if user.token else ""
            ),
        }
    )
>>>>>>> f2ad7a14


@http_get
def list_users(request):
    users = User.objects.filter(is_active=True)

    return JsonResponse(
        [
            {
                "id": user.id,
                "username": user.username,
                "email": user.email,
                "is_superuser": user.is_superuser,
                "date_joined": user.date_joined.isoformat(),
            }
            for user in users
        ],
        safe=False,
    )<|MERGE_RESOLUTION|>--- conflicted
+++ resolved
@@ -14,19 +14,6 @@
     if not current_user.is_superuser and current_user != user:
         return HttpResponse("You don't have permission to access", status=400)
 
-<<<<<<< HEAD
-    return JsonResponse({
-        'id': user.id,
-        'username': user.username,
-        'email': user.email,
-        'is_superuser': user.is_superuser,
-        'date_joined': user.date_joined.isoformat(),
-        'token': str(user.token) if current_user.id == user.id else '',
-        'token_lifetime': user.token_lifetime,
-        'token_expire': (user.token.created + timedelta(seconds=user.token_lifetime)
-                         if user.token else ''),
-    })
-=======
     return JsonResponse(
         {
             "id": user.id,
@@ -34,14 +21,13 @@
             "email": user.email,
             "is_superuser": user.is_superuser,
             "date_joined": user.date_joined.isoformat(),
-            "token": str(user.token) if request.user.id == user.id else "",
+            "token": str(user.token) if current_user.id == user.id else "",
             "token_lifetime": user.token_lifetime,
             "token_expire": (
                 user.token.created + timedelta(seconds=user.token_lifetime) if user.token else ""
             ),
         }
     )
->>>>>>> f2ad7a14
 
 
 @http_get
