from datetime import timedelta
from typing import Dict, Optional, TypedDict

from django.contrib.auth import password_validation
from django.contrib.auth.tokens import default_token_generator
from django.core.exceptions import ValidationError as DjangoCoreValidationError
from django.utils.http import urlsafe_base64_decode
from rest_framework import serializers
from rest_framework.authtoken.models import Token
from rest_framework.exceptions import ValidationError

from user.models import User


class UserToken(TypedDict):
    value: str
    lifetime: int
    expire: str
    created: str


class UserTokenSerializer(serializers.ModelSerializer):
    class Meta:
        model = Token
        fields = [
            "key",
        ]
        read_only_fields = ["key"]


class UserBaseSerializer(serializers.ModelSerializer):
    date_joined = serializers.SerializerMethodField(method_name="get_date_joined")

    class Meta:
        model = User
        fields = ["id", "username", "email", "is_superuser", "date_joined"]

    def get_date_joined(self, obj: User) -> str:
        return obj.date_joined.isoformat()


class UserCreateSerializer(UserBaseSerializer):
    class Meta:
        model = User
        fields = [
            "username",
            "email",
            "password",
            "is_superuser",
        ]

    def create(self, validate_data):
        return User.objects.create_user(request_data=validate_data)


class UserUpdateSerializer(UserBaseSerializer):
    class Meta:
        model = User
        fields = [
            "username",
            "email",
            "is_superuser",
        ]


class UserRetrieveSerializer(UserBaseSerializer):
    token = serializers.SerializerMethodField()

    class Meta:
        model = User
        fields = [
            "id",
            "username",
            "email",
            "is_superuser",
            "date_joined",
            "token",
            "authenticate_type",
        ]

    def get_token(self, obj: User) -> Optional[UserToken]:
        current_user = self.context["request"].user
        if (current_user.id == obj.id or current_user.is_superuser) and obj.token:
            return {
                "value": str(obj.token),
                "lifetime": obj.token_lifetime,
                "expire": (obj.token.created + timedelta(seconds=obj.token_lifetime)).strftime(
                    "%Y/%m/%d %H:%M:%S"
                ),
                "created": obj.token.created.strftime("%Y/%m/%d %H:%M:%S"),
            }
        else:
            return None


class UserListSerializer(UserBaseSerializer):
    class Meta:
        model = User
        fields = ["id", "username", "email", "is_superuser", "date_joined"]


class UserImportChildSerializer(serializers.ModelSerializer):
    username = serializers.CharField()
    groups = serializers.CharField(required=True, allow_blank=True, write_only=True)

    class Meta:
        model = User
        fields = [
            "id",
            "username",
            "groups",
            "email",
            "is_superuser",
        ]


class UserImportSerializer(serializers.ListSerializer):
    child = UserImportChildSerializer()


class UserExportSerializer(serializers.ModelSerializer):
    groups = serializers.SerializerMethodField()

    class Meta:
        model = User
        fields = [
            "id",
            "username",
            "groups",
            "email",
        ]

    def get_groups(self, obj: User) -> str:
        return ",".join(list(map(lambda x: x.name, obj.groups.filter(group__is_active=True))))


<<<<<<< HEAD
=======
class UserPasswordSerializer(serializers.Serializer):
    old_passwd = serializers.CharField()
    new_passwd = serializers.CharField()
    chk_passwd = serializers.CharField()

    def validate(self, attrs: Dict):
        request = self.context["request"]
        user = self.context["user"]

        # Identification
        if int(request.user.id) != int(user.id):
            raise ValidationError("You don't have permission to access this object")

        # When not have a password, don't check old password.
        if user.password:
            # Whether recv_data matches the old password
            if not user.check_password(attrs["old_passwd"]):
                raise ValidationError("old password is wrong")

            # Whether the old password and the new password duplicate
            if user.check_password(attrs["new_passwd"]):
                raise ValidationError("old and new password are duplicated")

        # Whether the new password matches the check password
        if attrs["new_passwd"] != attrs["chk_passwd"]:
            raise ValidationError("new and confirm password are not equal")

        return attrs

    def save(self, **kwargs):
        user = self.context["user"]
        user.set_password(self.validated_data["new_passwd"])
        user.save(update_fields=["password"])


class UserPasswordBySuperuserSerializer(serializers.Serializer):
    new_passwd = serializers.CharField()
    chk_passwd = serializers.CharField()

    def validate(self, attrs: Dict):
        request = self.context["request"]

        if not request.user.is_superuser:
            raise ValidationError("this operation is only allowed for superusers")

        # Whether the new password matches the check password
        if attrs["new_passwd"] != attrs["chk_passwd"]:
            raise ValidationError("new and confirm password are not equal")

        return attrs

    def save(self, **kwargs):
        user = self.context["user"]
        user.set_password(self.validated_data["new_passwd"])
        user.save(update_fields=["password"])


>>>>>>> 3011b239
class PasswordResetSerializer(serializers.Serializer):
    username = serializers.CharField(required=True)


class PasswordResetConfirmSerializer(serializers.Serializer):
    uidb64 = serializers.CharField()
    token = serializers.CharField()
    password1 = serializers.CharField()
    password2 = serializers.CharField()

    token_generator = default_token_generator

    def _get_user(self) -> Optional[User]:
        try:
            uidb64 = self.initial_data.get("uidb64")
            uid = urlsafe_base64_decode(uidb64).decode()
            user = User.objects.get(pk=uid)
        except (ValueError, TypeError, OverflowError, User.DoesNotExist, ValidationError):
            return None
        return user

    def validate_token(self, value: str):
        user = self._get_user()
        if not user:
            raise ValidationError("user not found")

        if not self.token_generator.check_token(user=user, token=value):
            raise ValidationError("invalid token given")

        return value

    def validate(self, attrs: Dict):
        password1 = attrs.get("password1")
        password2 = attrs.get("password2")

        if password1 != password2:
            raise ValidationError("passwords do not match")

        try:
            password_validation.validate_password(password1)
        except DjangoCoreValidationError as e:
            raise ValidationError("invalid password given. details: %s" % e)

        return attrs

    def create(self, validated_data):
        user = self._get_user()
        if not user:
            raise ValidationError("user not found")

        password = validated_data.get("password1")
        user.set_password(password)
        user.save()

        return validated_data<|MERGE_RESOLUTION|>--- conflicted
+++ resolved
@@ -134,8 +134,6 @@
         return ",".join(list(map(lambda x: x.name, obj.groups.filter(group__is_active=True))))
 
 
-<<<<<<< HEAD
-=======
 class UserPasswordSerializer(serializers.Serializer):
     old_passwd = serializers.CharField()
     new_passwd = serializers.CharField()
@@ -193,7 +191,6 @@
         user.save(update_fields=["password"])
 
 
->>>>>>> 3011b239
 class PasswordResetSerializer(serializers.Serializer):
     username = serializers.CharField(required=True)
 
