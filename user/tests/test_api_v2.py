<<<<<<< HEAD
import json
from unittest import mock

from django.contrib.auth.tokens import default_token_generator
from django.utils.encoding import force_bytes
from django.utils.http import urlsafe_base64_encode
=======
import yaml
>>>>>>> b156fb6e
from rest_framework.authtoken.models import Token

from airone.lib.test import AironeViewTest
from group.models import Group
from user.models import User


class ViewTest(AironeViewTest):
    def _create_user(
        self,
        name,
        email="email",
        is_superuser=False,
        authenticate_type=User.AUTH_TYPE_LOCAL,
    ):
        user = User(
            username=name,
            email=email,
            is_superuser=is_superuser,
            authenticate_type=authenticate_type,
        )
        user.set_password(name)
        user.save()

        return user

    def _create_group(self, name):
        return Group.objects.create(name=name)

    def test_get_user(self):
        login_user = self.guest_login()

        resp = self.client.get("/user/api/v2/%s/" % login_user.id)
        self.assertEqual(resp.status_code, 200)

        body = resp.json()
        self.assertEqual(body["id"], login_user.id)
        self.assertEqual(body["username"], login_user.username)
        self.assertEqual(body["email"], login_user.email)
        self.assertEqual(body["is_superuser"], login_user.is_superuser)
        self.assertEqual(body["date_joined"], login_user.date_joined.isoformat())
        self.assertEqual(body["token"], None)

        other = self._create_user("test1", "test1@example.com")
        resp = self.client.get("/user/api/v2/%s/" % other.id)
        self.assertEqual(resp.status_code, 403)

    def test_list_user(self):
        login_user = self.guest_login()
        admin_user = self._create_user("admin", "admin@example.com", True)

        resp = self.client.get("/user/api/v2/")
        self.assertEqual(resp.status_code, 200)

        self.assertEqual(
            resp.json(),
            {
                "count": 2,
                "next": None,
                "previous": None,
                "results": [
                    {
                        "id": admin_user.id,
                        "username": "admin",
                        "email": "admin@example.com",
                        "is_superuser": True,
                        "date_joined": admin_user.date_joined.isoformat(),
                    },
                    {
                        "id": login_user.id,
                        "username": "guest",
                        "email": "",
                        "is_superuser": False,
                        "date_joined": login_user.date_joined.isoformat(),
                    },
                ],
            },
        )

    def test_delete_user(self):
        self.admin_login()

        user: User = User.objects.create(username="user")
        resp = self.client.delete("/user/api/v2/%d/" % user.id)
        self.assertEqual(resp.status_code, 204)
        user.refresh_from_db()
        self.assertFalse(user.is_active)

        # already deleted case
        resp = self.client.delete("/user/api/v2/%d/" % user.id)
        self.assertEqual(resp.status_code, 404)

    def test_delete_user_without_permission(self):
        self.guest_login()

        user: User = User.objects.create(username="user")
        resp = self.client.delete("/user/api/v2/%d/" % user.id)
        self.assertEqual(resp.status_code, 403)
        self.assertEqual(
            resp.json(),
            {
                "code": "AE-210000",
                "message": "You do not have permission to perform this action.",
            },
        )

    def test_get_user_token_via_apiv2_without_creation(self):
        self.guest_login()

        resp = self.client.get("/user/api/v2/token/")
        self.assertEqual(resp.status_code, 404)
        self.assertEqual(resp.json(), {"message": "Not found.", "code": "AE-230000"})

    def test_get_user_token_via_apiv2(self):
        user = self.guest_login()
        token = Token.objects.create(user=user)

        resp = self.client.get("/user/api/v2/token/")
        self.assertEqual(resp.status_code, 200)
        self.assertEqual(resp.json(), {"key": str(token)})

    def test_refresh_user_token_via_apiv2(self):
        user = self.guest_login()

        resp = self.client.post("/user/api/v2/token/")
        self.assertEqual(resp.status_code, 200)

        # get user token to compare with response data
        token = Token.objects.get(user=user)
        self.assertEqual(resp.json(), {"key": str(token)})

<<<<<<< HEAD
    @mock.patch("user.api_v2.views.EmailMultiAlternatives")
    def test_password_reset(self, mock_email):
        user = self._create_user("user")

        params = {
            "username": user.username,
        }
        resp = self.client.post(
            "/user/api/v2/password_reset", json.dumps(params), "application/json"
        )
        self.assertEqual(resp.status_code, 200)

        mock_email.assert_called_once()

    def test_password_reset_with_unknown_user(self):
        params = {
            "username": "unknown",
        }
        resp = self.client.post(
            "/user/api/v2/password_reset", json.dumps(params), "application/json"
        )
        self.assertEqual(resp.status_code, 400)

    def test_password_reset_confirm(self):
        user = self._create_user("user")
        uidb64 = urlsafe_base64_encode(force_bytes(user.pk))
        token = default_token_generator.make_token(user)

        password = "new-password"
        params = {
            "uidb64": uidb64,
            "token": token,
            "password1": password,
            "password2": password,
        }
        resp = self.client.post(
            "/user/api/v2/password_reset/confirm", json.dumps(params), "application/json"
        )
        self.assertEqual(resp.status_code, 200)

        updated_user = User.objects.filter(id=user.id).first()
        self.assertIsNotNone(updated_user)
        self.assertTrue(updated_user.check_password(password))

    def test_password_reset_confirm_with_invalid_user(self):
        user = self._create_user("user")
        token = default_token_generator.make_token(user)

        password = "new-password"
        params = {
            "uidb64": "invalid",
            "token": token,
            "password1": password,
            "password2": password,
        }
        resp = self.client.post(
            "/user/api/v2/password_reset/confirm", json.dumps(params), "application/json"
        )
        self.assertEqual(resp.status_code, 400)

    def test_password_reset_confirm_with_invalid_token(self):
        user = self._create_user("user")
        uidb64 = urlsafe_base64_encode(force_bytes(user.pk))

        password = "new-password"
        params = {
            "uidb64": uidb64,
            "token": "invalid",
            "password1": password,
            "password2": password,
        }
        resp = self.client.post(
            "/user/api/v2/password_reset/confirm", json.dumps(params), "application/json"
        )
        self.assertEqual(resp.status_code, 400)

    def test_password_reset_confirm_with_invalid_password(self):
        user = self._create_user("user")
        uidb64 = urlsafe_base64_encode(force_bytes(user.pk))
        token = default_token_generator.make_token(user)

        # too common
        password = "password"
        params = {
            "uidb64": uidb64,
            "token": token,
            "password1": password,
            "password2": password,
        }
        resp = self.client.post(
            "/user/api/v2/password_reset/confirm", json.dumps(params), "application/json"
        )
        self.assertEqual(resp.status_code, 400)

        # too short
        password = "pw"
        params = {
            "uidb64": uidb64,
            "token": token,
            "password1": password,
            "password2": password,
        }
        resp = self.client.post(
            "/user/api/v2/password_reset/confirm", json.dumps(params), "application/json"
        )
        self.assertEqual(resp.status_code, 400)

        # unmatch 2 password fields
        params = {
            "uidb64": uidb64,
            "token": token,
            "password1": "new-password",
            "password2": "unmatched-password",
        }
        resp = self.client.post(
            "/user/api/v2/password_reset/confirm", json.dumps(params), "application/json"
        )
        self.assertEqual(resp.status_code, 400)
=======
    def test_import(self):
        self.admin_login()

        self._create_group("Group1")
        self._create_group("Group2")

        fp = self.open_fixture_file("import_user.yaml")
        resp = self.client.post("/user/api/v2/import/", fp.read(), content_type="application/yaml")

        self.assertEqual(resp.status_code, 200)

        user1 = User.objects.filter(username="User1").first()

        self.assertEqual(user1.email, "user1@example.com")
        self.assertEqual(user1.groups.count(), 2)

    def test_export(self):
        self.admin_login()

        group1 = self._create_group("Group1")
        group2 = self._create_group("Group2")

        user1 = self._create_user("user1")
        user1.groups.add(group1)
        user1.groups.add(group2)

        user2 = self._create_user("user2")
        user2.groups.add(group1)

        resp = self.client.get("/user/api/v2/export/")
        self.assertEqual(resp.status_code, 200)

        obj = yaml.load(resp.content, Loader=yaml.SafeLoader)
        self.assertTrue(isinstance(obj, list))
        self.assertEqual(len(obj), 3)
>>>>>>> b156fb6e
<|MERGE_RESOLUTION|>--- conflicted
+++ resolved
@@ -1,13 +1,10 @@
-<<<<<<< HEAD
 import json
 from unittest import mock
 
+import yaml
 from django.contrib.auth.tokens import default_token_generator
 from django.utils.encoding import force_bytes
 from django.utils.http import urlsafe_base64_encode
-=======
-import yaml
->>>>>>> b156fb6e
 from rest_framework.authtoken.models import Token
 
 from airone.lib.test import AironeViewTest
@@ -139,7 +136,42 @@
         token = Token.objects.get(user=user)
         self.assertEqual(resp.json(), {"key": str(token)})
 
-<<<<<<< HEAD
+    def test_import(self):
+        self.admin_login()
+
+        self._create_group("Group1")
+        self._create_group("Group2")
+
+        fp = self.open_fixture_file("import_user.yaml")
+        resp = self.client.post("/user/api/v2/import/", fp.read(), content_type="application/yaml")
+
+        self.assertEqual(resp.status_code, 200)
+
+        user1 = User.objects.filter(username="User1").first()
+
+        self.assertEqual(user1.email, "user1@example.com")
+        self.assertEqual(user1.groups.count(), 2)
+
+    def test_export(self):
+        self.admin_login()
+
+        group1 = self._create_group("Group1")
+        group2 = self._create_group("Group2")
+
+        user1 = self._create_user("user1")
+        user1.groups.add(group1)
+        user1.groups.add(group2)
+
+        user2 = self._create_user("user2")
+        user2.groups.add(group1)
+
+        resp = self.client.get("/user/api/v2/export/")
+        self.assertEqual(resp.status_code, 200)
+
+        obj = yaml.load(resp.content, Loader=yaml.SafeLoader)
+        self.assertTrue(isinstance(obj, list))
+        self.assertEqual(len(obj), 3)
+
     @mock.patch("user.api_v2.views.EmailMultiAlternatives")
     def test_password_reset(self, mock_email):
         user = self._create_user("user")
@@ -257,41 +289,4 @@
         resp = self.client.post(
             "/user/api/v2/password_reset/confirm", json.dumps(params), "application/json"
         )
-        self.assertEqual(resp.status_code, 400)
-=======
-    def test_import(self):
-        self.admin_login()
-
-        self._create_group("Group1")
-        self._create_group("Group2")
-
-        fp = self.open_fixture_file("import_user.yaml")
-        resp = self.client.post("/user/api/v2/import/", fp.read(), content_type="application/yaml")
-
-        self.assertEqual(resp.status_code, 200)
-
-        user1 = User.objects.filter(username="User1").first()
-
-        self.assertEqual(user1.email, "user1@example.com")
-        self.assertEqual(user1.groups.count(), 2)
-
-    def test_export(self):
-        self.admin_login()
-
-        group1 = self._create_group("Group1")
-        group2 = self._create_group("Group2")
-
-        user1 = self._create_user("user1")
-        user1.groups.add(group1)
-        user1.groups.add(group2)
-
-        user2 = self._create_user("user2")
-        user2.groups.add(group1)
-
-        resp = self.client.get("/user/api/v2/export/")
-        self.assertEqual(resp.status_code, 200)
-
-        obj = yaml.load(resp.content, Loader=yaml.SafeLoader)
-        self.assertTrue(isinstance(obj, list))
-        self.assertEqual(len(obj), 3)
->>>>>>> b156fb6e
+        self.assertEqual(resp.status_code, 400)