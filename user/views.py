import re

from datetime import timedelta

from django.contrib.auth import views as auth_views
from django.core.exceptions import ObjectDoesNotExist
from django.http import HttpResponse
from django.http.response import JsonResponse
from django.urls import reverse_lazy

from airone.lib.http import HttpResponseSeeOther
from airone.lib.http import http_get, http_post
from airone.lib.http import render
from airone.lib.http import check_superuser
from airone.auth.ldap import LDAPBackend
from user.forms import UsernameBasedPasswordResetForm

from .models import User


@http_get
def index(request):
    if not request.user.is_authenticated:
        return HttpResponseSeeOther("/auth/login")

<<<<<<< HEAD
    context = {'users': [request.user]}
    if request.user.is_superuser:
=======
    user = User.objects.get(id=request.user.id)

    context = {"users": [user]}
    if user.is_superuser:
>>>>>>> f2ad7a14
        context = {
            "users": User.objects.filter(is_active=True),
        }

    return render(request, "list_user.html", context)


@http_get
def create(request):
    return render(request, "create_user.html")


@http_post(
    [
        {
            "name": "name",
            "type": str,
            "checker": lambda x: (
                x["name"] and not User.objects.filter(username=x["name"]).exists()
            ),
        },
        {
            "name": "email",
            "type": str,
            "checker": lambda x: (
                x["email"] and not User.objects.filter(email=x["email"]).exists()
            ),
        },
        {"name": "passwd", "type": str, "checker": lambda x: x["passwd"]},
    ]
)
@check_superuser
def do_create(request, recv_data):
    is_superuser = False
    if "is_superuser" in recv_data:
        is_superuser = True

    user = User(username=recv_data["name"], email=recv_data["email"], is_superuser=is_superuser)

    # store encrypted password in the database
    user.set_password(recv_data["passwd"])
    user.save()

    return JsonResponse({})


@http_get
def edit(request, user_id):
    current_user = request.user
    try:
        user = User.objects.get(id=user_id, is_active=True)
    except ObjectDoesNotExist:
        return HttpResponse("Target user is not found", status=404)
    if not current_user.is_superuser and current_user != user:
        return HttpResponse("You don't have permission to access", status=400)

    context = {
        "user_id": int(user_id),
        "user_name": user.username,
        "user_email": user.email,
        "user_is_superuser": user.is_superuser,
        "token": user.token if current_user == user else None,
        "token_lifetime": user.token_lifetime,
        "token_created": user.token.created.strftime("%Y/%m/%d %H:%M:%S") if user.token else None,
        "token_expire": (
            (user.token.created + timedelta(seconds=user.token_lifetime)).strftime(
                "%Y/%m/%d %H:%M:%S"
            )
            if user.token
            else None
        ),
        "is_authenticated_by_local": user.authenticate_type == User.AUTH_TYPE_LOCAL,
    }

    return render(request, "edit_user.html", context)


@http_post(
    [
        {"name": "name", "type": str, "checker": lambda x: x["name"]},
        {"name": "email", "type": str, "checker": lambda x: x["email"]},
    ]
)
def do_edit(request, user_id, recv_data):
    access_user = request.user
    try:
        target_user = User.objects.get(id=user_id, is_active=True)
    except ObjectDoesNotExist:
        return HttpResponse("Target user is not found", status=404)

    # The case token_lifetime prameter is specified to update
    if "token_lifetime" in recv_data:

        # Validate specified token_lifetime
        if (
            not re.match(r"^[0-9]+$", recv_data["token_lifetime"])
            or int(recv_data["token_lifetime"]) < 0
            or int(recv_data["token_lifetime"]) > User.MAXIMUM_TOKEN_LIFETIME
        ):
            return HttpResponse("Invalid token lifetime is specified", status=400)

        target_user.token_lifetime = int(recv_data["token_lifetime"])

    # Other parameters could be updated by only admin user
    if access_user.is_superuser:

        # validate duplication of username
        if (
            target_user.username != recv_data["name"]
            and User.objects.filter(username=recv_data["name"]).exists()
        ):
            return HttpResponse("username is duplicated", status=400)

        # validate duplication of email
        if (
            target_user.email != recv_data["email"]
            and User.objects.filter(email=recv_data["email"]).exists()
        ):
            return HttpResponse("email is duplicated", status=400)

        # update each params
        target_user.username = recv_data["name"]
        target_user.email = recv_data["email"]

        if "is_superuser" in recv_data:
            target_user.is_superuser = True
        else:
            target_user.is_superuser = False

    target_user.save(update_fields=["username", "email", "is_superuser", "token_lifetime"])

    return JsonResponse({})


@http_get
def edit_passwd(request, user_id):
    user_grade = ""
    if request.user.is_superuser:
        user_grade = "super"
    elif int(request.user.id) == int(user_id):
        user_grade = "self"
    else:
        return HttpResponse("You don't have permission to access this object", status=400)

    try:
        user = User.objects.get(id=user_id, is_active=True)
    except ObjectDoesNotExist:
        return HttpResponse("Target user is not found", status=404)

    context = {
        "user_id": int(user_id),
        "user_name": user.username,
        "user_grade": user_grade,
    }

    return render(request, "edit_passwd.html", context)


@http_post(
    [
        {"name": "old_passwd", "type": str, "checker": lambda x: x["old_passwd"]},
        {"name": "new_passwd", "type": str, "checker": lambda x: x["new_passwd"]},
        {"name": "chk_passwd", "type": str, "checker": lambda x: x["chk_passwd"]},
    ]
)
def do_edit_passwd(request, user_id, recv_data):
    try:
        user = User.objects.get(id=user_id, is_active=True)
    except ObjectDoesNotExist:
        return HttpResponse("Target user is not found", status=404)

    # Identification
    if int(request.user.id) != int(user_id):
        return HttpResponse("You don't have permission to access this object", status=400)

    # Whether recv_data matches the old password
    if not user.check_password(recv_data["old_passwd"]):
        return HttpResponse("old password is wrong", status=400)

    # Whether the old password and the new password duplicate
    if user.check_password(recv_data["new_passwd"]):
        return HttpResponse("old and new password are duplicated", status=400)

    # Whether the new password matches the check password
    if recv_data["new_passwd"] != recv_data["chk_passwd"]:
        return HttpResponse("new and confirm password are not equal", status=400)

    # store encrypted password in the database
    user.set_password(recv_data["new_passwd"])
    user.save(update_fields=["password"])

    return JsonResponse({})


@http_post(
    [
        {"name": "new_passwd", "type": str, "checker": lambda x: x["new_passwd"]},
        {"name": "chk_passwd", "type": str, "checker": lambda x: x["chk_passwd"]},
    ]
)
@check_superuser
def do_su_edit_passwd(request, user_id, recv_data):
    try:
        user = User.objects.get(id=user_id, is_active=True)
    except ObjectDoesNotExist:
        return HttpResponse("Target user is not found", status=404)

    # Whether the new password matches the check password
    if recv_data["new_passwd"] != recv_data["chk_passwd"]:
        return HttpResponse("new and confirm password are not equal", status=400)

    # store encrypted password in the database
    user.set_password(recv_data["new_passwd"])
    user.save(update_fields=["password"])

    return JsonResponse({})


@http_post([])
@check_superuser
def do_delete(request, user_id, recv_data):
    try:
        user = User.objects.get(id=user_id, is_active=True)
    except ObjectDoesNotExist:
        return HttpResponse("Target user is not found", status=404)

    ret = {}

    # save deleting target name before do it
    ret["name"] = user.username

    # inactivate user
    user.delete()

    return JsonResponse(ret)


@http_post([{"name": "ldap_password", "type": str, "checker": lambda x: x["ldap_password"]}])
def change_ldap_auth(request, recv_data):
<<<<<<< HEAD
    if LDAPBackend.is_authenticated(request.user.username, recv_data['ldap_password']):
        # When LDAP authentication is passed with current username and specified password,
        # this chnages authentication type from local to LDAP.
        request.user.authenticate_type = User.AUTH_TYPE_LDAP
        request.user.save(update_fields=['authenticate_type'])
=======
    user = User.objects.get(id=request.user.id)

    if LDAPBackend.is_authenticated(user.username, recv_data["ldap_password"]):
        # When LDAP authentication is passed with current username and specified password,
        # this chnages authentication type from local to LDAP.
        user.authenticate_type = User.AUTH_TYPE_LDAP
        user.save(update_fields=["authenticate_type"])
>>>>>>> f2ad7a14

        return HttpResponse("Succeeded")
    else:
<<<<<<< HEAD
        return HttpResponse(
            'LDAP authentication was Failed of user %s' % request.user.username, status=400)
=======
        return HttpResponse("LDAP authentication was Failed of user %s" % user.username, status=400)
>>>>>>> f2ad7a14


class PasswordReset(auth_views.PasswordResetView):
    email_template_name = "password_reset_email.html"
    success_url = reverse_lazy("user:password_reset_done")
    template_name = "password_reset_form.html"
    form_class = UsernameBasedPasswordResetForm

    def form_valid(self, form):
        # additionally validate if the user can reset its password
        username = form.cleaned_data["username"]
        user = User.objects.filter(username=username).first()
        if not user:
            return HttpResponse("user does not exist", status=400)
        if user.authenticate_type != User.AUTH_TYPE_LOCAL:
            return HttpResponse(
                "This user is authenticated without AirOne local way(like LDAP)."
                "Please confirm your authenticate information.",
                status=400,
            )

        return super(PasswordReset, self).form_valid(form)


class PasswordResetDone(auth_views.PasswordResetDoneView):
    template_name = "password_reset_done.html"


class PasswordResetConfirm(auth_views.PasswordResetConfirmView):
    success_url = reverse_lazy("user:password_reset_complete")
    template_name = "password_reset_confirm.html"


class PasswordResetComplete(auth_views.PasswordResetCompleteView):
    template_name = "password_reset_complete.html"<|MERGE_RESOLUTION|>--- conflicted
+++ resolved
@@ -23,15 +23,8 @@
     if not request.user.is_authenticated:
         return HttpResponseSeeOther("/auth/login")
 
-<<<<<<< HEAD
-    context = {'users': [request.user]}
+    context = {"users": [request.user]}
     if request.user.is_superuser:
-=======
-    user = User.objects.get(id=request.user.id)
-
-    context = {"users": [user]}
-    if user.is_superuser:
->>>>>>> f2ad7a14
         context = {
             "users": User.objects.filter(is_active=True),
         }
@@ -271,30 +264,17 @@
 
 @http_post([{"name": "ldap_password", "type": str, "checker": lambda x: x["ldap_password"]}])
 def change_ldap_auth(request, recv_data):
-<<<<<<< HEAD
-    if LDAPBackend.is_authenticated(request.user.username, recv_data['ldap_password']):
+    if LDAPBackend.is_authenticated(request.user.username, recv_data["ldap_password"]):
         # When LDAP authentication is passed with current username and specified password,
         # this chnages authentication type from local to LDAP.
         request.user.authenticate_type = User.AUTH_TYPE_LDAP
-        request.user.save(update_fields=['authenticate_type'])
-=======
-    user = User.objects.get(id=request.user.id)
-
-    if LDAPBackend.is_authenticated(user.username, recv_data["ldap_password"]):
-        # When LDAP authentication is passed with current username and specified password,
-        # this chnages authentication type from local to LDAP.
-        user.authenticate_type = User.AUTH_TYPE_LDAP
-        user.save(update_fields=["authenticate_type"])
->>>>>>> f2ad7a14
+        request.user.save(update_fields=["authenticate_type"])
 
         return HttpResponse("Succeeded")
     else:
-<<<<<<< HEAD
         return HttpResponse(
-            'LDAP authentication was Failed of user %s' % request.user.username, status=400)
-=======
-        return HttpResponse("LDAP authentication was Failed of user %s" % user.username, status=400)
->>>>>>> f2ad7a14
+            "LDAP authentication was Failed of user %s" % request.user.username, status=400
+        )
 
 
 class PasswordReset(auth_views.PasswordResetView):
