import base64
from airone.lib.test import AironeViewTest

from rest_framework import status
from rest_framework import HTTP_HEADER_ENCODING
from rest_framework.authtoken.models import Token

from user.models import User


class APITest(AironeViewTest):
    def test_create_token(self):
        admin = self.admin_login()

        resp = self.client.put("/api/v1/user/access_token")
        self.assertEqual(resp.status_code, status.HTTP_200_OK)
        self.assertTrue("results" in resp.json())
        self.assertTrue(isinstance(resp.json()["results"], str))
        self.assertEqual(resp.json()["results"], str(Token.objects.get(user=admin)))

    def test_refresh_token(self):
        admin = self.admin_login()
        token = Token.objects.create(user=admin)

        resp = self.client.put("/api/v1/user/access_token")
        self.assertEqual(resp.status_code, status.HTTP_200_OK)
        self.assertNotEqual(resp.json()["results"], str(token))

    def test_get_token(self):
        admin = self.admin_login()
        token = Token.objects.create(user=admin)

        resp = self.client.get("/api/v1/user/access_token")
        self.assertEqual(resp.status_code, status.HTTP_200_OK)
        self.assertEqual(resp.json()["results"], str(token))

    def test_refresh_token_using_token(self):
        # This processing doesn't login but just only create an User 'guest'
<<<<<<< HEAD
        user = User.objects.create(username='guest')
        token = Token.objects.create(user=user)
=======
        user = User.objects.create(username="guest")
        token = Token.objects.create(user=DjangoUser.objects.get(id=user.id))
>>>>>>> f2ad7a14

        resp = self.client.get(
            "/api/v1/user/access_token",
            **{
                "HTTP_AUTHORIZATION": "Token %s" % str(token),
            }
        )
        self.assertEqual(resp.status_code, status.HTTP_200_OK)
        self.assertEqual(resp.json()["results"], str(token))

    def test_refresh_token_using_invalid_token(self):
        resp = self.client.get(
            "/api/v1/user/access_token",
            **{
                "HTTP_AUTHORIZATION": "Token %s" % "invlaid-token",
            }
        )
        self.assertEqual(resp.status_code, status.HTTP_401_UNAUTHORIZED)

    def test_get_token_with_password(self):
        user = User.objects.create(username="test-user")
        user.set_password("password")
        user.save()

        auth_byte = ("%s:%s" % ("test-user", "password")).encode(HTTP_HEADER_ENCODING)
        auth_info = base64.b64encode(auth_byte).decode(HTTP_HEADER_ENCODING)

        resp = self.client.get(
            "/api/v1/user/access_token",
            **{
                "HTTP_AUTHORIZATION": "Basic %s" % auth_info,
            }
        )
        self.assertEqual(resp.status_code, status.HTTP_200_OK)

    def test_get_token_with_invalid_password(self):
        user = User.objects.create(username="test-user")
        user.set_password("password")
        user.save()

        auth_byte = ("%s:%s" % ("test-user", "invalid-password")).encode(HTTP_HEADER_ENCODING)
        auth_info = base64.b64encode(auth_byte).decode(HTTP_HEADER_ENCODING)

        resp = self.client.get(
            "/api/v1/user/access_token",
            **{
                "HTTP_AUTHORIZATION": "Basic %s" % auth_info,
            }
        )
        self.assertEqual(resp.status_code, status.HTTP_401_UNAUTHORIZED)<|MERGE_RESOLUTION|>--- conflicted
+++ resolved
@@ -36,13 +36,8 @@
 
     def test_refresh_token_using_token(self):
         # This processing doesn't login but just only create an User 'guest'
-<<<<<<< HEAD
-        user = User.objects.create(username='guest')
+        user = User.objects.create(username="guest")
         token = Token.objects.create(user=user)
-=======
-        user = User.objects.create(username="guest")
-        token = Token.objects.create(user=DjangoUser.objects.get(id=user.id))
->>>>>>> f2ad7a14
 
         resp = self.client.get(
             "/api/v1/user/access_token",
