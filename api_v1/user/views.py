--- conflicted
+++ resolved
@@ -8,13 +8,7 @@
 
 class AccessTokenAPI(APIView):
     def get(self, request, format=None):
-        return Response(
-<<<<<<< HEAD
-            {'results': str(request.user.token)}
-=======
-            {"results": str(AironeUser.objects.get(id=request.user.id, is_active=True).token)}
->>>>>>> f2ad7a14
-        )
+        return Response({"results": str(request.user.token)})
 
     @method_decorator(csrf_protect)
     def put(self, request, format=None):
@@ -30,8 +24,4 @@
 
         # This recreates another Token when it has been already existed.
         token.delete()
-<<<<<<< HEAD
-        return Response({'results': str(Token.objects.create(user=request.user))})
-=======
-        return Response({"results": str(Token.objects.create(user=user))})
->>>>>>> f2ad7a14
+        return Response({"results": str(Token.objects.create(user=request.user))})