from typing import Any, Dict, List, Optional
from rest_framework import serializers
from rest_framework.exceptions import ValidationError

from acl.models import ACLBase
from airone.lib.acl import ACLType, ACLObjType
from entity.models import EntityAttr, Entity
from entry.models import Attribute, Entry
from group.models import Group
from user.models import User


class ACLSerializer(serializers.ModelSerializer):
    parent = serializers.SerializerMethodField(method_name="get_parent", read_only=True)
    acltypes = serializers.SerializerMethodField(method_name="get_acltypes", read_only=True)
    members = serializers.SerializerMethodField(method_name="get_members", read_only=True)
    # TODO better name?
    acl = serializers.ListField(write_only=True)

    class Meta:
        model = ACLBase
        fields = [
            "id",
            "name",
            "is_public",
            "default_permission",
            "objtype",
            "parent",
            "acltypes",
            "members",
            "acl",
        ]

    def get_parent(self, obj: ACLBase) -> Optional[Any]:
        if isinstance(obj, Attribute):
            return obj.parent_entry
        elif isinstance(obj, EntityAttr):
            return obj.parent_entity
        else:
            return None

    def get_acltypes(self, obj: ACLBase) -> List[Dict[str, Any]]:
        return [{"id": x.id, "name": x.label} for x in ACLType.all()]

    def get_members(self, obj: ACLBase) -> List[Dict[str, Any]]:
        # get ACLTypeID of target_obj if a permission is set
        def get_current_permission(member):
            permissions = [x for x in member.permissions.all() if x.get_objid() == obj.id]
            if permissions:
                return permissions[0].get_aclid()
            else:
                return 0

        return [
            {
                "id": x.id,
                "name": x.username,
                "current_permission": get_current_permission(x),
                "type": "user",
            }
            for x in User.objects.filter(is_active=True)
        ] + [
            {
                "id": x.id,
                "name": x.name,
                "current_permission": get_current_permission(x),
                "type": "group",
            }
            for x in Group.objects.filter(is_active=True)
        ]

    def validate_default_permission(self, default_permission: int):
        return default_permission in ACLType.all()

    def validate(self, attrs: Dict[str, Any]):
<<<<<<< HEAD
        user = self.context['request'].user
        if not user.may_permitted(self.instance, ACLType.Full, **{
            'is_public': attrs['is_public'],
            'default_permission': attrs['default_permission'],
            'acl_settings': attrs['acl']
        }):
            raise ValidationError("Inadmissible setting."
                                  "By this change you will never change this ACL")
=======
        user = User.objects.get(id=self.context["request"].user.id)
        if not user.may_permitted(
            self.instance,
            ACLType.Full,
            **{
                "is_public": attrs["is_public"],
                "default_permission": attrs["default_permission"],
                "acl_settings": attrs["acl"],
            }
        ):
            raise ValidationError(
                "Inadmissible setting." "By this change you will never change this ACL"
            )
>>>>>>> f2ad7a14
        return attrs

    def update(self, instance, validated_data):
        acl_obj = getattr(self._get_acl_model(validated_data["objtype"]), "objects").get(
            id=instance.id
        )
        acl_obj.is_public = validated_data["is_public"]
        acl_obj.default_permission = validated_data["default_permission"]
        acl_obj.save()

        for item in [x for x in validated_data["acl"] if x["value"]]:
            if item["member_type"] == "user":
                member = User.objects.get(id=item["member_id"])
            else:
                member = Group.objects.get(id=item["member_id"])
            acl_type = [x for x in ACLType.all() if x == int(item["value"])][0]

            # update permissios for the target ACLBased object
            self._set_permission(member, acl_obj, acl_type)

        return acl_obj

    @staticmethod
    def _get_acl_model(object_id):
        if int(object_id) == ACLObjType.Entity:
            return Entity
        if int(object_id) == ACLObjType.Entry:
            return Entry
        elif int(object_id) == ACLObjType.EntityAttr:
            return EntityAttr
        elif int(object_id) == ACLObjType.EntryAttr:
            return Attribute
        else:
            return ACLBase

    @staticmethod
    def _set_permission(member, acl_obj, acl_type):
        # clear unset permissions of target ACLbased object
        for _acltype in ACLType.all():
            if _acltype != acl_type and _acltype != ACLType.Nothing:
                member.permissions.remove(getattr(acl_obj, _acltype.name))

        # set new permissoin to be specified except for 'Nothing' permission
        if acl_type != ACLType.Nothing:
            member.permissions.add(getattr(acl_obj, acl_type.name))<|MERGE_RESOLUTION|>--- conflicted
+++ resolved
@@ -73,17 +73,7 @@
         return default_permission in ACLType.all()
 
     def validate(self, attrs: Dict[str, Any]):
-<<<<<<< HEAD
-        user = self.context['request'].user
-        if not user.may_permitted(self.instance, ACLType.Full, **{
-            'is_public': attrs['is_public'],
-            'default_permission': attrs['default_permission'],
-            'acl_settings': attrs['acl']
-        }):
-            raise ValidationError("Inadmissible setting."
-                                  "By this change you will never change this ACL")
-=======
-        user = User.objects.get(id=self.context["request"].user.id)
+        user = self.context["request"].user
         if not user.may_permitted(
             self.instance,
             ACLType.Full,
@@ -96,7 +86,6 @@
             raise ValidationError(
                 "Inadmissible setting." "By this change you will never change this ACL"
             )
->>>>>>> f2ad7a14
         return attrs
 
     def update(self, instance, validated_data):
