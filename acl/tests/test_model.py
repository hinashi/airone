--- conflicted
+++ resolved
@@ -70,14 +70,9 @@
         self.assertFalse(another_user.has_permission(aclobj, ACLType.Writable))
 
     def test_pass_permission_check_with_group_permissoin(self):
-<<<<<<< HEAD
         another_user = User.objects.create(username='bar', email='bar@example.com', password='')
         group = Group.objects.create(name='hoge')
         self.role.groups.add(group)
-=======
-        another_user = User.objects.create(username="bar", email="bar@example.com", password="")
-        group = Group.objects.create(name="hoge")
->>>>>>> 8fb1db4e
 
         aclobj = ACLBase.objects.create(name="hoge", created_user=self.user, is_public=False)
 
@@ -87,25 +82,6 @@
 
         self.assertTrue(another_user.has_permission(aclobj, ACLType.Readable))
 
-<<<<<<< HEAD
-=======
-    def test_get_registered_user_permissoins(self):
-        aclobj = ACLBase.objects.create(name="hoge", created_user=self.user, is_public=False)
-        self.user.permissions.add(aclobj.readable)
-
-        self.assertEqual(self.user.get_acls(aclobj).count(), 1)
-        self.assertEqual(self.user.get_acls(aclobj)[0], aclobj.readable)
-
-    def test_get_registered_group_permissoins(self):
-        group = Group.objects.create(name="hoge")
-
-        aclobj = ACLBase.objects.create(name="hoge", created_user=self.user, is_public=False)
-        group.permissions.add(aclobj.full)
-
-        self.assertEqual(group.get_acls(aclobj).count(), 1)
-        self.assertEqual(group.get_acls(aclobj)[0], aclobj.full)
-
->>>>>>> 8fb1db4e
     def test_get_subclass_object(self):
         # make objects to test
         model_entity = import_module("entity.models")
@@ -220,160 +196,4 @@
         )
 
         self.assertTrue(superuser.has_permission(aclobj, ACLType.Full))
-<<<<<<< HEAD
-        self.assertFalse(guestuser.has_permission(aclobj, ACLType.Full))
-=======
-        self.assertFalse(guestuser.has_permission(aclobj, ACLType.Full))
-
-    def test_check_may_permitted(self):
-        admin_user = User.objects.create(username="admin", is_superuser=True)
-        non_admin_user = User.objects.create(username="user", is_superuser=False)
-        aclobj = ACLBase.objects.create(name="hoge", created_user=self.user, is_public=False)
-
-        # add and register group to non_admin_user
-        group = Group.objects.create(name="group", is_active=True)
-        non_admin_user.groups.add(group)
-
-        acl_bases = {
-            "acl1": {"is_public": True, "default_permission": ACLType.Nothing.id},
-            "acl2": {"is_public": False, "default_permission": ACLType.Full.id},
-            "acl3": {"is_public": False, "default_permission": ACLType.Readable.id},
-            "acl4": {"is_public": False, "default_permission": ACLType.Nothing.id},
-        }
-
-        acl = {
-            "user_readable": {
-                "acl_settings": [
-                    {
-                        "member_id": str(non_admin_user.id),
-                        "member_type": "user",
-                        "value": str(ACLType.Readable.id),
-                    }
-                ]
-            },
-            "user_full": {
-                "acl_settings": [
-                    {
-                        "member_id": str(non_admin_user.id),
-                        "member_type": "user",
-                        "value": str(ACLType.Full.id),
-                    }
-                ]
-            },
-            "group_full": {
-                "acl_settings": [
-                    {
-                        "member_id": str(group.id),
-                        "member_type": "group",
-                        "value": str(ACLType.Full.id),
-                    }
-                ]
-            },
-            "group_readable": {
-                "acl_settings": [
-                    {
-                        "member_id": str(group.id),
-                        "member_type": "group",
-                        "value": str(ACLType.Readable.id),
-                    }
-                ]
-            },
-            "nothing": {"acl_settings": []},
-        }
-
-        # checks that admin user can access any case
-        for info in acl_bases.values():
-            self.assertTrue(admin_user.may_permitted(aclobj, ACLType.Full, acl_settings=[], **info))
-
-        # checks permitted cases
-        self.assertTrue(
-            non_admin_user.may_permitted(
-                aclobj, ACLType.Readable, acl_settings=[], **acl_bases["acl1"]
-            )
-        )
-        self.assertTrue(
-            non_admin_user.may_permitted(
-                aclobj, ACLType.Readable, acl_settings=[], **acl_bases["acl2"]
-            )
-        )
-        self.assertTrue(
-            non_admin_user.may_permitted(
-                aclobj, ACLType.Readable, acl_settings=[], **acl_bases["acl3"]
-            )
-        )
-
-        param = {}
-        param["is_public"] = acl_bases["acl4"]["is_public"]
-        param["default_permission"] = acl_bases["acl4"]["default_permission"]
-
-        # checks permitted cases with indivisual permissions
-        self.assertTrue(
-            non_admin_user.may_permitted(
-                aclobj, ACLType.Readable, **dict(acl["user_readable"], **acl_bases["acl4"])
-            )
-        )
-        self.assertTrue(
-            non_admin_user.may_permitted(
-                aclobj, ACLType.Full, **dict(acl["user_full"], **acl_bases["acl4"])
-            )
-        )
-        self.assertTrue(
-            non_admin_user.may_permitted(
-                aclobj, ACLType.Full, **dict(acl["group_full"], **acl_bases["acl4"])
-            )
-        )
-
-        # checks unpermitted cases
-        self.assertFalse(
-            non_admin_user.may_permitted(aclobj, ACLType.Full, acl_settings=[], **acl_bases["acl3"])
-        )
-        self.assertFalse(
-            non_admin_user.may_permitted(aclobj, ACLType.Full, acl_settings=[], **acl_bases["acl4"])
-        )
-
-        # checks unpermitted cases with indivisual permissions
-        self.assertFalse(
-            non_admin_user.may_permitted(
-                aclobj, ACLType.Full, **dict(acl["user_readable"], **acl_bases["acl4"])
-            )
-        )
-
-        # checks permitted cases with empty acl_settings parameters when user has permission
-        self.assertFalse(
-            non_admin_user.may_permitted(
-                aclobj, ACLType.Full, **dict(acl["nothing"], **acl_bases["acl4"])
-            )
-        )
-        non_admin_user.permissions.add(aclobj.full)
-        self.assertTrue(
-            non_admin_user.may_permitted(
-                aclobj, ACLType.Full, **dict(acl["nothing"], **acl_bases["acl4"])
-            )
-        )
-
-        # While user has full permission of object,
-        # this returns false when unpermitted input was specified
-        self.assertFalse(
-            non_admin_user.may_permitted(
-                aclobj, ACLType.Full, **dict(acl["user_readable"], **acl_bases["acl4"])
-            )
-        )
-
-        # checks permitted cases with empty acl_settings parameters when group has permission
-        non_admin_user.permissions.remove(aclobj.full)
-        group.permissions.add(aclobj.full)
-        self.assertTrue(
-            non_admin_user.may_permitted(
-                aclobj, ACLType.Full, **dict(acl["nothing"], **acl_bases["acl4"])
-            )
-        )
-
-        # While user has full permission of object,
-        # this returns false when unpermitted input was specified
-        self.assertFalse(
-            non_admin_user.may_permitted(
-                aclobj, ACLType.Full, **dict(acl["group_readable"], **acl_bases["acl4"])
-            )
-        )
-        non_admin_user.permissions.remove(aclobj.full)
->>>>>>> 8fb1db4e
+        self.assertFalse(guestuser.has_permission(aclobj, ACLType.Full))