--- conflicted
+++ resolved
@@ -37,33 +37,18 @@
         acl = ACLBase(name="test", created_user=user)
         acl.save()
 
-        resp = self.client.put(
-            "/acl/api/v2/acls/%s" % acl.id,
-            json.dumps(
+        resp = self.client.put('/acl/api/v2/acls/%s' % acl.id, json.dumps({
+            'name': acl.name,
+            'is_public': False,
+            'default_permission': str(ACLType.Nothing.id),
+            'objtype': acl.objtype,
+            'acl': [
                 {
-<<<<<<< HEAD
                     'member_id': str(role.id),
                     'value': str(ACLType.Writable.id),
                 },
             ],
         }), 'application/json;charset=utf-8')
-=======
-                    "name": acl.name,
-                    "is_public": False,
-                    "default_permission": str(ACLType.Nothing.id),
-                    "objtype": acl.objtype,
-                    "acl": [
-                        {
-                            "member_id": str(user.id),
-                            "member_type": "user",
-                            "value": str(ACLType.Writable.id),
-                        },
-                    ],
-                }
-            ),
-            "application/json;charset=utf-8",
-        )
->>>>>>> 8fb1db4e
         self.assertEqual(resp.status_code, 200)
 
     def test_update_by_others(self):
@@ -73,7 +58,6 @@
         acl = ACLBase(name="test", created_user=user)
         acl.save()
 
-<<<<<<< HEAD
         # send request to update ACL of Role that is not permitted to be edited
         resp = self.client.put('/acl/api/v2/acls/%s' % acl.id, json.dumps({
             'name': acl.name,
@@ -87,26 +71,4 @@
                 },
             ],
         }), 'application/json;charset=utf-8')
-=======
-        self.guest_login()
-        resp = self.client.put(
-            "/acl/api/v2/acls/%s" % acl.id,
-            json.dumps(
-                {
-                    "name": acl.name,
-                    "is_public": False,
-                    "default_permission": str(ACLType.Nothing.id),
-                    "objtype": acl.objtype,
-                    "acl": [
-                        {
-                            "member_id": str(user.id),
-                            "member_type": "user",
-                            "value": str(ACLType.Writable.id),
-                        },
-                    ],
-                }
-            ),
-            "application/json;charset=utf-8",
-        )
->>>>>>> 8fb1db4e
         self.assertEqual(resp.status_code, 400)