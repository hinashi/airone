--- conflicted
+++ resolved
@@ -58,11 +58,8 @@
     'rest_framework',
     'rest_framework.authtoken',
     'custom_view.background',
-<<<<<<< HEAD
+    'drf_spectacular',
     'social_django',
-=======
-    'drf_spectacular',
->>>>>>> 7133a68e
 ]
 
 MIDDLEWARE = [
@@ -74,11 +71,8 @@
     'django.contrib.messages.middleware.MessageMiddleware',
     'django.middleware.clickjacking.XFrameOptionsMiddleware',
     'whitenoise.middleware.WhiteNoiseMiddleware',
-<<<<<<< HEAD
+    'airone.lib.db.AirOneReplicationMiddleware',
     'social_django.middleware.SocialAuthExceptionMiddleware',
-=======
-    'airone.lib.db.AirOneReplicationMiddleware',
->>>>>>> 7133a68e
 ]
 
 
