import json
import re
from datetime import datetime
from typing import Any, Dict, List, Optional, Tuple

from django.conf import settings
from elasticsearch import Elasticsearch

from airone.lib.acl import ACLType
from airone.lib.log import Logger
from airone.lib.types import AttrTypeValue
from entity.models import Entity
from entry.settings import CONFIG
from user.models import User


class ESS(Elasticsearch):
    MAX_TERM_SIZE = 32766

    def __init__(self, index=None, *args, **kwargs):
        self.additional_config = False

        self._index = index
        if not index:
            self._index = settings.ES_CONFIG["INDEX"]

        if ("timeout" not in kwargs) and (settings.ES_CONFIG["TIMEOUT"] is not None):
            kwargs["timeout"] = settings.ES_CONFIG["TIMEOUT"]

        super(ESS, self).__init__(settings.ES_CONFIG["NODES"], *args, **kwargs)

    def bulk(self, *args, **kwargs):
        return super(ESS, self).bulk(index=self._index, *args, **kwargs)

    def delete(self, *args, **kwargs):
        return super(ESS, self).delete(index=self._index, *args, **kwargs)

    def refresh(self, *args, **kwargs):
        return self.indices.refresh(index=self._index, *args, **kwargs)

    def index(self, *args, **kwargs):
        return super(ESS, self).index(index=self._index, *args, **kwargs)

    def search(self, *args, **kwargs):
        # expand max_result_window parameter which indicates numbers to return at one searching
        if not self.additional_config:
            self.additional_config = True

            body = {"index": {"max_result_window": settings.ES_CONFIG["MAXIMUM_RESULTS_NUM"]}}
            self.indices.put_settings(index=self._index, body=body)

        if "size" not in kwargs:
            kwargs["size"] = settings.ES_CONFIG["MAXIMUM_RESULTS_NUM"]

        return super(ESS, self).search(index=self._index, *args, **kwargs)

    def recreate_index(self) -> None:
        self.indices.delete(index=self._index, ignore=[400, 404])
        self.indices.create(
            index=self._index,
            ignore=400,
            body=json.dumps(
                {
                    "mappings": {
                        "properties": {
                            "name": {
                                "type": "text",
                                "index": "true",
                                "analyzer": "keyword",
                                "fields": {
                                    "keyword": {"type": "keyword"},
                                },
<<<<<<< HEAD
                            },
                            "entity": {
                                "type": "nested",
                                "properties": {
                                    "id": {
                                        "type": "integer",
                                        "index": "true",
=======
                                "referrals": {
                                    "type": "nested",
                                    "properties": {
                                        "id": {
                                            "type": "integer",
                                            "index": "true",
                                        },
                                        "name": {
                                            "type": "text",
                                            "index": "true",
                                            "analyzer": "keyword",
                                        },
                                        "schema": {
                                            "type": "nested",
                                            "properties": {
                                                "id": {
                                                    "type": "integer",
                                                    "index": "true",
                                                },
                                                "name": {
                                                    "type": "text",
                                                    "index": "true",
                                                    "analyzer": "keyword",
                                                },
                                            },
                                        },
                                    },
                                },
                                "entity": {
                                    "type": "nested",
                                    "properties": {
                                        "id": {
                                            "type": "integer",
                                            "index": "true",
                                        },
                                        "name": {
                                            "type": "text",
                                            "index": "true",
                                            "analyzer": "keyword",
                                        },
>>>>>>> 24939bad
                                    },
                                    "name": {
                                        "type": "text",
                                        "index": "true",
                                        "analyzer": "keyword",
                                    },
                                },
                            },
                            "attr": {
                                "type": "nested",
                                "properties": {
                                    "name": {
                                        "type": "text",
                                        "index": "true",
                                        "analyzer": "keyword",
                                    },
                                    "type": {
                                        "type": "integer",
                                        "index": "false",
                                    },
                                    "id": {
                                        "type": "integer",
                                        "index": "false",
                                    },
                                    "key": {
                                        "type": "text",
                                        "index": "true",
                                    },
                                    "date_value": {
                                        "type": "date",
                                        "index": "true",
                                    },
                                    "value": {
                                        "type": "text",
                                        "index": "true",
                                        "analyzer": "keyword",
                                    },
                                    "referral_id": {
                                        "type": "integer",
                                        "index": "false",
                                    },
                                    "is_readble": {
                                        "type": "boolean",
                                        "index": "true",
                                    },
                                },
                            },
                            "is_readble": {
                                "type": "boolean",
                                "index": "true",
                            },
                        }
                    }
                }
            ),
        )


__all__ = [
    "make_query",
    "make_query_for_simple",
    "execute_query",
    "make_search_results",
    "make_search_results_for_simple",
    "prepend_escape_character",
    "is_date_check",
]


def make_query(
    hint_entity: Entity,
    hint_attrs: List[Dict[str, str]],
    entry_name: str,
    hint_referral: str = None,
    hint_referral_entity_id: int = None,
) -> Dict[str, str]:
    """Create a search query for Elasticsearch.

    Do the following:
    1. Initialize variables.
    2. Add the entity to the filtering condition.
    3. Add the entry name to the filtering condition.
    4. Add the attribute name to be searched.
    5. Analyzes the keyword entered for each attribute.
    6. Build queries along keywords.

    Args:
        hint_entity (Entity): Entity ID specified in the search condition input
        hint_attrs (list(dict[str, str])): A list of search strings and attribute sets
        entry_name (str): Search string for entry name
        hint_referral (str): Search string for referred entry name
        hint_referral_entity_id (int):
            - Limit result to the Entries that refer to Entry, which belongs to
              specified Entity.

    Returns:
        dict[str, str]: The created search query is returned.

    """

    # Making a query to send ElasticSearch by the specified parameters
    query: Dict = {
        "query": {
            "bool": {
                "filter": [],
                "should": [],
            }
        }
    }

    # set condition to get results that only have specified entity
    query["query"]["bool"]["filter"].append(
        {"nested": {"path": "entity", "query": {"term": {"entity.id": hint_entity.id}}}}
    )

    # Included in query if refinement is entered for 'Name' in advanced search
    if entry_name:
        query["query"]["bool"]["filter"].append(_make_entry_name_query(entry_name))

    if hint_referral:
        query["query"]["bool"]["filter"].append(_make_referral_query(hint_referral))

    if hint_referral_entity_id:
        query["query"]["bool"]["filter"].append(
            _make_referral_entity_query(hint_referral_entity_id)
        )

    # Set the attribute name so that all the attributes specified in the attribute,
    # to be searched can be used
    if hint_attrs:
        query["query"]["bool"]["filter"].append(
            {
                "nested": {
                    "path": "attr",
                    "query": {
                        "bool": {
                            "should": [
                                {"term": {"attr.name": x["name"]}}
                                for x in hint_attrs
                                if "name" in x
                            ]
                        }
                    },
                }
            }
        )

    attr_query: Dict = {}

    # filter attribute by keywords
    for hint in [x for x in hint_attrs if "name" in x and "keyword" in x and x["keyword"]]:
        _parse_or_search(hint, attr_query)

    # Build queries along keywords
    if attr_query:
        query["query"]["bool"]["filter"].append(
            _build_queries_along_keywords(hint_attrs, attr_query)
        )

    return query


def make_query_for_simple(
    hint_string: str, hint_entity_name: str, exclude_entity_names: List[str], offset: int
) -> Dict[str, str]:
    """Create a search query for Elasticsearch.

    Do the following:
        Create a query to search by AttributeValue and Entry Name.
        inner_hits returns only filtered attributes

    Args:
        hint_string (str): Search string
        hint_entity_name (str): Search string for Entity Name
        offset (int): Offset number

    Returns:
        dict[str, str]: The created search query is returned.

    """
    query: Dict = {
        "query": {"bool": {"must": []}},
        "_source": ["name", "entity"],
        "sort": [{"_score": {"order": "desc"}, "name.keyword": {"order": "asc"}}],
        "from": offset,
    }

    hint_query: Dict = {"bool": {"should": []}}
    hint_query["bool"]["should"].append(_make_entry_name_query(hint_string))
    hint_query["bool"]["should"].append(_make_attr_query_for_simple(hint_string))
    query["query"]["bool"]["must"].append(hint_query)

    if hint_entity_name:
        query["query"]["bool"]["must"].append(
            {
                "nested": {
                    "path": "entity",
                    "query": {"term": {"entity.name": hint_entity_name}},
                }
            }
        )

    if exclude_entity_names:
        query["query"]["bool"]["must_not"] = [
            {
                "nested": {
                    "path": "entity",
                    "query": {"term": {"entity.name": exclude_entity_name}},
                }
            }
            for exclude_entity_name in exclude_entity_names
        ]

    return query


def _get_regex_pattern(keyword: str) -> str:
    """Create a regex pattern pattern.

    Create a regular expression pattern of the string received as an argument.

    Args:
        keyword (str): A string for which a regular expression pattern is created

    Returns:
        str: Regular expression pattern of argument

    """
    escaped = prepend_escape_character(CONFIG.ESCAPE_CHARACTERS, keyword)

    # Elasticsearch doesn't support anchor operators,
    begin = ".*"
    if escaped[0] == "^":
        begin = ""
        escaped = escaped.lstrip("^")

    end = ".*"
    if escaped and escaped[-1] == "$":
        end = ""
        escaped = escaped.rstrip("$")

    body = "".join(["[%s%s]" % (x.lower(), x.upper()) if x.isalpha() else x for x in escaped])

    return begin + body + end


def prepend_escape_character(escape_character_list: List[str], keyword: str) -> str:
    """Add escape character.

    If the argument 'keyword' contains the characters specified in 'escape_character_list',
    an escape character is added to the target character.

    Args:
        escape_character_list (list(str)): Give escape characters to the characters in this list
        keyword (str): String to be converted

    Returns:
        str: Returns 'keyword' after conversion.

    """
    return "".join(["\\" + x if x in escape_character_list else x for x in list(keyword)])


def _get_hint_keyword_val(keyword: str) -> str:
    """Null character conversion processing.

    Args:
        keyword (str): String to search for

    Returns:
        str: If a character corresponding to the empty string specified by CONFIG is entered,
            the empty character is returned.
            Else if keyword contains '\\', a white space is returned specially.
            Otherwise, the input value is returned.

    """
    if CONFIG.EMPTY_SEARCH_CHARACTER == keyword or CONFIG.EMPTY_SEARCH_CHARACTER_CODE == keyword:
        return ""
    if "\\" in keyword:
        return " "
    return keyword


def _make_entry_name_query(entry_name: str) -> Dict[str, str]:
    """Create a search query for the entry name.

    Divides the search string with OR.
    Divide the divided character string with AND.
    Create a regular expression pattern query with the smallest unit string.
    If the string corresponds to a null character, specify the null character.

    Args:
        entry_name (str): Search string for entry name

    Returns:
        dict[str, str]: Entry name search query

    """
    entry_name_or_query: Dict = {"bool": {"should": []}}

    # Split and process keywords with 'or'
    for keyword_divided_or in entry_name.split(CONFIG.OR_SEARCH_CHARACTER):

        entry_name_and_query: Dict = {"bool": {"must": []}}

        # Keyword divided by 'or' is processed by dividing by 'and'
        for keyword in keyword_divided_or.split(CONFIG.AND_SEARCH_CHARACTER):
            name_val = _get_hint_keyword_val(keyword)
            if name_val:
                # When normal conditions are specified
                entry_name_and_query["bool"]["must"].append(
                    {"regexp": {"name": _get_regex_pattern(name_val)}}
                )
            else:
                # When blank is specified in the condition
                entry_name_and_query["bool"]["must"].append({"match": {"name": ""}})
        entry_name_or_query["bool"]["should"].append(entry_name_and_query)

    return entry_name_or_query


def _make_referral_query(referral_name: str) -> Dict[str, str]:
    referral_or_query: Dict = {"bool": {"should": []}}

    # Split and process keywords with 'or'
    for keyword_divided_or in referral_name.split(CONFIG.OR_SEARCH_CHARACTER):

        referral_and_query: Dict = {
            "bool": {
                "must": [],
                "must_not": [],
            }
        }

        # Keyword divided by 'or' is processed by dividing by 'and'
        for keyword in keyword_divided_or.split(CONFIG.AND_SEARCH_CHARACTER):
            name_val = _get_hint_keyword_val(keyword)
            if name_val == CONFIG.EXSIT_CHARACTER:
                # When existed referral is specified in the condition
                referral_and_query["bool"]["must"].append(
                    {"nested": {"path": "referrals", "query": {"exists": {"field": "referrals"}}}}
                )
            elif name_val:
                # When normal conditions are specified
                referral_and_query["bool"]["must"].append(
                    {
                        "nested": {
                            "path": "referrals",
                            "query": {"regexp": {"referrals.name": _get_regex_pattern(name_val)}},
                        }
                    }
                )
            else:
                # When blank is specified in the condition
                referral_and_query["bool"]["must_not"].append(
                    {"nested": {"path": "referrals", "query": {"exists": {"field": "referrals"}}}}
                )

        referral_or_query["bool"]["should"].append(referral_and_query)

    return referral_or_query


def _make_referral_entity_query(referral_entity_id: int) -> Dict[str, str]:
    referral_or_query: Dict = {
        "bool": {
            "should": [
                {
                    "nested": {
                        "path": "referrals.schema",
                        "query": {"match": {"referrals.schema.id": referral_entity_id}},
                    }
                }
            ]
        }
    }

    return referral_or_query


def _make_attr_query_for_simple(hint_string: str) -> Dict[str, str]:
    """Create a search query for the AttributeValue in simple search.

    Divides the search string with OR.
    Divide the divided character string with AND.
    Create a regular expression pattern query with the smallest unit string.

    Args:
        hint_string (str): Search string for AttributeValue

    Returns:
        dict[str, str]: AttributeValue search query

    """

    attr_query: Dict = {
        "bool": {"filter": {"nested": {"path": "attr", "inner_hits": {"_source": ["attr.name"]}}}}
    }

    attr_or_query: Dict = {"bool": {"should": []}}
    for keyword_divided_or in hint_string.split(CONFIG.OR_SEARCH_CHARACTER):
        if not keyword_divided_or:
            continue

        attr_and_query: Dict = {"bool": {"filter": []}}
        for keyword_divided_and in keyword_divided_or.split(CONFIG.AND_SEARCH_CHARACTER):
            attr_and_query["bool"]["filter"].append(
                {"regexp": {"attr.value": _get_regex_pattern(keyword_divided_and)}}
            )
        attr_or_query["bool"]["should"].append(attr_and_query)

    attr_query["bool"]["filter"]["nested"]["query"] = attr_or_query

    return attr_query


def _parse_or_search(hint: Dict[str, str], attr_query: Dict[str, str]) -> Dict[str, str]:
    """Performs keyword analysis processing.

    The search keyword is separated by OR and passed to the next process.

    Args:
        hint (dict[str, str]): Dictionary of attribute names and search keywords to be processed
        attr_query (dict[str, str]): Search query being created

    Returns:
        dict[str, str]: Add the analysis result to 'attr_query' for the keywords separated
            by 'OR' and return.

    """
    duplicate_keys: List = []

    # Split and process keywords with 'or'
    for keyword_divided_or in hint["keyword"].split(CONFIG.OR_SEARCH_CHARACTER):

        _parse_and_search(hint, keyword_divided_or, attr_query, duplicate_keys)

    return attr_query


def _parse_and_search(
    hint: Dict[str, str],
    keyword_divided_or: str,
    attr_query: Dict[str, Any],
    duplicate_keys: List[str],
) -> Dict[str, str]:
    """Analyze the keywords separated by `OR`

    Keywords separated by OR are separated by AND.
    Create a block that summarizes all attribute filters for each smallest keyword.

    If the plan has already been processed, skip it.
    If not, add it to the list.

    If called from simple search, add to the query below.
    If called from advanced search, add it directly under keyword.
        {
            keyword: {
                'bool': {
                    'should': []
                }
            }
        }

    Args:
        hint (dict[str, str]): Dictionary of attribute names and search keywords to be processed
        keyword_divided_or (str): Character string with search keywords separated by OR
        attr_query (dict[str, str]): Search query being created
        duplicate_keys (list(str)): Holds a list of the smallest character strings
            that separate search keywords with AND and OR.
            If the target string is already included in the list, processing is skipped.

    Returns:
        dict[str, str]: The analysis result is added to 'attr_query' for the keywords separated
            by 'AND' and returned.

    """

    # Keyword divided by 'or' is processed by dividing by 'and'
    for keyword in keyword_divided_or.split(CONFIG.AND_SEARCH_CHARACTER):
        key = keyword + "_" + hint["name"]

        # Skip if keywords overlap
        if key in duplicate_keys:
            continue
        else:
            duplicate_keys.append(key)

        attr_query[key] = _make_an_attribute_filter(hint, keyword)

    return attr_query


def _build_queries_along_keywords(
    hint_attrs: List[Dict[str, str]],
    attr_query: Dict[str, str],
) -> Dict[str, str]:
    """Build queries along search terms.

    Do the following:
    1. Get the keyword.
       In case of simple search, get the first search keyword.
       For advanced searches, retrieve multiple records for each attribute value.
    2. Process for each keyword acquired in 1.
    3. The search keyword is processed for each character string of the
       smallest unit separated by `AND` and `OR`.
    4. If `AND` is included in the string separated by `OR`, concatenate them with a filter.
       If it is not included, use it as is.
    5. If the search keyword contains OR, connect with should.
       If it is not included, use it as is.
    6. When conditions are specified with multiple attributes in advanced search,
       they are combined with filter.
    7. The query will be returned when the processing
       for the retrieved search keywords is completed.

    Args:
        hint_attrs (list(dict[str, str])): A list of search strings and attribute sets
        attr_query (dict[str, str]): A query that summarizes attributes
            by the smallest unit of a search keyword

    Returns:
        dict[str, str]: Assemble and return the attribute value part of the search query.

    """

    # Get the keyword.
    hints = [x for x in hint_attrs if "keyword" in x and x["keyword"]]
    res_query: Dict[str, Any] = {}

    for hint in hints:
        and_query: Dict[str, Any] = {}
        or_query: Dict[str, Any] = {}

        # Split keyword by 'or'
        for keyword_divided_or in hint["keyword"].split(CONFIG.OR_SEARCH_CHARACTER):
            if CONFIG.AND_SEARCH_CHARACTER in keyword_divided_or:

                # If 'AND' is included in the keyword divided by 'OR', add it to 'filter'
                for keyword in keyword_divided_or.split(CONFIG.AND_SEARCH_CHARACTER):
                    if keyword_divided_or not in and_query:
                        and_query[keyword_divided_or] = {"bool": {"filter": []}}

                    and_query[keyword_divided_or]["bool"]["filter"].append(
                        attr_query[keyword + "_" + hint["name"]]
                    )

            else:
                and_query[keyword_divided_or] = attr_query[keyword_divided_or + "_" + hint["name"]]

            if CONFIG.OR_SEARCH_CHARACTER in hint["keyword"]:

                # If the keyword contains 'or', concatenate with 'should'
                if not or_query:
                    or_query = {"bool": {"should": []}}

                or_query["bool"]["should"].append(and_query[keyword_divided_or])

            else:
                or_query = and_query[keyword_divided_or]

        if len(hints) > 1:
            # If conditions are specified for multiple attributes in advanced search,
            # connect with 'filter'
            if not res_query:
                res_query = {"bool": {"filter": []}}

            res_query["bool"]["filter"].append(or_query)

        else:
            res_query = or_query

    return res_query


def _make_an_attribute_filter(hint: Dict[str, str], keyword: str) -> Dict[str, Dict]:
    """creates an attribute filter from keywords.

    For the attribute set in the name of hint, create a filter for filtering search keywords.
    If the search keyword is a date, the following processing is performed.
    1. Create a format for date fields.
    2. If the search keyword is a date, the following processing is performed.
       If `< date`, search below the specified date.
       If `> date`, search for dates after the specified date.
       If `<>` is not included,
           the search will be made before the specified date and after the specified date.
    3. If the search keyword is not a date, do the following:
       If a character corresponding to a null character is specified,
           it is converted to a null character.
       Create a 'match' query with the conversion results.
       If the conversion result is not empty, create a 'regexp' query.
       If the conversion result is an empty string, search for data
           with an empty attribute value
    4. After the above process, create a 'nested' query and return it.

    Args:
        hint (dict[str, str]): Dictionary of attribute names and search keywords to be processed
        keyword (str): String to search for
            String of the smallest unit in which search keyword is separated by `AND` and `OR`

    Returns:
        dict[str, str]: Created attribute filter

    """
    cond_attr: List[Dict] = [{"term": {"attr.name": hint["name"]}}]

    date_results = _is_date(keyword)
    if date_results:
        date_cond = {
            "range": {"attr.date_value": {"format": "yyyy-MM-dd"}},
        }
        for (range_check, date_obj) in date_results:
            timestr = date_obj.strftime("%Y-%m-%d")
            if range_check == "<":
                # search of before date user specified
                date_cond["range"]["attr.date_value"]["lt"] = timestr

            elif range_check == ">":
                # search of after date user specified
                date_cond["range"]["attr.date_value"]["gt"] = timestr

            else:
                # search of exact day
                date_cond["range"]["attr.date_value"]["gte"] = timestr
                date_cond["range"]["attr.date_value"]["lte"] = timestr

        cond_attr.append(date_cond)

    else:
        hint_keyword_val = _get_hint_keyword_val(keyword)
        cond_val = [{"match": {"attr.value": hint_keyword_val}}]

        # This is an exceptional bypass processing to be able to search Entries
        # that has substantial Attribute.
        if hint_keyword_val == CONFIG.EXSIT_CHARACTER:
            cond_attr.append(
                {
                    "bool": {
                        "should": [
                            # This query get results that have any substantial values
                            {"regexp": {"attr.value": ".+"}},
                            # This query get results that have date value
                            {"exists": {"field": "attr.date_value"}},
                        ]
                    }
                }
            )

        elif hint_keyword_val:
            if "exact_match" not in hint:
                cond_val.append({"regexp": {"attr.value": _get_regex_pattern(hint_keyword_val)}})

            cond_attr.append({"bool": {"should": cond_val}})

        else:
            cond_val_tmp = [
                {"bool": {"must_not": {"exists": {"field": "attr.date_value"}}}},
                {"bool": {"should": cond_val}},
            ]
            cond_attr.append({"bool": {"must": cond_val_tmp}})

    return {"nested": {"path": "attr", "query": {"bool": {"filter": cond_attr}}}}


def execute_query(query: Dict[str, str], size: int = 0) -> Dict[str, str]:
    """Run a search query.

    Args:
        query (dict[str, str]): Search query

    Raises:
        Exception: If query execution fails, output error details.

    Returns:
        dict[str, str]: Search execution result

    """
    kwargs = {
        "size": settings.ES_CONFIG["MAXIMUM_RESULTS_NUM"],
        "body": query,
        "ignore": [404],
        "sort": ["name.keyword:asc"],
    }
    if size and isinstance(size, int):
        kwargs["size"] = size

    try:
        res = ESS().search(**kwargs)
    except Exception as e:
        raise (e)

    return res


def make_search_results(
    user: User,
    res: Dict[str, Any],
    hint_attrs: List[Dict[str, str]],
    limit: int,
) -> Dict[str, str]:
    """Acquires and returns the attribute values held by each search result

    When the condition of reference entry is specified, the entry to reference is acquired.
    Also, get the attribute name and attribute value that matched the condition.

    Do the following:
    1. Keep a list of IDs of all entries that have been found in Elasticsearch.
    2. If the reference entry filtering conditions have been entered,
       the following processing is performed.
       If not entered, get entry object from search result of Elasticsearch.

       2-1. If blank characters are entered in the filtering condition of the reference entry,
            only entries that are not referenced by other entries are filtered.
       2-2. In cases other than the above, only entries whose filtering condition is
            included in the entry name being referred to are acquired.
       2-3. Get the entry object from the entry ID obtained above.

    3. Get attributes for each entry for the maximum number of displayed items
       from the Elasticsearch search results.
    4. For the attribute of the acquired entry,
       the attribute value is acquired according to the attribute type.
    5. When all entries have been processed, the search results are returned.

    Args:
        res (`str`, optional): Search results for Elasticsearch
        hint_attrs (list(dict[str, str])):  A list of search strings and attribute sets
        limit (int): Maximum number of search results to return

    Returns:
        dict[str, str]: A set of attributes and attribute values associated with the entry
            that was hit in the search

    """
    from entry.models import Entry

    # set numbers of found entries
    results = {
        "ret_count": res["hits"]["total"]["value"],
        "ret_values": [],
    }

    # get django objects from the hit information from Elasticsearch
    hit_entry_ids = [x["_id"] for x in res["hits"]["hits"]]
    hit_entries = Entry.objects.filter(id__in=hit_entry_ids, is_active=True)

    hit_infos: Dict = {}
    for entry in hit_entries:
        if len(hit_infos) >= limit:
            break

        hit_infos[entry] = [x["_source"] for x in res["hits"]["hits"] if int(x["_id"]) == entry.id][
            0
        ]

    for (entry, entry_info) in sorted(hit_infos.items(), key=lambda x: x[0].name):
        ret_info: Dict[str, Any] = {
            "entity": {"id": entry.schema.id, "name": entry.schema.name},
            "entry": {"id": entry.id, "name": entry.name},
            "attrs": {},
            "referrals": entry_info.get("referrals", []),
        }

        # Check for has permission to Entry
        if entry_info["is_readble"] or user.has_permission(entry, ACLType.Readable):
            ret_info["is_readble"] = True
        else:
            ret_info["is_readble"] = False
            results["ret_values"].append(ret_info)
            continue

        # formalize attribute values according to the type
        for attrinfo in entry_info["attr"]:
            # Skip other than the target Attribute
            if attrinfo["name"] not in [x["name"] for x in hint_attrs]:
                continue

            if attrinfo["name"] in ret_info["attrs"]:
                ret_attrinfo = ret_info["attrs"][attrinfo["name"]]
            else:
                ret_attrinfo = ret_info["attrs"][attrinfo["name"]] = {}

            # if target attribute is array type, then values would be stored in array
            if attrinfo["name"] not in ret_info["attrs"]:
                if attrinfo["type"] & AttrTypeValue["array"]:
                    ret_info["attrs"][attrinfo["name"]] = []
                else:
                    ret_info["attrs"][attrinfo["name"]] = ret_attrinfo

            # Check for has permission to EntityAttr
            if attrinfo["name"] not in [x["name"] for x in hint_attrs if x["is_readble"]]:
                ret_attrinfo["is_readble"] = False
                continue

            # Check for has permission to Attribute
            if not attrinfo["is_readble"]:
                attr = entry.attrs.filter(schema__name=attrinfo["name"], is_active=True).first()
                if not attr:
                    Logger.warning(
                        "Non exist Attribute (entry:%s, name:%s) is registered in ESS."
                        % (entry.id, attrinfo["name"])
                    )
                    continue

                if not user.has_permission(attr, ACLType.Readable):
                    ret_attrinfo["is_readble"] = False
                    continue

            ret_attrinfo["is_readble"] = True

            ret_attrinfo["type"] = attrinfo["type"]
            if (
                attrinfo["type"] == AttrTypeValue["string"]
                or attrinfo["type"] == AttrTypeValue["text"]
            ):

                if attrinfo["value"]:
                    ret_attrinfo["value"] = attrinfo["value"]
                elif attrinfo["date_value"]:
                    ret_attrinfo["value"] = attrinfo["date_value"].split("T")[0]

            elif attrinfo["type"] == AttrTypeValue["boolean"]:
                ret_attrinfo["value"] = attrinfo["value"]

            elif attrinfo["type"] == AttrTypeValue["date"]:
                ret_attrinfo["value"] = attrinfo["date_value"]

            elif (
                attrinfo["type"] == AttrTypeValue["object"]
                or attrinfo["type"] == AttrTypeValue["group"]
                or attrinfo["type"] == AttrTypeValue["role"]
            ):
                ret_attrinfo["value"] = {
                    "id": attrinfo["referral_id"],
                    "name": attrinfo["value"],
                }

            elif attrinfo["type"] == AttrTypeValue["named_object"]:
                ret_attrinfo["value"] = {
                    attrinfo["key"]: {
                        "id": attrinfo["referral_id"],
                        "name": attrinfo["value"],
                    }
                }

            elif attrinfo["type"] & AttrTypeValue["array"]:
                if "value" not in ret_attrinfo:
                    ret_attrinfo["value"] = []

                # If there is no value, it will be skipped.
                if attrinfo["key"] == attrinfo["value"] == attrinfo["referral_id"] == "":
                    if not attrinfo["date_value"]:
                        continue

                if attrinfo["type"] & AttrTypeValue["named"]:
                    ret_attrinfo["value"].append(
                        {
                            attrinfo["key"]: {
                                "id": attrinfo["referral_id"],
                                "name": attrinfo["value"],
                            }
                        }
                    )

                elif attrinfo["type"] & AttrTypeValue["string"]:
                    if attrinfo["date_value"]:
                        ret_attrinfo["value"].append(attrinfo["date_value"].split("T")[0])
                    else:
                        ret_attrinfo["value"].append(attrinfo["value"])

                elif attrinfo["type"] & (
                    AttrTypeValue["object"] | AttrTypeValue["group"] | AttrTypeValue["role"]
                ):
                    ret_attrinfo["value"].append(
                        {"id": attrinfo["referral_id"], "name": attrinfo["value"]}
                    )

        results["ret_values"].append(ret_info)

    return results


def make_search_results_for_simple(res: Dict[str, Any]) -> Dict[str, str]:
    result = {
        "ret_count": res["hits"]["total"]["value"],
        "ret_values": [],
    }

    for resp_entry in res["hits"]["hits"]:

        ret_value = {
            "id": resp_entry["_id"],
            "name": resp_entry["_source"]["name"],
            "schema": resp_entry["_source"]["entity"],
        }

        for resp_entry_attr in resp_entry["inner_hits"]["attr"]["hits"]["hits"]:
            ret_value["attr"] = resp_entry_attr["_source"]["name"]
            break

        result["ret_values"].append(ret_value)

    return result


def is_date_check(value: str) -> Optional[Tuple[str, datetime]]:
    try:
        for delimiter in ["-", "/"]:
            date_format = "%%Y%(del)s%%m%(del)s%%d" % {"del": delimiter}

            if re.match(r"^[<>]?[0-9]{4}%(del)s[0-9]+%(del)s[0-9]+" % {"del": delimiter}, value):

                if value[0] in ["<", ">"]:
                    return (
                        value[0],
                        datetime.strptime(value[1:].split(" ")[0], date_format),
                    )
                else:
                    return "", datetime.strptime(value.split(" ")[0], date_format)

    except ValueError:
        # When datetime.strptie raised ValueError, it means value parameter maches date
        # format but they are not date value. In this case, we should deal it with a
        # string value.
        return None

    return None


def _is_date(value: str) -> Optional[List]:
    # checks all specified value is date format
    result = [is_date_check(x) for x in value.split(" ") if x]

    # If result is not empty and all value is date, this returns the result
    return result if result and all(result) else None<|MERGE_RESOLUTION|>--- conflicted
+++ resolved
@@ -70,7 +70,6 @@
                                 "fields": {
                                     "keyword": {"type": "keyword"},
                                 },
-<<<<<<< HEAD
                             },
                             "entity": {
                                 "type": "nested",
@@ -78,48 +77,6 @@
                                     "id": {
                                         "type": "integer",
                                         "index": "true",
-=======
-                                "referrals": {
-                                    "type": "nested",
-                                    "properties": {
-                                        "id": {
-                                            "type": "integer",
-                                            "index": "true",
-                                        },
-                                        "name": {
-                                            "type": "text",
-                                            "index": "true",
-                                            "analyzer": "keyword",
-                                        },
-                                        "schema": {
-                                            "type": "nested",
-                                            "properties": {
-                                                "id": {
-                                                    "type": "integer",
-                                                    "index": "true",
-                                                },
-                                                "name": {
-                                                    "type": "text",
-                                                    "index": "true",
-                                                    "analyzer": "keyword",
-                                                },
-                                            },
-                                        },
-                                    },
-                                },
-                                "entity": {
-                                    "type": "nested",
-                                    "properties": {
-                                        "id": {
-                                            "type": "integer",
-                                            "index": "true",
-                                        },
-                                        "name": {
-                                            "type": "text",
-                                            "index": "true",
-                                            "analyzer": "keyword",
-                                        },
->>>>>>> 24939bad
                                     },
                                     "name": {
                                         "type": "text",
@@ -164,6 +121,34 @@
                                     "is_readble": {
                                         "type": "boolean",
                                         "index": "true",
+                                    },
+                                },
+                            },
+                            "referrals": {
+                                "type": "nested",
+                                "properties": {
+                                    "id": {
+                                        "type": "integer",
+                                        "index": "true",
+                                    },
+                                    "name": {
+                                        "type": "text",
+                                        "index": "true",
+                                        "analyzer": "keyword",
+                                    },
+                                    "schema": {
+                                        "type": "nested",
+                                        "properties": {
+                                            "id": {
+                                                "type": "integer",
+                                                "index": "true",
+                                            },
+                                            "name": {
+                                                "type": "text",
+                                                "index": "true",
+                                                "analyzer": "keyword",
+                                            },
+                                        },
                                     },
                                 },
                             },
