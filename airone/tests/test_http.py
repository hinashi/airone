import unittest

from airone.lib.http import http_get, get_obj_with_check_perm
from airone.lib.test import AironeViewTest
from airone.lib.acl import ACLType
from entry.models import Entry

from django.contrib.auth.models import AnonymousUser
from django.test import RequestFactory


class AirOneHTTPTest(unittest.TestCase):
    def setUp(self):
        self.factory = RequestFactory()

    def test_airone_http_get_decorator(self):
        @http_get
        def mock_handler(request):
            return "mock_response"

        test_suites = [
            {"get_url": "/test", "resp_url": ["/auth/login?next=/test?"]},
            {
                "get_url": "/日本語",
                "resp_url": ["/auth/login?next=/%E6%97%A5%E6%9C%AC%E8%AA%9E?"],
            },
            {
                "get_url": "/test?query1=1&query2=test",
                "resp_url": [
                    "/auth/login?next=/test?query1%3D1%26query2%3Dtest",
                    "/auth/login?next=/test?query2%3Dtest%26query1%3D1",
                ],
            },
        ]

        for i in test_suites:
            request = self.factory.get(i["get_url"])
            request.user = AnonymousUser()

            resp = mock_handler(request)

            self.assertEqual(resp.status_code, 303)
            # Use assertIn because dict doesn't keep the key order if it's less than python 3.6
            self.assertIn(resp.url, i["resp_url"])


class ViewTest(AironeViewTest):
    def setUp(self):
        self.user = self.guest_login()

        self.entity = self.create_entity(self.user, "Entity", [{"name": "attr"}])
        self.entityattr = self.entity.attrs.get(name="attr")
        self.entry = self.add_entry(self.user, "Entry", self.entity, {"attr": "hoge"})
        self.attr = self.entry.attrs.get(schema=self.entityattr)

    def test_get_obj_with_check_perm(self):
        for obj in [self.entity, self.entityattr, self.entry, self.attr]:
<<<<<<< HEAD
            target_obj, error = get_obj_with_check_perm(
                self.user, obj.__class__, obj.id, ACLType.Full)
            self.assertEqual(target_obj, obj)
            self.assertIsNone(error)

    def test_get_obj_with_check_perm_with_invalid_param(self):
        target_obj, error = get_obj_with_check_perm(
            self.user, Entry, self.entity.id, ACLType.Full)
=======
            target_obj, error = get_object_with_check_permission(
                self.user, obj.__class__, obj.id, ACLType.Full
            )
            self.assertEqual(target_obj, obj)
            self.assertIsNone(error)

    def test_get_object_with_check_permission_with_invalid_param(self):
        target_obj, error = get_object_with_check_permission(
            self.user, Entry, self.entity.id, ACLType.Full
        )
>>>>>>> f2ad7a14
        self.assertIsNone(target_obj)
        self.assertEqual(error.content, b"Failed to get entity of specified id")
        self.assertEqual(error.status_code, 400)

    def test_get_obj_with_check_perm_without_permission(self):
        self.entry.is_public = False
        self.entry.save()

<<<<<<< HEAD
        target_obj, error = get_obj_with_check_perm(
            self.user, Entry, self.entry.id, ACLType.Full)
=======
        target_obj, error = get_object_with_check_permission(
            self.user, Entry, self.entry.id, ACLType.Full
        )
>>>>>>> f2ad7a14
        self.assertIsNone(target_obj)
        self.assertEqual(error.content, b"You don't have permission to access this object")
        self.assertEqual(error.status_code, 400)<|MERGE_RESOLUTION|>--- conflicted
+++ resolved
@@ -55,27 +55,14 @@
 
     def test_get_obj_with_check_perm(self):
         for obj in [self.entity, self.entityattr, self.entry, self.attr]:
-<<<<<<< HEAD
             target_obj, error = get_obj_with_check_perm(
-                self.user, obj.__class__, obj.id, ACLType.Full)
-            self.assertEqual(target_obj, obj)
-            self.assertIsNone(error)
-
-    def test_get_obj_with_check_perm_with_invalid_param(self):
-        target_obj, error = get_obj_with_check_perm(
-            self.user, Entry, self.entity.id, ACLType.Full)
-=======
-            target_obj, error = get_object_with_check_permission(
                 self.user, obj.__class__, obj.id, ACLType.Full
             )
             self.assertEqual(target_obj, obj)
             self.assertIsNone(error)
 
-    def test_get_object_with_check_permission_with_invalid_param(self):
-        target_obj, error = get_object_with_check_permission(
-            self.user, Entry, self.entity.id, ACLType.Full
-        )
->>>>>>> f2ad7a14
+    def test_get_obj_with_check_perm_with_invalid_param(self):
+        target_obj, error = get_obj_with_check_perm(self.user, Entry, self.entity.id, ACLType.Full)
         self.assertIsNone(target_obj)
         self.assertEqual(error.content, b"Failed to get entity of specified id")
         self.assertEqual(error.status_code, 400)
@@ -84,14 +71,7 @@
         self.entry.is_public = False
         self.entry.save()
 
-<<<<<<< HEAD
-        target_obj, error = get_obj_with_check_perm(
-            self.user, Entry, self.entry.id, ACLType.Full)
-=======
-        target_obj, error = get_object_with_check_permission(
-            self.user, Entry, self.entry.id, ACLType.Full
-        )
->>>>>>> f2ad7a14
+        target_obj, error = get_obj_with_check_perm(self.user, Entry, self.entry.id, ACLType.Full)
         self.assertIsNone(target_obj)
         self.assertEqual(error.content, b"You don't have permission to access this object")
         self.assertEqual(error.status_code, 400)