---
title: Development
weight: 30
---

# Setup
Here is the documentation to setup the development environment of Pagoda.

## Installation of Pagoda
You have to install Python3.11+ to run Pagoda like below (for the case of `ubuntu`).
```
user@hostname:~$ sudo apt-get update
user@hostname:~$ sudo apt-get install python3 python3-pip python3-venv
```

You have to install libraries.
```
user@hostname:~$ sudo apt-get install libldap2-dev  libsasl2-dev libxmlsec1-dev libmysqlclient-dev pkg-config
```

(for macOS)
```
user@hostname:~$ brew install libxmlsec1 mysql-client pkg-config mysql-connector-python
```

Then, you can install libraries on which Pagoda depends by following after cloning this repository. But we recommand you to setup pagoda on the separated environment using virtualenv not to pollute system-wide python environment.
```
user@hostname:~$ git clone https://github.com/dmm-com/pagoda.git
user@hostname:~$ cd pagoda
user@hostname:~/pagoda$ python3 -m venv virtualenv
user@hostname:~/pagoda$ source virtualenv/bin/activate
(virtualenv) user@hostname:~/pagoda$ pip install pip --upgrade
(virtualenv) user@hostname:~/pagoda$ pip install poetry
(virtualenv) user@hostname:~/pagoda$ poetry install --only main
# or, during development, install all
(virtualenv) user@hostname:~/pagoda$ poetry install
```

## Setting-up Backend with docker-compose

Install docker-compose command.  
Run middlewares with docker-compose.

```
user@hostname:~/pagoda$ docker-compose up
```

## (Setting-up Backend with manual)

And you have to install RabbitMQ for executing heavy processing as background task using [Celery](http://docs.celeryproject.org/).
```
user@hostname:~$ sudo apt-get install rabbitmq-server mysql-server python-dev libmysqlclient-dev
```

### Setting-up MySQL configuration

Specifying character set of database is necessary. Please add following setting in the `mysqld.cnf` at `mysqld` section.
```
[mysqld]
...
character-set-server = utf8mb4
```

Then, you should restart MySQL server to apply for this configuration.
```
user@hostname:~$ sudo service mysql restart
```

Iincrease the number of Slave databases with the MySQL replication function.  
You can set database slave, with like this config:
```
REPLICATED_DATABASE_SLAVES = ['slave1', 'slave2']
```

### Setting-up Elasticsearch

You have to setup JRE for executing elasticsearch.
```
user@hostname:~$ sudo add-apt-repository ppa:linuxuprising/java
user@hostname:~$ sudo apt-get update
user@hostname:~$ sudo apt-get install -y oracle-java13-installer
```

The way to install elasticsearch is quite easy like that.
```
user@hostname:~$ wget https://artifacts.elastic.co/downloads/elasticsearch/elasticsearch-7.17.6-linux-x86_64.tar.gz
user@hostname:~$ tar -xvf elasticsearch-7.17.6-linux-x86_64.tar.gz
```

After installing it, you have to change configuration to accept connecting from Pagoda nodes.
```diff
--- elasticsearch-7.17.6-linux-x86_64/config/elasticsearch.yml.old        2020-01-29 10:19:40.511687943 +0900
+++ elasticsearch-7.17.6-linux-x86_64/config/elasticsearch.yml            2020-01-29 10:41:23.103687943 +0900
@@ -52,7 +52,7 @@
 #
 # Set the bind address to a specific IP (IPv4 or IPv6):
 #
-#network.host: 192.168.0.1
+network.host: 0.0.0.0
 #
 # Set a custom port for HTTP:
 #
```

You should set sysctl as below because Elasticsearch requires to expand virtual memory area.
```
user@hostname:~$ sudo sysctl vm.max_map_count=262144
```

Finally, you can run ElasticSearch service like that.
```
user@hostname:~$ elasticsearch-7.17.6-linux-x86_64/bin/elasticsearch
```

### Setting-up Email configuration

This step is optional. You can skip it if you don't use email notifications.

Pagoda supports email based notification, now it's mainly used for password-reset. You can set email backend, with like this config:

```
EMAIL_BACKEND = 'django.core.mail.backends.smtp.EmailBackend'
EMAIL_HOST = 'xxx'
EMAIL_PORT = 25
EMAIL_HOST_USER = 'xxx'
EMAIL_HOST_PASSWORD = 'xxx'
EMAIL_USE_TLS = True
```

If you hope to just try it in your local environment, you can use stdout instead:

```
EMAIL_BACKEND = 'django.core.mail.backends.console.EmailBackend'
```

## Setting-up Nginx (Optional)
Install Nginx by package manager like this.
```
user@hostname:~$ sudo apt-get install nginx
```

Create Self-Signed SSL Certificate and key-pair.
```
user@hostname:~$ openssl genrsa 2048 > server.key
user@hostname:~$ openssl req -new -key server.key > server.csr
... (set appropriate configuration)

user@hostname:~$ openssl x509 -days 3650 -req -signkey server.key < server.csr > server.crt
user@hostname:~$ sudo mkdir /etc/nginx/ssl
user@hostname:~$ sudo mv server* /etc/nginx/ssl
```

Write following configuration for Pagoda on Nginx at `/etc/nginx/conf.d/pagoda.conf`.
```
upstream pagoda {
  server hostname:8080;
}

server {
  listen 443 ssl;

  ssl_certificate /etc/nginx/ssl/server.crt;
  ssl_certificate_key /etc/nginx/ssl/server.key;

  proxy_set_header    Host    $host;
  proxy_set_header    X-Real-IP    $remote_addr;
  proxy_set_header    X-Forwarded-Host    $host;
  proxy_set_header    X-Forwarded-Server    $host;
  proxy_set_header    X-Forwarded-For    $proxy_add_x_forwarded_for;
  proxy_set_header    X-Forwarded-Proto    $scheme;
  proxy_set_header    X-Forwarded-Port    443;

  location / {
    rewrite ^/(.*) /$1 break;

    proxy_pass    http://pagoda/;
  }

  access_log /var/log/nginx/pagoda.ssl.access.log combined;
  error_log /var/log/nginx/pagoda.ssl.error.log;

  # set longer to wait background processing until 300s
  proxy_read_timeout 300;
}
```

This includes the configuration to proxy HTTP request to Pagoda and cache static files. The static file path indicates the static directory which is in the top of Pagoda local repository. If necessary, please fix this value depending on your environment.

## Initialize Pagoda configuratoin

You should create user and attach role in Elasticsearch.
```
bin/elasticsearch-users useradd airone
bin/elasticsearch-users roles airone --add superuser
```

You should cerate database and user for pagoda in MySQL.
```
user@hostname:~$ mysql -u root -h 127.0.0.1

mysql> create database airone;
mysql> create database test_airone;
mysql> CREATE USER 'airone'@'%' IDENTIFIED BY 'password';
mysql> GRANT ALL ON airone.* to airone@'%';
mysql> GRANT ALL ON test_airone.* to airone@'%';
```

This command makes database schema using the [django Migrations](https://docs.djangoproject.com/en/1.11/topics/migrations/), and makes default user account.
```
user@hostname:~$ cd pagoda
user@hostname:~/pagoda$ source virtualenv/bin/activate
(virtualenv) user@hostname:~/pagoda$ tools/clear_and_initdb.sh
```

(Optional) Please set the index as necessary.
```
mysql> CREATE INDEX permission_codename_idx ON auth_permission (codename);
```

Finally, you should create an initial user to login the system using `tools/register_user.sh`.
```
(virtualenv) user@hostname:~/pagoda$ tools/register_user.sh demo
Password:   ## input password of this user
Succeed in register user (demo)
```

This creates following user.

| Username | Password |
|:---------|:---------|
| demo     | demo     |

If you want to create an administrative user who can access all information regardless of ACL (Please refer the [User-Manual(TBD)](#)), you can do it with `-s, --superuser` option. This creates another user who takes privilege of this system.
```
(virtualenv) user@hostname:~/pagoda$ tools/register_user.sh -s admin
Password:   ## input password of this user
Succeed in register user (admin)
```

This regists all entries which has been created in the database to the Elasticsearch.  
You can do it just by following command. The configurations about the database to read and Elasticsearch to register are referred from airone/settings.py.

```
(virtualenv) user@hostname:~/pagoda$ python tools/initialize_es_document.py
```

## Run Pagoda
You can start Pagoda as following and can browse from `http://hostname:8080/`  
(Please change the `hostname` to the appropriate one on which you installed Pagoda).
e.g. 

```
user@hostname:~$ cd pagoda
user@hostname:~/pagoda$ source virtualenv/bin/activate
(virtualenv) user@hostname:~/pagoda$ python manage.py runserver 0:8080
```

## Run Celery

In addition, you have to run Celery worker to execute background task as following.
```
user@hostname:~$ cd pagoda
user@hostname:~/pagoda$ source virtualenv/bin/activate
(virtualenv) user@hostname:~/pagoda$ celery -A airone worker -l info
```

## Build the new UI with React

`/ui/` serves React-based new UI. Before you try it, you need to build `ui.js`:

Install nvm command.  

Install npm packages.
```
user@hostname:~$ nvm install 18.12.0
user@hostname:~$ cd pagoda
user@hostname:~/pagoda$ npm install
```

Build
```
user@hostname:~/pagoda$ npm run build

(In development)
user@hostname:~/pagoda$ npm run watch
```

If you have any change on API V2, you need to run this command before you build:

```
user@hostname:~/pagoda$ npm run generate:client

(For Customview)
user@hostname:~/pagoda$ npm run generate:custom_client
```

To customize UI:

```
user@hostname:~/pagoda$ cp -pi ./frontend/src/App.tsx ./frontend/src/customview/CustomApp.tsx
(edit CustomApp.tsx)
user@hostname:~/pagoda$ npm run build:custom
```

### API V2 client

Prepare to install API client npm package published on GitHub Packages.
`TOKEN` is a your GitHub PAT. Issue your PAT with checking [this doc](https://docs.github.com/ja/packages/working-with-a-github-packages-registry/working-with-the-npm-registry#github-packages-%E3%81%B8%E3%81%AE%E8%AA%8D%E8%A8%BC%E3%82%92%E8%A1%8C%E3%81%86).
Then, you just perform `npm install` as usual.

```
$ cat > .npmrc
//npm.pkg.github.com/:_authToken=TOKEN
```

You can refer your local API client code before publishing it to GitHub Packages with following command.

```shell
# generate the latest API client code on your local env
$ npm run generate:client

# refer the latest code temporarily
$ npm run link:client
```

If you modify something in API client code, you need to publish it with the package release GitHub Actions workflow. It will be triggered by labeling `release-apiv2-client` to the pull request by repository owners.

## Auto-format

```
user@hostname:~$ cd pagoda
user@hostname:~/pagoda$ source virtualenv/bin/activate
(virtualenv) user@hostname:~/pagoda$ ruff format .
(virtualenv) user@hostname:~/pagoda$ ruff check --fix .

user@hostname:~/pagoda$ npm run fix
```

## Test for Django processing
You can run tests for processing that is run by Django and Celery, which means backend processing, as below.
```
user@hostname:~$ cd pagoda
user@hostname:~/pagoda$ source virtualenv/bin/activate
(virtualenv) user@hostname:~/pagoda$ python manage.py test
```

When you want to run a specific test (`ModelTest.test_is_belonged_to_parent_group` in the file of `role/tests/test_model.py`) , you can do it as below.
```
(virtualenv) user@hostname:~/pagoda$ python manage.py test role.tests.test_model.ModelTest.test_is_belonged_to_parent_group
```

## Test for React processing
You can run test for processing that is run by Browser, wihch means frontend processing as below.
```
user@hostname:~$ cd pagoda
user@hostname:~/pagoda$ npm run test
```

If you have any change on a page component, please re-build snapshots along with current implementaion as below.

```
user@hostname:~/pagoda$ npm run test:update
```

When you want to run individual test (e.g. frontend/src/components/user/UserList.test.tsx), you can do it by following command.
```
<<<<<<< HEAD
user@hostname:~/airone$ npx jest -u frontend/src/components/user/UserList.test.tsx
```

## Release pagoda-core package for custom views

We publish the `pagoda-core` package to GitHub npm Registry for custom views.
When you want to release a new version of the package, create a tag with the format `pagoda-core-x.y.z` (e.g. `pagoda-core-0.0.1`). The GitHub Actions workflow will automatically build and publish the package.

If you hope to try building the module:

```sh
$ npm run build:lib
=======
user@hostname:~/pagoda$ npx jest -u frontend/src/components/user/UserList.test.tsx
>>>>>>> 00c6594f
```<|MERGE_RESOLUTION|>--- conflicted
+++ resolved
@@ -364,8 +364,7 @@
 
 When you want to run individual test (e.g. frontend/src/components/user/UserList.test.tsx), you can do it by following command.
 ```
-<<<<<<< HEAD
-user@hostname:~/airone$ npx jest -u frontend/src/components/user/UserList.test.tsx
+user@hostname:~/pagoda$ npx jest -u frontend/src/components/user/UserList.test.tsx
 ```
 
 ## Release pagoda-core package for custom views
@@ -377,7 +376,4 @@
 
 ```sh
 $ npm run build:lib
-=======
-user@hostname:~/pagoda$ npx jest -u frontend/src/components/user/UserList.test.tsx
->>>>>>> 00c6594f
 ```