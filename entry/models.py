import re
from collections.abc import Iterable
from datetime import date, datetime
from typing import Any, Optional, Tuple

from django.conf import settings
from django.db import models
from django.db.models import Prefetch, Q

from acl.models import ACLBase
from airone.lib import auto_complement
from airone.lib.acl import ACLObjType, ACLType
from airone.lib.drf import ExceedLimitError
from airone.lib.elasticsearch import (
    ESS,
    execute_query,
    is_date_check,
    make_query,
    make_query_for_simple,
    make_search_results,
    make_search_results_for_simple,
)
from airone.lib.log import Logger
from airone.lib.types import (
    AttrDefaultValue,
    AttrTypeArrObj,
    AttrTypeArrStr,
    AttrTypeObj,
    AttrTypeStr,
    AttrTypeText,
    AttrTypeValue,
)
from entity.models import Entity, EntityAttr
from group.models import Group
from role.models import Role
from user.models import User

from .settings import CONFIG


class AttributeValue(models.Model):
    # This is a constant that indicates target object binds multiple AttributeValue objects.
    STATUS_DATA_ARRAY_PARENT = 1 << 0

    MAXIMUM_VALUE_SIZE = 1 << 16

    value = models.TextField()
    referral = models.ForeignKey(
        ACLBase,
        null=True,
        related_name="referred_attr_value",
        on_delete=models.SET_NULL,
    )
    data_array = models.ManyToManyField("AttributeValue")
    created_time = models.DateTimeField(auto_now_add=True)
    created_user = models.ForeignKey(User, on_delete=models.DO_NOTHING)
    parent_attr = models.ForeignKey("Attribute", on_delete=models.DO_NOTHING)
    status = models.IntegerField(default=0)
    boolean = models.BooleanField(default=False)
    date = models.DateField(null=True)

    # This parameter means that target AttributeValue is the latest one. This is usefull to
    # find out enabled AttributeValues by Attribute or EntityAttr object. And separating this
    # parameter from status is very meaningful to reduce query at clearing this flag (If this
    # flag is a value of status paramete, you have to send at least two query to set it down,
    # because you have to check current value by SELECT, after that you calculate new value
    # then update it).
    is_latest = models.BooleanField(default=True)

    # The reason why the 'data_type' parameter is also needed in addition to the Attribute is that
    # the value of 'type' in Attribute may be changed dynamically.
    #
    # If that value is changed after making AttributeValue, we can't know the old type of Attribute.
    # So it's necessary to save the value of AttrTypeVelue for each AttributeValue instance.
    # And this value is constract, this parameter will never be changed after creating.
    data_type = models.IntegerField(default=0)

    # This indicates the parent AttributeValue object, this parameter is usefull to identify
    # leaf AttriuteValue objects.
    parent_attrv = models.ForeignKey(
        "AttributeValue", null=True, related_name="child", on_delete=models.SET_NULL
    )

    @classmethod
    def get_default_value(kls, attr):
        """
        Returns the default value for each attribute type.
        Used when there is no attribute value.
        """
        return AttrDefaultValue[attr.schema.type]

    def set_status(self, val):
        self.status |= val
        self.save(update_fields=["status"])

    def del_status(self, val):
        self.status &= ~val
        self.save(update_fields=["status"])

    def get_status(self, val):
        return self.status & val

    def clone(self, user, **extra_params):
        cloned_value = AttributeValue.objects.get(id=self.id)

        # By removing the primary key, we can clone a django model instance
        cloned_value.pk = None

        # set extra configure
        for (k, v) in extra_params.items():
            setattr(cloned_value, k, v)

        # update basic parameters to new one
        cloned_value.created_user = user
        cloned_value.created_time = datetime.now()
        cloned_value.save()

        cloned_value.data_array.clear()

        return cloned_value

    def get_value(self, with_metainfo=False, serialize=False, is_active=True):
        """
        This returns registered value according to the type of Attribute
        """

        def _get_named_value(attrv, is_active=True):
            if attrv.referral and (attrv.referral.is_active or not is_active):
                if with_metainfo:
                    return {
                        attrv.value: {
                            "id": attrv.referral.id,
                            "name": attrv.referral.name,
                        }
                    }
                else:
                    return {attrv.value: attrv.referral.name}
            else:
                return {attrv.value: None}

        def _get_object_value(attrv, is_active=True):
            if attrv.referral and (attrv.referral.is_active or not is_active):
                if with_metainfo:
                    return {"id": attrv.referral.id, "name": attrv.referral.name}
                else:
                    return attrv.referral.name

        def _get_model_value(attrv, model):
            instance = model.objects.filter(id=attrv.value, is_active=True).first()
            if not instance:
                return None

            if with_metainfo:
                return {"id": instance.id, "name": instance.name}
            else:
                return instance.name

        value = None
        if (
            self.parent_attr.schema.type == AttrTypeValue["string"]
            or self.parent_attr.schema.type == AttrTypeValue["text"]
        ):
            value = self.value

        elif self.parent_attr.schema.type == AttrTypeValue["boolean"]:
            value = self.boolean

        elif self.parent_attr.schema.type == AttrTypeValue["date"]:
            if serialize:
                value = str(self.date)
            else:
                value = self.date

        elif self.parent_attr.schema.type == AttrTypeValue["object"]:
            value = _get_object_value(self, is_active)

        elif self.parent_attr.schema.type == AttrTypeValue["named_object"]:
            value = _get_named_value(self, is_active)

        elif self.parent_attr.schema.type == AttrTypeValue["group"] and self.value:
            value = _get_model_value(self, Group)

        elif self.parent_attr.schema.type == AttrTypeValue["role"] and self.value:
            value = _get_model_value(self, Role)

        elif self.parent_attr.is_array():
            if self.parent_attr.schema.type & AttrTypeValue["named"]:
                value = [_get_named_value(x, is_active) for x in self.data_array.all()]

            elif self.parent_attr.schema.type & AttrTypeValue["string"]:
                value = [x.value for x in self.data_array.all()]

            elif self.parent_attr.schema.type & AttrTypeValue["object"]:
                value = [
                    _get_object_value(x, is_active) for x in self.data_array.all() if x.referral
                ]

            elif self.parent_attr.schema.type & AttrTypeValue["group"]:
                value = [
                    x for x in [_get_model_value(y, Group) for y in self.data_array.all()] if x
                ]

            elif self.parent_attr.schema.type & AttrTypeValue["role"]:
                value = [x for x in [_get_model_value(y, Role) for y in self.data_array.all()] if x]

        if with_metainfo:
            value = {"type": self.parent_attr.schema.type, "value": value}

        return value

    def format_for_history(self):
        def _get_group_value(attrv):
            return Group.objects.filter(id=attrv.value, is_active=True).first()

        def _get_role_value(attrv):
            return Role.objects.filter(id=attrv.value, is_active=True).first()

        if self.data_type == AttrTypeValue["array_string"]:
            return [x.value for x in self.data_array.all()]
        elif self.data_type == AttrTypeValue["array_object"]:
            return [x.referral for x in self.data_array.all()]
        elif self.data_type == AttrTypeValue["object"]:
            return self.referral
        elif self.data_type == AttrTypeValue["boolean"]:
            return self.boolean
        elif self.data_type == AttrTypeValue["date"]:
            return self.date
        elif self.data_type == AttrTypeValue["named_object"]:
            return {
                "value": self.value,
                "referral": self.referral,
            }
        elif self.data_type == AttrTypeValue["array_named_object"]:
            return sorted(
                [
                    {
                        "value": x.value,
                        "referral": x.referral,
                    }
                    for x in self.data_array.all()
                ],
                key=lambda x: x["value"],
            )

        elif self.data_type == AttrTypeValue["group"] and self.value:
            return _get_group_value(self)

        elif self.data_type == AttrTypeValue["array_group"]:
            return [y for y in [_get_group_value(x) for x in self.data_array.all()] if y]

        elif self.data_type == AttrTypeValue["role"] and self.value:
            return _get_role_value(self)

        elif self.data_type == AttrTypeValue["array_role"]:
            return [y for y in [_get_role_value(x) for x in self.data_array.all()] if y]

        else:
            return self.value

    @classmethod
    def search(kls, query):
        results = []
        for obj in kls.objects.filter(value__icontains=query):
            attr = obj.parent_attr
            entry = attr.parent_entry

            results.append(
                {
                    "type": entry.__class__.__name__,
                    "object": entry,
                    "hint": "attribute '%s' has '%s'" % (attr.name, obj.value),
                }
            )

        return results

    @classmethod
    def create(kls, user, attr, **params):
        return kls.objects.create(
            created_user=user, parent_attr=attr, data_type=attr.schema.type, **params
        )

    # These are helper methods that changes input value to storable value for each
    # data type (e.g. case group type, this allows Group instance and int and str
    # value that indicate specific group instance, and it returns id of its instance)
    @classmethod
    def uniform_storable(kls, val, model):
        """
        This converts input to group id value(str) to be able to store at AttributeValue.
        And this expects input value as Group type instance, int value that indicate
        ID of specific Group instance and name(str) value of specific Group instance.
        """
        obj = None
        if isinstance(val, Group) and val.is_active:
            obj = val
        if isinstance(val, Role) and val.is_active:
            obj = val

        elif isinstance(val, str):
            if val.isdigit():
                obj = model.objects.filter(id=val, is_active=True).first()
            else:
                obj = model.objects.filter(name=val, is_active=True).first()

        elif isinstance(val, int):
            obj = model.objects.filter(id=val, is_active=True).first()

        # when value is invalid value (e.g. False, empty string) set 0
        # not to cause ValueError exception at other retrieval processing.
        return str(obj.id) if obj else ""

    @classmethod
    def validate_attr_value(
        kls, type: int, input_value: Any, is_mandatory: bool
    ) -> Tuple[bool, Optional[str]]:
        """
        Validate if to add_value is a possible value.
        Returns: (is_valid, msg)
            is_valid(bool): result of validate
            msg(str): error message(Optional)
        """

        def _is_validate_attr_str(value) -> bool:
            if not isinstance(value, str):
                raise Exception("value(%s) is not str" % value)
            if len(str(value).encode("utf-8")) > AttributeValue.MAXIMUM_VALUE_SIZE:
                raise ExceedLimitError("value is exceeded the limit")
            if is_mandatory and value == "":
                return False
            return True

        def _is_validate_attr_object(value) -> bool:
            try:
                if value and not Entry.objects.filter(id=value, is_active=True).exists():
                    raise Exception("value(%s) is not entry id" % value)
                if is_mandatory and not value:
                    return False
                return True
            except (ValueError, TypeError):
                raise Exception("value(%s) is not int" % value)

        def _is_validate_attr(value) -> bool:
            if type & AttrTypeValue["string"] or type & AttrTypeValue["text"]:
                return _is_validate_attr_str(value)

            if type & AttrTypeValue["object"]:
                if type & AttrTypeValue["named"]:
                    if not isinstance(value, dict):
                        raise Exception("value(%s) is not dict" % value)
                    if not ("name" in value.keys() and "id" in value.keys()):
                        raise Exception("value(%s) is not key('name', 'id')" % value)
                    if not any(
                        [
                            _is_validate_attr_str(value["name"]),
                            _is_validate_attr_object(value["id"]),
                        ]
                    ):
                        return False
                else:
                    if not _is_validate_attr_object(value):
                        return False

            if type & AttrTypeValue["group"]:
                try:
                    if value and not Group.objects.filter(id=value, is_active=True).exists():
                        raise Exception("value(%s) is not group id" % value)
                    if is_mandatory and not value:
                        return False
                except (ValueError, TypeError):
                    raise Exception("value(%s) is not int" % value)

            if type & AttrTypeValue["boolean"]:
                if not isinstance(value, bool):
                    raise Exception("value(%s) is not bool" % value)

            if type & AttrTypeValue["date"]:
                try:
                    if value:
                        datetime.strptime(value, "%Y-%m-%d").date()
                    if is_mandatory and not value:
                        return False
                except (ValueError, TypeError):
                    raise Exception("value(%s) is not format(YYYY-MM-DD)" % value)

            if type & AttrTypeValue["role"]:
                try:
                    if value and (
                        (
                            isinstance(value, int)
                            and not Role.objects.filter(id=value, is_active=True).exists()
                        )
                        or (
                            isinstance(value, str)
                            and not Role.objects.filter(name=value, is_active=True).exists()
                        )
                    ):
                        raise Exception("value(%s) is not Role id" % value)

                    if is_mandatory and not value:
                        return False
                except (ValueError, TypeError):
                    raise Exception("value(%s) is not int" % value)

            return True

        try:
            if type & AttrTypeValue["array"]:
                if not isinstance(input_value, list):
                    raise Exception("value(%s) is not list" % input_value)
                if is_mandatory and input_value == []:
                    raise Exception("mandatory attrs value is not specified")
                _is_mandatory = False
                for val in input_value:
                    if _is_validate_attr(val):
                        _is_mandatory = True
                if is_mandatory and not _is_mandatory:
                    raise Exception("mandatory attrs value is not specified")
            else:
                if not _is_validate_attr(input_value):
                    raise Exception("mandatory attrs value is not specified")
        except ExceedLimitError as e:
            raise (e)

        except Exception as e:
            return (False, str(e))

        return (True, None)


class Attribute(ACLBase):
    values = models.ManyToManyField(AttributeValue)

    # This parameter is needed to make a relationship with corresponding EntityAttr
    schema = models.ForeignKey(EntityAttr, on_delete=models.DO_NOTHING)
    parent_entry = models.ForeignKey("Entry", on_delete=models.DO_NOTHING)

    def __init__(self, *args, **kwargs):
        super(Attribute, self).__init__(*args, **kwargs)
        self.objtype = ACLObjType.EntryAttr

    def is_array(self):
        return self.schema.type & AttrTypeValue["array"]

    # This checks whether each specified attribute needs to update
    def is_updated(self, recv_value):
        def _is_updated_for_array_value(last_value, model):
            # This is the case when input value is None, this returns True when
            # any available values are already exists.
            if not recv_value:
                return any(
                    [
                        model.objects.filter(id=x.value, is_active=True).exists()
                        for x in last_value.data_array.all()
                    ]
                )

            return sorted(
                [AttributeValue.uniform_storable(v, model) for v in recv_value if v]
            ) != sorted(
                [
                    x.value
                    for x in last_value.data_array.all()
                    if model.objects.filter(id=x.value, is_active=True).exists()
                ]
            )

        # the case new attribute-value is specified
        if not self.values.exists():
            # the result depends on the specified value
            if isinstance(recv_value, bool):
                # the case that first value is 'False' at the boolean typed parameter
                return True
            else:
                return recv_value

        last_value = self.values.last()
        if self.schema.type == AttrTypeStr or self.schema.type == AttrTypeText:
            # the case that specified value is empty or invalid
            if not recv_value:
                # Value would be changed as empty when there is valid value
                # in the latest AttributeValue
                return last_value.value
            else:
                return last_value.value != recv_value

        elif self.schema.type == AttrTypeObj:
            # formalize recv_value type
            if isinstance(recv_value, Entry):
                recv_value = recv_value.id
            elif recv_value and isinstance(recv_value, str):
                recv_value = int(recv_value)

            if not last_value.referral and not recv_value:
                return False
            elif last_value.referral and not recv_value:
                return True
            elif not last_value.referral and recv_value:
                return True
            elif last_value.referral.id != recv_value:
                return True

        elif self.schema.type == AttrTypeArrStr:
            # the case that specified value is empty or invalid
            if not recv_value:
                # Value would be changed as empty when there are any values
                # in the latest AttributeValue
                return last_value.data_array.count() > 0

            # the case of changing value
            if last_value.data_array.count() != len(recv_value):
                return True
            # the case of appending or deleting
            for value in recv_value:
                if not last_value.data_array.filter(value=value).exists():
                    return True

        elif self.schema.type == AttrTypeArrObj:
            # the case that specified value is empty or invalid
            if not recv_value:
                # Value would be changed as empty when there are any values
                # in the latest AttributeValue
                return last_value.data_array.count() > 0

            # the case of changing value
            if last_value.data_array.count() != len(recv_value):
                return True

            # the case of appending or deleting
            for value in recv_value:
                # formalize value type
                try:
                    if isinstance(value, Entry):
                        entry_id = value.id
                    elif not value:
                        entry_id = 0
                    else:
                        entry_id = int(value)

                except ValueError:
                    # When user specify an invalid value (e.g. ""), ValueError will be occcured
                    entry_id = 0

                if not last_value.data_array.filter(referral__id=entry_id).exists():
                    return True

        elif self.schema.type == AttrTypeValue["boolean"]:
            return last_value.boolean != bool(recv_value)

        elif self.schema.type == AttrTypeValue["group"]:
            return last_value.value != AttributeValue.uniform_storable(recv_value, Group)

        elif self.schema.type == AttrTypeValue["role"]:
            return last_value.value != AttributeValue.uniform_storable(recv_value, Role)

        elif self.schema.type == AttrTypeValue["date"]:
            if isinstance(recv_value, str):
                try:
                    return last_value.date != datetime.strptime(recv_value, "%Y-%m-%d").date()
                except ValueError:
                    return last_value.date is not None

            return last_value.date != recv_value

        elif self.schema.type == AttrTypeValue["named_object"]:
            # the case that specified value is empty or invalid
            if not recv_value:
                # Value would be changed as empty when there is valid value
                # in the latest AttributeValue
                return last_value.value or (last_value.referral and last_value.referral.is_active)

            if last_value.value != recv_value["name"]:
                return True

            # formalize recv_value['id'] type
            if isinstance(recv_value["id"], Entry):
                recv_value["id"] = recv_value["id"].id

            if not last_value.referral and recv_value["id"]:
                return True

            if (
                last_value.referral
                and recv_value["id"]
                and last_value.referral.id != int(recv_value["id"])
            ):
                return True

        elif self.schema.type == AttrTypeValue["array_named_object"]:

            def get_entry_id(value):
                if not value:
                    return None
                if isinstance(value, Entry):
                    return value.id
                elif isinstance(value, str):
                    return int(value)
                else:
                    return value

            # the case that specified value is empty or invalid
            if not recv_value:
                # Value would be changed as empty
                # when there are any values in the latest AttributeValue
                return last_value.data_array.count() > 0

            cmp_curr = last_value.data_array.values("value", "referral_id", "boolean")

            cmp_recv = [
                {
                    "value": info.get("name", ""),
                    "referral_id": get_entry_id(info.get("id")),
                    "boolean": info.get("boolean", False),
                }
                for info in recv_value
            ]

            if sorted(cmp_curr, key=lambda x: x["value"]) != sorted(
                cmp_recv, key=lambda x: x["value"]
            ):
                return True

        elif self.schema.type == AttrTypeValue["array_group"]:
            is_updated = _is_updated_for_array_value(last_value, Group)
            if is_updated is not None:
                return is_updated

        elif self.schema.type == AttrTypeValue["array_role"]:
            is_updated = _is_updated_for_array_value(last_value, Role)
            if is_updated is not None:
                return is_updated

        return False

    # These are helper funcitons to get differental AttributeValue(s) by an update request.
    def _validate_attr_values_of_array(self):
        if not self.is_array():
            return False
        return True

    def get_values(self, where_extra=[]):
        where_cond = [] + where_extra

        if self.is_array():
            where_cond.append("status & %d > 0" % AttributeValue.STATUS_DATA_ARRAY_PARENT)
        else:
            where_cond.append("status & %d = 0" % AttributeValue.STATUS_DATA_ARRAY_PARENT)

        return self.values.extra(where=where_cond).order_by("created_time")

    def get_latest_values(self):
        params = {
            "where_extra": ["is_latest > 0"],
        }
        return self.get_values(**params)

    def get_latest_value(self, is_readonly=False):
        def _create_new_value():
            params = {
                "value": "",
                "created_user": self.created_user,
                "parent_attr": self,
                "data_type": self.schema.type,
                "status": 0,
            }
            if self.is_array():
                params["status"] |= AttributeValue.STATUS_DATA_ARRAY_PARENT

            attrv = AttributeValue.objects.create(**params)
            self.values.add(attrv)

            return attrv

        attrv = self.values.filter(is_latest=True).last()
        if attrv:
            # When a type of attribute value is clear, a new Attribute value will be created
            if attrv.data_type != self.schema.type:
                if is_readonly:
                    return None
                else:
                    return _create_new_value()
            else:
                return attrv

        elif self.values.count() > 0:
            # During the processing of updating attribute-value, a short period of time
            # that the latest attribute value is vanished might happen. This condition
            # prevents creating new blank AttributeValue when user get latest-value of
            # this Attribute at that time.
            attrv = self.values.last()

            # When a type of attribute value is clear, a new Attribute value will be created
            if attrv.data_type != self.schema.type:
                if is_readonly:
                    return None
                else:
                    return _create_new_value()
            else:
                return attrv

        else:
            if is_readonly:
                return None
            else:
                return _create_new_value()

    def get_last_value(self):
        attrv = self.values.last()
        if not attrv:
            attrv = AttributeValue.objects.create(
                **{
                    "value": "",
                    "created_user": self.created_user,
                    "parent_attr": self,
                    "status": 1 if self.schema.type & AttrTypeValue["group"] else 0,
                    "data_type": self.schema.type,
                }
            )
            self.values.add(attrv)

        return attrv

    # NOTE: Type-Write
    def clone(self, user, **extra_params):
        if not user.has_permission(self, ACLType.Readable) or not user.has_permission(
            self.schema, ACLType.Readable
        ):
            return None

        # We can't clone an instance by the way (.pk=None and save) like AttributeValue,
        # since the subclass instance refers to the parent_link's primary key during save.
        params = {
            "name": self.name,
            "created_user": user,
            "schema": self.schema,
            "parent_entry": self.parent_entry,
        }
        params.update(extra_params)
        cloned_attr = Attribute.objects.create(**params)

        attrv = self.get_latest_value()
        if attrv:
            new_attrv = attrv.clone(user, parent_attr=cloned_attr)

            # When the Attribute is array, this method also clone co-AttributeValues
            if self.is_array():
                for co_attrv in attrv.data_array.all():
                    new_co_attrv = co_attrv.clone(
                        user, parent_attr=cloned_attr, parent_attrv=new_attrv
                    )
                    new_attrv.data_array.add(new_co_attrv)

            cloned_attr.values.add(new_attrv)

        return cloned_attr

    def unset_latest_flag(self, exclude_id=None):
        exclude = Q()
        if exclude_id:
            exclude = Q(id=exclude_id)
        self.values.filter(is_latest=True).exclude(exclude).update(is_latest=False)

    def _validate_value(self, value):
        def _is_group_object(val, model):
            return isinstance(val, model) or isinstance(val, int) or isinstance(val, str) or not val

        if self.is_array():
            if value is None:
                return True

            if self.schema.type & AttrTypeValue["named"]:
                return all(
                    [x for x in value if isinstance(x, dict) or isinstance(x, type({}.values()))]
                )

            if self.schema.type & AttrTypeValue["object"]:
                return all(
                    [
                        isinstance(x, str)
                        or isinstance(x, int)
                        or isinstance(x, Entry)
                        or x is None
                        for x in value
                    ]
                )

            if self.schema.type & AttrTypeValue["string"]:
                return True

            if self.schema.type & AttrTypeValue["group"]:
                return all([_is_group_object(x, Group) for x in value])

            if self.schema.type & AttrTypeValue["role"]:
                return all([_is_group_object(x, Role) for x in value])

        if self.schema.type & AttrTypeValue["named"]:
            return isinstance(value, dict)

        if self.schema.type & AttrTypeValue["string"] or self.schema.type & AttrTypeValue["text"]:
            return True

        if self.schema.type & AttrTypeValue["object"]:
            return (
                isinstance(value, str)
                or isinstance(value, int)
                or isinstance(value, Entry)
                or value is None
            )

        if self.schema.type & AttrTypeValue["boolean"]:
            return isinstance(value, bool)

        if self.schema.type & AttrTypeValue["date"]:
            try:
                return (
                    not value
                    or isinstance(value, date)
                    or (
                        isinstance(value, str)
                        and isinstance(datetime.strptime(value, "%Y-%m-%d"), date)
                    )
                )
            except ValueError:
                return False

        if self.schema.type & AttrTypeValue["group"]:
            return _is_group_object(value, Group)

        if self.schema.type & AttrTypeValue["role"]:
            return _is_group_object(value, Role)

        return False

    def add_value(self, user, value, boolean=False):
        """This method make AttributeValue and set it as the latest one"""

        # This is a helper method to set AttributeType
        def _set_attrv(attr_type, val, attrv=None, params={}):
            if not attrv:
                attrv = AttributeValue(**params)

            # set attribute value according to the attribute-type
            if attr_type == AttrTypeValue["string"] or attr_type == AttrTypeValue["text"]:
                attrv.boolean = boolean
                attrv.value = str(val)
                if not attrv.value:
                    return None

            if attr_type == AttrTypeValue["group"]:
                attrv.boolean = boolean
                attrv.value = AttributeValue.uniform_storable(val, Group)
                if not attrv.value:
                    return None

            if attr_type == AttrTypeValue["role"]:
                attrv.boolean = boolean
                attrv.value = AttributeValue.uniform_storable(val, Role)
                if not attrv.value:
                    return None

            elif attr_type == AttrTypeValue["object"]:
                attrv.boolean = boolean
                # set None if the referral entry is not specified
                attrv.referral = None
                if not val:
                    pass
                elif isinstance(val, Entry):
                    attrv.referral = val
                elif isinstance(val, str) or isinstance(val, int):
                    ref_entry = Entry.objects.filter(id=val, is_active=True).first()
                    if ref_entry:
                        attrv.referral = ref_entry

                if not attrv.referral:
                    return

            elif attr_type == AttrTypeValue["boolean"]:
                attrv.boolean = val

            elif attr_type == AttrTypeValue["date"]:
                if isinstance(val, str) and val:
                    attrv.date = datetime.strptime(val, "%Y-%m-%d").date()
                elif isinstance(val, date):
                    attrv.date = val

                attrv.boolean = boolean

            elif attr_type == AttrTypeValue["named_object"]:
                attrv.value = val["name"] if "name" in val else ""
                if "boolean" in val:
                    attrv.boolean = val["boolean"]
                else:
                    attrv.boolean = boolean

                attrv.referral = None
                if "id" not in val or not val["id"]:
                    pass
                elif isinstance(val["id"], str) or isinstance(val["id"], int):
                    ref_entry = Entry.objects.filter(id=val["id"], is_active=True).first()
                    if ref_entry:
                        attrv.referral = ref_entry
                elif isinstance(val["id"], Entry):
                    attrv.referral = val["id"]
                else:
                    attrv.referral = None

                if not attrv.referral and not attrv.value:
                    return

            return attrv

        # checks the type of specified value is acceptable for this Attribute object
        if not self._validate_value(value):
            raise TypeError(
                '[%s] "%s" is not acceptable [attr_type:%d]'
                % (self.schema.name, str(value), self.schema.type)
            )

        # Initialize AttrValue as None, because this may not created
        # according to the specified parameters.
        attr_value = AttributeValue.create(user, self)
        if self.is_array():
            attr_value.boolean = boolean

            # set status of parent data_array
            attr_value.set_status(AttributeValue.STATUS_DATA_ARRAY_PARENT)

            if value and isinstance(value, Iterable):
                co_attrv_params = {
                    "created_user": user,
                    "parent_attr": self,
                    "data_type": self.schema.type,
                    "parent_attrv": attr_value,
                    "is_latest": False,
                    "boolean": boolean,
                }

                # create and append updated values
                attrv_bulk = []
                for v in value:
                    # set AttributeValue for each values
                    co_attrv = _set_attrv(
                        (self.schema.type & ~AttrTypeValue["array"]),
                        v,
                        params=co_attrv_params,
                    )
                    if co_attrv:
                        attrv_bulk.append(co_attrv)

                # Create each leaf AttributeValue in bulk.
                # This processing send only one query to the DB
                # for making all AttributeValue objects.
                AttributeValue.objects.bulk_create(attrv_bulk)

                # set created leaf AttribueValues to the data_array parameter of
                # parent AttributeValue
                attr_value.data_array.add(*AttributeValue.objects.filter(parent_attrv=attr_value))

        else:
            _set_attrv(self.schema.type, value, attrv=attr_value)

        attr_value.save()

        # append new AttributeValue
        self.values.add(attr_value)

        # Clear the flag that means target AttrValues are latet from the Values
        # that are already created.
        self.unset_latest_flag(exclude_id=attr_value.id)

        return attr_value

    def convert_value_to_register(self, value):
        """
        This absorbs difference values according to the type of Attributes
        """

        def get_entry(schema, name):
            return Entry.objects.get(is_active=True, schema=schema, name=name)

        def is_entry(schema, name):
            return Entry.objects.filter(is_active=True, schema=schema, name=name)

        def get_named_object(data):
            (key, value) = list(data.items())[0]

            ret_value = {"name": key, "id": None}
            if isinstance(value, ACLBase):
                ret_value["id"] = value

            elif isinstance(value, str):
                entryset = [
                    get_entry(r, value) for r in self.schema.referral.all() if is_entry(r, value)
                ]

                if any(entryset):
                    ret_value["id"] = entryset[0]
                else:
                    ret_value["id"] = None

            return ret_value

        if self.schema.type == AttrTypeValue["string"] or self.schema.type == AttrTypeValue["text"]:
            return value

        elif self.schema.type == AttrTypeValue["object"]:
            if isinstance(value, ACLBase):
                return value
            elif isinstance(value, str):
                entryset = [
                    get_entry(r, value) for r in self.schema.referral.all() if is_entry(r, value)
                ]

                if any(entryset):
                    return entryset[0]

        elif self.schema.type == AttrTypeValue["group"]:
            # This avoids to return 0 when invaild value is specified because
            # uniform_storable() returns 0. By this check processing,
            # this returns None whe it happens.
            val = AttributeValue.uniform_storable(value, Group)
            if val:
                return val

        elif self.schema.type == AttrTypeValue["role"]:
            val = AttributeValue.uniform_storable(value, Role)
            if val:
                return val

        elif self.schema.type == AttrTypeValue["boolean"]:
            return value

        elif self.schema.type == AttrTypeValue["date"]:
            return value

        elif self.schema.type == AttrTypeValue["named_object"]:
            if not isinstance(value, dict):
                return None

            return get_named_object(value)

        elif self.is_array():
            if not isinstance(value, list):
                return None

            if self.schema.type & AttrTypeValue["named"]:
                if not all([isinstance(x, dict) for x in value]):
                    return None

                return [get_named_object(x) for x in value]

            elif self.schema.type & AttrTypeValue["string"]:
                return value

            elif self.schema.type & AttrTypeValue["object"]:
                return sum(
                    [
                        [get_entry(r, v) for r in self.schema.referral.all() if is_entry(r, v)]
                        for v in value
                    ],
                    [],
                )

            elif self.schema.type & AttrTypeValue["group"]:
                return [x for x in [AttributeValue.uniform_storable(y, Group) for y in value] if x]

            elif self.schema.type & AttrTypeValue["role"]:
                return [x for x in [AttributeValue.uniform_storable(y, Role) for y in value] if x]

        return None

    # NOTE: Type-Write
    def remove_from_attrv(self, user, referral=None, value=""):
        """
        This method removes target entry from specified attribute
        """

        # This helper methods is implemented for Group or Role. The model parameter
        # should be set Group or Role.
        def _remove_specific_object(attrv, value, model):
            if not value:
                return

            return [
                x.value
                for x in attrv.data_array.all()
                if (
                    x.value != AttributeValue.uniform_storable(value, model)
                    and model.objects.filter(id=x.value, is_active=True).exists()
                )
            ]

        attrv = self.get_latest_value()
        if self.is_array():

            if self.schema.type & AttrTypeValue["named"]:
                if referral is None:
                    return

                updated_data = [
                    {
                        "name": x.value,
                        "id": x.referral.id if x.referral else None,
                        "boolean": x.boolean,
                    }
                    for x in attrv.data_array.exclude(referral=referral, value=value)
                ]

            elif self.schema.type & AttrTypeValue["string"]:
                if not value:
                    return

                updated_data = [x.value for x in attrv.data_array.all() if x.value != value]

            elif self.schema.type & AttrTypeValue["object"]:
                if referral is None:
                    return

                updated_data = [
                    x.referral.id
                    for x in attrv.data_array.all()
                    if x.referral and x.referral.id != referral.id
                ]

            elif self.schema.type & AttrTypeValue["group"]:
                updated_data = _remove_specific_object(attrv, value, Group)
                if updated_data is None:
                    return

            elif self.schema.type & AttrTypeValue["role"]:
                updated_data = _remove_specific_object(attrv, value, Role)
                if updated_data is None:
                    return

            if self.is_updated(updated_data):
                self.add_value(user, updated_data, boolean=attrv.boolean)

    # NOTE: Type-Write
    def add_to_attrv(self, user, referral=None, value="", boolean=False):
        """
        This method adds target entry to specified attribute with referral_key
        """
        attrv = self.get_latest_value()
        if self.is_array():

            updated_data = None
            if self.schema.type & AttrTypeValue["named"]:
                if value or referral:
                    updated_data = [
                        {
                            "name": x.value,
                            "boolean": x.boolean,
                            "id": x.referral.id if x.referral else None,
                        }
                        for x in attrv.data_array.all()
                    ] + [{"name": str(value), "boolean": boolean, "id": referral}]

            elif self.schema.type & AttrTypeValue["string"]:
                if value:
                    updated_data = [x.value for x in attrv.data_array.all()] + [value]

            elif self.schema.type & AttrTypeValue["object"]:
                if referral:
                    updated_data = [x.referral.id for x in attrv.data_array.all()] + [referral]

            elif self.schema.type & AttrTypeValue["group"]:
                group_id = AttributeValue.uniform_storable(value, Group)
                if group_id:
                    updated_data = [x.value for x in attrv.data_array.all()] + [group_id]

            elif self.schema.type & AttrTypeValue["role"]:
                role_id = AttributeValue.uniform_storable(value, Role)
                if role_id:
                    updated_data = [x.value for x in attrv.data_array.all()] + [role_id]

            if updated_data and self.is_updated(updated_data):
                self.add_value(user, updated_data, boolean=attrv.boolean)

    def may_remove_referral(self):
        def _may_remove_referral(referral):
            if not referral:
                # the case this refers no entry, do nothing
                return

            entry: Entry = Entry.objects.filter(id=referral.id, is_active=True).first()
            if not entry:
                # the case referred entry is already deleted, do nothing
                return

            if entry.get_referred_objects().exclude(id=self.parent_entry.id).count() > 0:
                # the case other entries also refer target referral, do nothing
                return

            entry.delete()

        # delete referral object that isn't referred from any objects if it's necessary
        if self.schema.is_delete_in_chain and self.schema.type & AttrTypeValue["object"]:
            attrv = self.get_latest_value()

            if self.is_array():
                [_may_remove_referral(x.referral) for x in attrv.data_array.all()]
            else:
                _may_remove_referral(attrv.referral)

    # NOTE: Type-Write
    def delete(self):
        super(Attribute, self).delete()

        self.may_remove_referral()

    # implementation for Attribute
    def check_duplication_entry_at_restoring(self, entry_chain):
        def _check(referral):
            if referral and not referral.is_active:
                entry = Entry.objects.filter(id=referral.id, is_active=False).first()
                if entry:
                    if entry in entry_chain:
                        # It means it's safe to restore this Entry.
                        return False
                    dup_entry = Entry.objects.filter(
                        schema=entry.schema.id,
                        name=re.sub(r"_deleted_[0-9_]*$", "", entry.name),
                        is_active=True,
                    ).first()
                    if dup_entry:
                        return True

                    entry_chain.append(entry)

                    return entry.check_duplication_entry_at_restoring(entry_chain)

            # It means it's safe to restore this Entry.
            return False

        if self.schema.is_delete_in_chain and self.schema.type & AttrTypeValue["object"]:
            attrv = self.get_latest_value()

            if self.is_array():
                ret = [_check(x.referral) for x in attrv.data_array.all()]
                if True in ret:
                    return True
                else:
                    return False
            else:
                return _check(attrv.referral)

    # NOTE: Type-Write
    def restore(self):
        super(Attribute, self).restore()

        def _may_restore_referral(referral):
            if not referral:
                # the case this refers no entry, do nothing
                return

            entry = Entry.objects.filter(id=referral.id, is_active=False).first()
            if not entry:
                # the case referred entry is already restored, do nothing
                return

            entry.restore()

        # restore referral object that isn't referred from any objects if it's necessary
        if self.schema.is_delete_in_chain and self.schema.type & AttrTypeValue["object"]:
            attrv = self.get_latest_value()

            if self.is_array():
                [_may_restore_referral(x.referral) for x in attrv.data_array.all()]
            else:
                _may_restore_referral(attrv.referral)


class Entry(ACLBase):
    # This flag is set just after created or edited, then cleared at completion of the processing
    STATUS_CREATING = 1 << 0
    STATUS_EDITING = 1 << 1
    STATUS_COMPLEMENTING_ATTRS = 1 << 2

    attrs = models.ManyToManyField(Attribute)
    schema = models.ForeignKey(Entity, on_delete=models.DO_NOTHING)

    def __init__(self, *args, **kwargs):
        super(Entry, self).__init__(*args, **kwargs)
        self.objtype = ACLObjType.Entry

    def add_attribute_from_base(self, base, request_user):
        if not isinstance(base, EntityAttr):
            raise TypeError('Variable "base" is incorrect type')

        if not isinstance(request_user, User):
            raise TypeError('Variable "user" is incorrect type')

        # If multiple requests are invoked to make requests at the same time,
        # some may create the same attribute. So use get_or_create().
        attr, is_created = Attribute.objects.get_or_create(
            schema=base,
            parent_entry=self,
            is_active=True,
            defaults={
                "name": base.name,
                "created_user": request_user,
            },
        )
        if is_created:
            self.attrs.add(attr)
        return attr

    def get_prev_refers_objects(self):
        """
        This returns objects to which this Entry referred just one before.
        """
        entry_ids = []
        for attr in self.attrs.filter(is_active=True, schema__is_active=True).prefetch_related(
            "values__data_array__referral"
        ):
            if attr.is_array():
                before_last_attrv = (
                    attr.values.filter(is_latest=False).order_by("created_time").last()
                )
                if before_last_attrv is None:
                    continue

                entry_ids += [
                    x.referral.id
                    for x in before_last_attrv.data_array.all()
                    if x.referral is not None
                ]

            else:
                before_last_attrv = (
                    attr.values.filter(is_latest=False).order_by("created_time").last()
                )
                if before_last_attrv is None or before_last_attrv.referral is None:
                    continue

                entry_ids.append(before_last_attrv.referral.id)

        return Entry.objects.filter(id__in=entry_ids)

    def get_refers_objects(self):
        """
        This returns all objects that this Entry refers to just by about twice SQL call.
        """
        query = Q(
            Q(is_latest=True) | Q(parent_attrv__is_latest=True),
            referral__is_active=True,
            parent_attr__parent_entry=self,
        )

        entry_ids = [x.referral.id for x in AttributeValue.objects.filter(query)]

        return Entry.objects.filter(id__in=entry_ids)

    def get_referred_objects(self, filter_entities=[], exclude_entities=[]):
        """
        This returns objects that refer current Entry in the AttributeValue
        """
        ids = AttributeValue.objects.filter(
            Q(referral=self, is_latest=True) | Q(referral=self, parent_attrv__is_latest=True),
            parent_attr__is_active=True,
            parent_attr__schema__is_active=True,
        ).values_list("parent_attr__parent_entry", flat=True)

        # if entity_name param exists, add schema name to reduce filter execution time
        query = Q(pk__in=ids, is_active=True)
        if filter_entities:
            query &= Q(schema__name__in=filter_entities)

        return Entry.objects.filter(query).exclude(schema__name__in=exclude_entities)

    def may_remove_duplicate_attr(self, attr):
        """
        This removes speicified Attribute object if an Attribute object which refers same
        EntityAttr at schema parameter is registered to prevent saving duplicate one.
        """
        if self.attrs.filter(Q(schema=attr.schema, is_active=True), ~Q(id=attr.id)).exists():
            # remove attribute from Attribute list of this entry
            self.attrs.remove(attr)

            # update target attribute will be inactive
            attr.is_active = False
            attr.save(update_fields=["is_active"])

    def complement_attrs(self, user):
        """
        This method complements Attributes which are appended after creation of Entity
        """

        # Get auto complement user
        user = auto_complement.get_auto_complement_user(user)

        for attr_id in set(
            self.schema.attrs.filter(is_active=True).values_list("id", flat=True)
        ) - set(self.attrs.filter(is_active=True).values_list("schema", flat=True)):

            entity_attr = self.schema.attrs.get(id=attr_id)
            if not user.has_permission(entity_attr, ACLType.Readable):
                continue

            newattr = self.add_attribute_from_base(entity_attr, user)
            if not newattr:
                continue

            if entity_attr.type & AttrTypeValue["array"]:
                # Create a initial AttributeValue for editing processing
                attr_value = AttributeValue.objects.create(
                    **{
                        "created_user": user,
                        "parent_attr": newattr,
                        "data_type": entity_attr.type,
                    }
                )

                # Set status of parent data_array
                attr_value.set_status(AttributeValue.STATUS_DATA_ARRAY_PARENT)

                newattr.values.add(attr_value)

            # When multiple requests to add new Attribute came here, multiple Attriutes
            # might be existed. If there were, this would delete new one.
            self.may_remove_duplicate_attr(newattr)

    # NOTE: Type-Read
    def get_available_attrs(self, user, permission=ACLType.Readable):
        # To avoid unnecessary DB access for caching referral entries
        ret_attrs = []
        attrv_prefetch = Prefetch(
            "values",
            queryset=AttributeValue.objects.filter(is_latest=True)
            .select_related("referral")
            .prefetch_related("data_array__referral"),
            to_attr="attrv_list",
        )
        attr_prefetch = Prefetch(
            "attribute_set",
            queryset=Attribute.objects.filter(parent_entry=self, is_active=True).prefetch_related(
                attrv_prefetch
            ),
            to_attr="attr_list",
        )
        for entity_attr in (
            self.schema.attrs.filter(is_active=True)
            .prefetch_related(attr_prefetch)
            .order_by("index")
        ):
            attrinfo = {}
            attrinfo["id"] = ""
            attrinfo["entity_attr_id"] = entity_attr.id
            attrinfo["name"] = entity_attr.name
            attrinfo["type"] = entity_attr.type
            attrinfo["is_mandatory"] = entity_attr.is_mandatory
            attrinfo["index"] = entity_attr.index
            attrinfo["is_readble"] = True
            attrinfo["last_value"] = AttrDefaultValue[entity_attr.type]

            # check that attribute exists
            attr = entity_attr.attr_list[0] if entity_attr.attr_list else None
            if not attr:
                attrinfo["is_readble"] = user.has_permission(entity_attr, permission)
                ret_attrs.append(attrinfo)
                continue
            attrinfo["id"] = attr.id

            # check permission of attributes
            if not user.has_permission(attr, permission):
                attrinfo["is_readble"] = False
                ret_attrs.append(attrinfo)
                continue

            # set last-value of current attributes
            last_value = attr.attrv_list[-1] if attr.attrv_list else None
            if last_value is None:
                ret_attrs.append(attrinfo)
                continue

            if last_value.data_type == AttrTypeStr or last_value.data_type == AttrTypeText:
                attrinfo["last_value"] = last_value.value

            elif last_value.data_type == AttrTypeObj:
                if last_value.referral and last_value.referral.is_active:
                    attrinfo["last_value"] = last_value.referral
                else:
                    attrinfo["last_value"] = None

            elif last_value.data_type == AttrTypeArrStr:
                # this dict-key 'last_value' is uniformed with all array types
                attrinfo["last_value"] = [x.value for x in last_value.data_array.all()]

            elif last_value.data_type == AttrTypeArrObj:
                attrinfo["last_value"] = [
                    x.referral
                    for x in last_value.data_array.all()
                    if x.referral and x.referral.is_active
                ]

            elif last_value.data_type == AttrTypeValue["boolean"]:
                attrinfo["last_value"] = last_value.boolean

            elif last_value.data_type == AttrTypeValue["date"]:
                attrinfo["last_value"] = last_value.date

            elif last_value.data_type == AttrTypeValue["named_object"]:
                attrinfo["last_value"] = {"value": last_value.value}

                if last_value.referral and last_value.referral.is_active:
                    attrinfo["last_value"]["id"] = last_value.referral.id
                    attrinfo["last_value"]["name"] = last_value.referral.name

            elif last_value.data_type == AttrTypeValue["array_named_object"]:
                values = []
                for attrv in last_value.data_array.all():
                    value = {"value": attrv.value}
                    if attrv.referral and attrv.referral.is_active:
                        value["id"] = attrv.referral.id
                        value["name"] = attrv.referral.name
                    values.append(value)

                attrinfo["last_value"] = sorted(
                    values,
                    key=lambda x: x["value"],
                )

            elif last_value.data_type == AttrTypeValue["group"] and last_value.value:
                attrinfo["last_value"] = Group.objects.filter(
                    id=last_value.value, is_active=True
                ).first()

            elif last_value.data_type == AttrTypeValue["array_group"]:
                attrinfo["last_value"] = [
                    x
                    for x in [
                        Group.objects.filter(id=v.value, is_active=True).first()
                        for v in last_value.data_array.all()
                    ]
                    if x
                ]

            elif last_value.data_type == AttrTypeValue["role"] and last_value.value:
                attrinfo["last_value"] = Role.objects.filter(
                    id=last_value.value, is_active=True
                ).first()

            elif last_value.data_type == AttrTypeValue["array_role"]:
                attrinfo["last_value"] = [
                    x
                    for x in [
                        Role.objects.filter(id=v.value, is_active=True).first()
                        for v in last_value.data_array.all()
                    ]
                    if x
                ]

            ret_attrs.append(attrinfo)

        return ret_attrs

    # NOTE: Type-Read
    def to_dict(self, user, with_metainfo=False):
        # check permissions for each entry, entity and attrs
        if not user.has_permission(self.schema, ACLType.Readable) or not user.has_permission(
            self, ACLType.Readable
        ):
            return None

        attr_prefetch = Prefetch(
            "attribute_set",
            queryset=Attribute.objects.filter(
                parent_entry=self, is_active=True, schema__is_active=True
            ),
            to_attr="attr_list",
        )
        sorted_attrs = [
            x.attr_list[0]
            for x in self.schema.attrs.filter(is_active=True)
            .prefetch_related(attr_prefetch)
            .order_by("index")
            if x.attr_list
        ]

        attrs = [
            x
            for x in sorted_attrs
            if (
                user.has_permission(x.schema, ACLType.Readable)
                and user.has_permission(x, ACLType.Readable)
            )
        ]

        returning_attrs = []
        for attr in attrs:
            attrv = attr.get_latest_value(is_readonly=True)
            if attrv is None:
                returning_attrs.append(
                    {
                        "name": attr.schema.name,
                        "value": AttributeValue.get_default_value(attr),
                    }
                )

            else:
                returning_attrs.append(
                    {
                        "name": attr.schema.name,
                        "value": attrv.get_value(serialize=True, with_metainfo=with_metainfo),
                    }
                )

        return {
            "id": self.id,
            "name": self.name,
            "entity": {
                "id": self.schema.id,
                "name": self.schema.name,
            },
            "attrs": returning_attrs,
        }

    def delete(self, *args, **kwargs):
        super(Entry, self).delete(*args, **kwargs)

        # update Elasticsearch index info which refered this entry not to refer this link
        es_object = ESS()
        for entry in [x for x in self.get_referred_objects() if x.id != self.id]:
            entry.register_es(es=es_object)

        # also delete each attributes
        for attr in self.attrs.filter(is_active=True):

            # delete Attribute object
            attr.delete()

        if settings.ES_CONFIG:
            self.unregister_es()

    # implementation for Entry
    def check_duplication_entry_at_restoring(self, entry_chain=[]):
        """This method returns true when this Entry has referral that is
           same name with other entry at restoring Entry.
        - case True: there is an Entry(at least) that is same name with same Entity.
        - case False: there is no Entry that is same name with same Entity.
        """
        for attr in self.attrs.filter(is_active=False):
            ret = attr.check_duplication_entry_at_restoring(entry_chain)
            if ret:
                return True

        # It means it's safe to restore this Entry.
        return False

    def restore(self):
        super(Entry, self).restore()

        # also restore each attributes
        for attr in self.attrs.filter(is_active=False):

            # restore Attribute object
            attr.restore()

        # update Elasticsearch index info which refered this entry to refer this link
        es_object = ESS()
        for entry in [x for x in self.get_referred_objects()]:
            entry.register_es(es=es_object)

        # update entry information to Elasticsearch
        self.register_es()

    def clone(self, user, **extra_params):
        if not user.has_permission(self, ACLType.Readable) or not user.has_permission(
            self.schema, ACLType.Readable
        ):
            return None

        # set STATUS_CREATING flag until all related parameters are set
        status = Entry.STATUS_CREATING
        if "status" in extra_params:
            status |= extra_params.pop("status")

        # We can't clone an instance by the way (.pk=None and save) like AttributeValue,
        # since the subclass instance refers to the parent_link's primary key during save.
        params = {
            "name": self.name,
            "created_user": user,
            "schema": self.schema,
            "status": status,
        }
        params.update(extra_params)
        cloned_entry = Entry.objects.create(**params)

        for attr in self.attrs.filter(is_active=True):
            cloned_attr = attr.clone(user, parent_entry=cloned_entry)

            if cloned_attr:
                cloned_entry.attrs.add(cloned_attr)

        cloned_entry.del_status(Entry.STATUS_CREATING)
        return cloned_entry

    # NOTE: Type-Write
    def export(self, user):
        attrinfo = {}

        # This calling of complement_attrs is needed to take into account the case of the Attributes
        # that are added after creating this entry.
        self.complement_attrs(user)

        for attr in self.attrs.filter(is_active=True, schema__is_active=True):
            if not user.has_permission(attr, ACLType.Readable):
                continue

            latest_value = attr.get_latest_value()
            if latest_value:
                attrinfo[attr.schema.name] = latest_value.get_value()
            else:
                attrinfo[attr.schema.name] = None

        return {"name": self.name, "attrs": attrinfo}

    def export_v2(self, user):
        attrinfo = []

        # This calling of complement_attrs is needed to take into account the case of the Attributes
        # that are added after creating this entry.
        self.complement_attrs(user)

        for attr in self.attrs.filter(is_active=True, schema__is_active=True):
            if not user.has_permission(attr, ACLType.Readable):
                continue

            latest_value = attr.get_latest_value()
            attrinfo.append(
                {
                    "name": attr.schema.name,
                    "value": latest_value.get_value() if latest_value else None,
                }
            )

        return {"name": self.name, "attrs": attrinfo}

    # NOTE: Type-Write
    def get_es_document(self, es=None, entity_attrs=None):
        """This processing registers entry information to Elasticsearch"""
        # This innner method truncates value in taking multi-byte in account
        def truncate(value):
            while len(value.encode("utf-8")) > ESS.MAX_TERM_SIZE:
                value = value[:-1]
            return value

        def _set_attrinfo(entity_attr, attr, attrv, container, is_recursive=False):
            attrinfo = {
                "name": entity_attr.name,
                "type": entity_attr.type,
                "key": "",
                "value": "",
                "date_value": None,
                "referral_id": "",
                "is_readble": True
                if (not attr or attr.is_public or attr.default_permission >= ACLType.Readable.id)
                else False,
            }

            # default value for boolean attributes is False.
            if entity_attr.type & AttrTypeValue["boolean"]:
                attrinfo["value"] = False

            def _set_attrinfo_data(model):
                if attrv.value:
                    obj = model.objects.filter(id=attrv.value, is_active=True).first()
                    if obj:
                        attrinfo["value"] = truncate(obj.name)
                        attrinfo["referral_id"] = obj.id

            # Convert data format for mapping of Elasticsearch according to the data type
            if attrv is None:
                # This is the processing to be safe even if the empty AttributeValue was passed.
                pass

            elif (
                entity_attr.type & AttrTypeValue["string"]
                or entity_attr.type & AttrTypeValue["text"]
            ):
                # When the value was date format, Elasticsearch detect it date type
                # automatically. This processing explicitly set value to the date typed
                # parameter.
                ret = is_date_check(attrv.value)
                if ret and isinstance(ret[1], date):
                    attrinfo["date_value"] = ret[1].strftime("%Y-%m-%d")
                else:
                    attrinfo["value"] = truncate(attrv.value)

            elif entity_attr.type & AttrTypeValue["boolean"]:
                attrinfo["value"] = str(attrv.boolean)

            elif entity_attr.type & AttrTypeValue["date"]:
                attrinfo["date_value"] = attrv.date.strftime("%Y-%m-%d") if attrv.date else None

            elif entity_attr.type & AttrTypeValue["named"]:
                attrinfo["key"] = attrv.value

                if attrv.referral and attrv.referral.is_active:
                    attrinfo["value"] = truncate(attrv.referral.name)
                    attrinfo["referral_id"] = attrv.referral.id

            elif entity_attr.type & AttrTypeValue["object"]:
                if attrv.referral and attrv.referral.is_active:
                    attrinfo["value"] = truncate(attrv.referral.name)
                    attrinfo["referral_id"] = attrv.referral.id

            elif entity_attr.type & AttrTypeValue["group"]:
                _set_attrinfo_data(Group)

            elif entity_attr.type & AttrTypeValue["role"]:
                _set_attrinfo_data(Role)

            # Basically register attribute information whatever value doesn't exist
            if not (entity_attr.type & AttrTypeValue["array"] and not is_recursive):
                container.append(attrinfo)

            elif (
                entity_attr.type & AttrTypeValue["array"] and not is_recursive and attrv is not None
            ):
                # Here is the case of parent array, set each child values
                [
                    _set_attrinfo(entity_attr, attr, x, container, True)
                    for x in attrv.data_array.all()
                ]

                # If there is no value in container,
                # this set blank value for maching blank search request
                if not [x for x in container if x["name"] == entity_attr.name]:
                    container.append(attrinfo)

        document = {
            "entity": {"id": self.schema.id, "name": self.schema.name},
            "name": self.name,
            "attr": [],
            "referrals": [
                {"id": x.id, "name": x.name, "schema": {"id": x.schema.id, "name": x.schema.name}}
                for x in self.get_referred_objects()
            ],
            "is_readble": True
            if (self.is_public or self.default_permission >= ACLType.Readable.id)
            else False,
        }

        # The reason why this is a beat around the bush processing is for the case that Attibutes
        # objects are not existed in attr parameter because of delay processing. If this entry
        # doesn't have an Attribute object associated with an EntityAttr, this registers blank
        # value to the Elasticsearch.
        if entity_attrs is None:
            entity_attrs = self.schema.attrs.filter(is_active=True)

        for entity_attr in entity_attrs:
            attrv = None

            # Use it when exists prefetch for faster
            if getattr(self, "prefetch_attrs", None):
                entry_attrs = self.prefetch_attrs
            else:
                entry_attrs = self.attrs.filter(schema=entity_attr, is_active=True)

            entry_attr = None
            for attr in entry_attrs:
                if attr.schema == entity_attr:
                    entry_attr = attr
                    break

            # Use it when exists prefetch for faster
            if getattr(entry_attr, "prefetch_values", None):
                attrv = entry_attr.prefetch_values[-1]
            elif entry_attr:
                attrv = entry_attr.get_latest_value()

            _set_attrinfo(entity_attr, entry_attr, attrv, document["attr"])

        return document

    def register_es(self, es=None, skip_refresh=False, recursive_call_stack=[]):
        """
        Arguments
          * recursive_call_stack:
            - Entris that has ever been called, which is necessary to prevent
              falling into the infinite calling loop.

        This updates es-documents which are associated with following Entries
        - 1. Entries that this Entry referred (This is necessary because es-documents of Entries,
             which were referred before but now are not, should be updated.
        - 2. This Entry (the variable "self" indicate)
        - 3. Entries that this Entry refers
        """
        if not es:
            es = ESS()

<<<<<<< HEAD
        es.index(id=self.id, body=self.get_es_document(es))
=======
        # This retrieve Entries information that was referred before
        result = Entry.search_entries(
            None, [x.id for x in Entity.objects.filter(is_active=True)], hint_referral=self.name
        )
        old_refers_entry_ids = [x["entry"]["id"] for x in result["ret_values"]]

        es.index(doc_type="entry", id=self.id, body=self.get_es_document(es))
>>>>>>> 24939bad
        if not skip_refresh:
            es.refresh()

        # It's also needed to update es-document for Entries that this Entry refers to
        new_refers_entries = [e for e in self.get_refers_objects() if e.id != self.id]
        if not recursive_call_stack:
            for entry in new_refers_entries:
                entry.register_es(es, skip_refresh, recursive_call_stack + [self])

            # This updates Entries that were referred this Entry before
            for entry_id in set(old_refers_entry_ids) - set([e.id for e in new_refers_entries]):
                entry = Entry.objects.filter(id=entry_id, is_active=True).last()
                if entry:
                    entry.register_es(es, skip_refresh, recursive_call_stack + [self])

    def unregister_es(self, es=None):
        if not es:
            es = ESS()

        es.delete(id=self.id, ignore=[404])
        es.refresh(ignore=[404])

    def get_value_history(self, user, count=CONFIG.MAX_HISTORY_COUNT, index=0):
        def _get_values(attrv):
            return {
                "attrv_id": attrv.id,
                "value": attrv.format_for_history(),
                "created_time": attrv.created_time,
                "created_user": attrv.created_user.username,
            }

        ret_values = []
        all_attrv = AttributeValue.objects.filter(
            parent_attr__in=self.attrs.all(), parent_attrv__isnull=True
        ).order_by("-created_time")[index:]

        for (i, attrv) in enumerate(all_attrv):
            if len(ret_values) >= count:
                break

            attr = attrv.parent_attr
            if (
                attr.is_active
                and attr.schema.is_active
                and user.has_permission(attr, ACLType.Readable)
                and user.has_permission(attr.schema, ACLType.Readable)
            ):

                # try to get next attrv
                next_attrv = None
                for _attrv in all_attrv[(i + 1) :]:
                    if _attrv.parent_attr == attr:
                        next_attrv = _attrv
                        break

                ret_values.append(
                    {
                        "attr_id": attr.id,
                        "attr_name": attr.schema.name,
                        "attr_type": attr.schema.type,
                        "curr": _get_values(attrv),
                        "prev": _get_values(next_attrv) if next_attrv else None,
                    }
                )

        return ret_values

    @classmethod
    def search_entries(
        kls,
        user,
        hint_entity_ids,
        hint_attrs=None,
        limit=CONFIG.MAX_LIST_ENTRIES,
        entry_name=None,
        hint_referral=None,
        is_output_all=False,
        hint_referral_entity_id=None,
    ):
        """Main method called from advanced search.

        Do the following:
        1. Create a query for Elasticsearch search. (make_query)
        2. Execute the created query. (execute_query)
        3. Search the reference entry, Check permissions,
           process the search results, and return. (make_search_results)

        Args:
            user (:obj:`str`, optional): User who executed the process
            hint_entity_ids (list(str)): Entity ID specified in the search condition input
            hint_attrs (list(dict[str, str])): Defaults to Empty list.
                A list of search strings and attribute sets
            limit (int): Defaults to 100.
                Maximum number of search results to return
            entry_name (str): Search string for entry name
            hint_referral (str): Defaults to None.
                Input value used to refine the reference entry.
                Use only for advanced searches.
            hint_referral_entity_id (int): Defaults to None.
                Input value used to refine the reference Entity.
                Use only for advanced searches.
            is_output_all (bool): Defaults to False.
                Flag to output all attribute values.

        Returns:
            dict[str, any]: As a result of the search,
                the acquired entry and the attribute value of the entry are returned.
            {
                'ret_count': (int),
                'ret_values': [
                    'entity': {'id': (int), 'name': (str)},
                    'entry': {'id': (int), 'name': (str)},
                    'attrs': {
                        'Name of Attribute': {
                            'type': (int),
                            'value': (any),
                            'is_readble': (bool),
                        }
                    }
                    'is_readble': (bool),
                ],
            }
        """
        if not hint_attrs:
            hint_attrs = []

        results = {
            "ret_count": 0,
            "ret_values": [],
        }
        for hint_entity_id in hint_entity_ids:
            # Check for has permission to Entity
            entity = Entity.objects.filter(id=hint_entity_id, is_active=True).first()
            if user and not (entity and user.has_permission(entity, ACLType.Readable)):
                continue

            # Check for has permission to EntityAttr
            for hint_attr in hint_attrs:
                if "name" not in hint_attr:
                    continue

                hint_entity_attr = entity.attrs.filter(
                    name=hint_attr["name"], is_active=True
                ).first()
                hint_attr["is_readble"] = (
                    True
                    if (
                        user is None
                        or (
                            hint_entity_attr
                            and user.has_permission(hint_entity_attr, ACLType.Readable)
                        )
                    )
                    else False
                )

            # make query for elasticsearch to retrieve data user wants
            query = make_query(
                entity, hint_attrs, entry_name, hint_referral, hint_referral_entity_id
            )

            # sending request to elasticsearch with making query
            resp = execute_query(query)

            if "status" in resp and resp["status"] == 404:
                continue

            # Check for has permission to EntityAttr, when is_output_all flag
            if is_output_all:
                for entity_attr in entity.attrs.filter(is_active=True):
                    if entity_attr.name not in [x["name"] for x in hint_attrs if "name" in x]:
                        hint_attrs.append(
                            {
                                "name": entity_attr.name,
                                "is_readble": True
                                if (
                                    user is None
                                    or user.has_permission(entity_attr, ACLType.Readable)
                                )
                                else False,
                            }
                        )

            # retrieve data from database on the basis of the result of elasticsearch
            search_result = make_search_results(user, resp, hint_attrs, limit)
            results["ret_count"] += search_result["ret_count"]
            results["ret_values"].extend(search_result["ret_values"])
            limit -= search_result["ret_count"]

        return results

    @classmethod
    def search_entries_for_simple(
        kls,
        hint_attr_value,
        hint_entity_name=None,
        exclude_entity_names=[],
        limit=CONFIG.MAX_LIST_ENTRIES,
        offset=0,
    ):
        """Method called from simple search.
        Returns the count and values of entries with hint_attr_value.

        Do the following:
        1. Create a query for Elasticsearch search. (make_query_for_attrv)
        2. Execute the created query. (execute_query)
        3. Process the search results, and return. (make_search_results_for_attrv)

        Args:
            hint_attr_value (str): Required.
                Search string for AttributeValue
            hint_entity_name (str): Defaults to None.
                Search string for Entity Name
            exclude_entity_names (list[str]): Defaults to [].
                Entity name string list to exclude from search
            limit (int): Defaults to 100.
                Maximum number of search results to return
            offset (int): Defaults to 0.
                Number of offset

        Returns:
            dict[str, any]: As a result of the search,
                the acquired entry and the attribute value of the entry are returned.
            {
                'ret_count': (int),
                'ret_values': [
                    'id': (str),
                    'name': (str),
                    'attr': (str),
                ],
            }

        """
        # by elasticsearch limit, from + size must be less than or equal to max_result_window
        if offset + limit > settings.ES_CONFIG["MAXIMUM_RESULTS_NUM"]:
            return {
                "ret_count": 0,
                "ret_values": [],
            }

        query = make_query_for_simple(
            hint_attr_value, hint_entity_name, exclude_entity_names, offset
        )

        resp = execute_query(query, limit)

        if "status" in resp and resp["status"] == 404:
            return {
                "ret_count": 0,
                "ret_values": [],
            }

        return make_search_results_for_simple(resp)

    @classmethod
    def get_all_es_docs(kls):
        return ESS().search(body={"query": {"match_all": {}}}, ignore=[404])

    @classmethod
    def update_documents(kls, entity: Entity, is_update: bool = False):
        es = ESS()
        query = {
            "query": {"nested": {"path": "entity", "query": {"match": {"entity.id": entity.id}}}}
        }
        res = es.search(body=query)

        results_from_es = [x["_source"] for x in res["hits"]["hits"]]
        entry_ids_from_es = [int(x["_id"]) for x in res["hits"]["hits"]]

        value_prefetch = Prefetch(
            "values",
            queryset=AttributeValue.objects.filter(is_latest=True)
            .select_related("referral")
            .prefetch_related("data_array__referral"),
            to_attr="prefetch_values",
        )
        attr_prefetch = Prefetch(
            "attrs",
            queryset=Attribute.objects.filter(is_active=True).prefetch_related(
                "schema", value_prefetch
            ),
            to_attr="prefetch_attrs",
        )

        # This targets following Entries that belong to specified Entity
        entry_list = (
            Entry.objects.filter(schema=entity, is_active=True)
            .select_related("schema")
            .prefetch_related(attr_prefetch)
        )

        entity_attrs = entity.attrs.filter(is_active=True)

        # check & update
        start_pos = 0
        exists: bool = True
        while exists:
            exists = False
            register_docs = []
            for entry in entry_list[start_pos : start_pos + 1000]:
                exists = True
                es_doc = entry.get_es_document(entity_attrs=entity_attrs)
                if es_doc not in results_from_es:
                    if not is_update:
                        Logger.warning("Update elasticsearch document (entry_id: %s)" % entry.id)

                    # Elasticsearch bulk API format is add meta information and data pairs as sets.
                    # [
                    #     {"index": {"_id": 1}}
                    #     {"name": {...}, "entity": {...}, "attr": {...}, "is_readble": {...}}
                    #     {"index": {"_id": 2}}
                    #     {"name": {...}, "entity": {...}, "attr": {...}, "is_readble": {...}}
                    # ]
                    register_docs.append({"index": {"_id": entry.id}})
                    register_docs.append(es_doc)

            if register_docs:
                es.bulk(body=register_docs)
            start_pos = start_pos + 1000

        # delete
        entry_ids_from_db = Entry.objects.filter(schema=entity, is_active=True).values_list(
            "id", flat=True
        )
        for entry_id in set(entry_ids_from_es) - set(entry_ids_from_db):
            if not is_update:
                Logger.warning("Delete elasticsearch document (entry_id: %s)" % entry.id)
            es.delete(id=entry_id, ignore=[404])

        es.indices.refresh()

    @classmethod
    def is_importable_data(kls, data):
        """This method confirms import data has following data structure
        Entity:
            - name: entry_name
            - attrs:
                attr_name1: attr_value
                attr_name2: attr_value
                ...
        """
        if not isinstance(data, dict):
            return False

        if not all([isinstance(x, list) for x in data.values()]):
            return False

        for entry_data in sum(data.values(), []):
            if not isinstance(entry_data, dict):
                return False

            if not ("attrs" in entry_data and "name" in entry_data):
                return False

            if not isinstance(entry_data["name"], str):
                return False

            if not isinstance(entry_data["attrs"], dict):
                return False

        return True

    def get_attrv(self, attr_name):
        """This returns specified attribute's value without permission check. Because
        this prioritizes performance (less frequency of sending query to Database) over
        authorization safety.

        CAUTION: Don't use this before permissoin check of specified attribute.
        """
        return AttributeValue.objects.filter(
            is_latest=True,
            parent_attr__name=attr_name,
            parent_attr__schema__is_active=True,
            parent_attr__parent_entry=self,
        ).last()<|MERGE_RESOLUTION|>--- conflicted
+++ resolved
@@ -1889,17 +1889,13 @@
         if not es:
             es = ESS()
 
-<<<<<<< HEAD
-        es.index(id=self.id, body=self.get_es_document(es))
-=======
         # This retrieve Entries information that was referred before
         result = Entry.search_entries(
             None, [x.id for x in Entity.objects.filter(is_active=True)], hint_referral=self.name
         )
         old_refers_entry_ids = [x["entry"]["id"] for x in result["ret_values"]]
 
-        es.index(doc_type="entry", id=self.id, body=self.get_es_document(es))
->>>>>>> 24939bad
+        es.index(id=self.id, body=self.get_es_document(es))
         if not skip_refresh:
             es.refresh()
 
