--- conflicted
+++ resolved
@@ -2,16 +2,10 @@
 import io
 import json
 from datetime import datetime
-<<<<<<< HEAD
+
+import yaml
 
 import custom_view
-import yaml
-=======
-
-import yaml
-
-import custom_view
->>>>>>> b0d2777c
 from airone.celery import app
 from airone.lib.acl import ACLType
 from airone.lib.event_notification import (
@@ -23,16 +17,9 @@
 from airone.lib.log import Logger
 from airone.lib.types import AttrTypeValue
 from entity.models import Entity, EntityAttr
-<<<<<<< HEAD
-from job.models import Job
-from user.models import User
-
-from entry.models import Attribute, Entry
-=======
 from entry.models import Attribute, Entry
 from job.models import Job
 from user.models import User
->>>>>>> b0d2777c
 
 
 def _merge_referrals_by_index(ref_list, name_list):
