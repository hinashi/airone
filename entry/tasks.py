--- conflicted
+++ resolved
@@ -214,13 +214,8 @@
     job.update(status=JobStatus.DONE, text="")
 
 
-<<<<<<< HEAD
-def _yaml_export_v2(job: Job, values, recv_data: dict, has_referral: bool) -> Optional[io.StringIO]:
+def _yaml_export_v2(job: Job, values, recv_data: dict, has_referral: bool) -> io.StringIO | None:
     def _get_attr_primitive_value(atype: int, value: dict) -> ExportedEntryAttributePrimitiveValue:
-=======
-def _yaml_export_v2(job: Job, values, recv_data: dict, has_referral: bool) -> io.StringIO | None:
-    def _get_attr_value(atype: int, value: dict) -> Any:
->>>>>>> 04e97dc7
         match atype:
             case AttrType.NAMED_OBJECT:
                 [(key, val)] = value.items()
