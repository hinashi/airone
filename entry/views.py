--- conflicted
+++ resolved
@@ -21,11 +21,7 @@
     http_post,
     render,
 )
-<<<<<<< HEAD
-from airone.lib.types import AttrType, AttrTypeValue
-=======
 from airone.lib.types import AttrType
->>>>>>> 86dffd29
 from entity.models import Entity
 from entry.models import Attribute, AttributeValue, Entry
 from entry.utils import get_sort_order
