--- conflicted
+++ resolved
@@ -1,20 +1,12 @@
 from rest_framework import viewsets
 from django.db.models import Q
 
-<<<<<<< HEAD
-from entry.api_v2.serializers import EntrySerializer
-from entry.models import Entry
-=======
 from entry.api_v2.serializers import GetEntrySerializer, GetEntrySimpleSerializer
 from entry.models import AttributeValue, Entry
->>>>>>> 0cf3562a
 
 
 class entryAPI(viewsets.ReadOnlyModelViewSet):
     queryset = Entry.objects.filter(is_active=True)
-<<<<<<< HEAD
-    serializer_class = EntrySerializer
-=======
     serializer_class = GetEntrySerializer
 
 
@@ -44,5 +36,4 @@
         results = name_results + value_results + ref_results
         queryset = sorted(set(results), key=results.index)
 
-        return queryset
->>>>>>> 0cf3562a
+        return queryset