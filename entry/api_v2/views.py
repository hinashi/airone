--- conflicted
+++ resolved
@@ -11,10 +11,7 @@
 
 import custom_view
 from airone.lib.acl import ACLType
-<<<<<<< HEAD
-=======
 from airone.lib.types import AttrTypeValue
->>>>>>> d9e50fe3
 from entity.models import Entity
 from entry.api_v2.pagination import EntryReferralPagination
 from entry.api_v2.serializers import (
