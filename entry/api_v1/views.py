--- conflicted
+++ resolved
@@ -237,12 +237,7 @@
 
 @http_get
 def get_entry_history(request, entry_id):
-<<<<<<< HEAD
-    params = {'index': None, 'count': None}
-=======
     params = {"index": None, "count": None}
-    user = User.objects.get(id=request.user.id)
->>>>>>> f2ad7a14
 
     for key in params.keys():
         try:
@@ -267,11 +262,7 @@
 
         raise TypeError("Type %s not serializable" % type(obj))
 
-<<<<<<< HEAD
-    history = entry.get_value_history(request.user, count=params['count'], index=params['index'])
-=======
-    history = entry.get_value_history(user, count=params["count"], index=params["index"])
->>>>>>> f2ad7a14
+    history = entry.get_value_history(request.user, count=params["count"], index=params["index"])
 
     return JsonResponse(
         {
@@ -284,35 +275,11 @@
 def get_entry_info(request, entry_id):
     """
     This returns latest attribute values corresponding to specified entry-id
-<<<<<<< HEAD
-    '''
-=======
-    """
-    user = User.objects.get(id=request.user.id)
->>>>>>> f2ad7a14
+    """
     entry = Entry.objects.filter(id=entry_id).first()
     if not entry:
         return HttpResponse("There is no entry which is specified by entry_id", status=400)
 
-<<<<<<< HEAD
-    return JsonResponse({
-        'id': entry.id,
-        'entity': {
-            'id': entry.schema.id,
-            'name': entry.schema.name,
-        },
-        'attrs': sorted([dict({'id': x.id, 'name': x.schema.name, 'index': x.schema.index},
-                              **x.get_latest_value().get_value(with_metainfo=True))
-                         for x in entry.attrs.all()
-                         if request.user.has_permission(x, ACLType.Readable)],
-                        key=lambda x: x['index'])
-    })
-
-
-@http_post([
-    {'name': 'entity_attr_id', 'type': int}
-])
-=======
     return JsonResponse(
         {
             "id": entry.id,
@@ -327,7 +294,7 @@
                         **x.get_latest_value().get_value(with_metainfo=True)
                     )
                     for x in entry.attrs.all()
-                    if user.has_permission(x, ACLType.Readable)
+                    if request.user.has_permission(x, ACLType.Readable)
                 ],
                 key=lambda x: x["index"],
             ),
@@ -336,7 +303,6 @@
 
 
 @http_post([{"name": "entity_attr_id", "type": int}])
->>>>>>> f2ad7a14
 def create_entry_attr(request, entry_id, recv_data):
     entry = Entry.objects.filter(id=entry_id).first()
     entity_attr = EntityAttr.objects.filter(id=recv_data["entity_attr_id"], is_active=True).first()
