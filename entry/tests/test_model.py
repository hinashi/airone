from datetime import date
from unittest import skip

from django.conf import settings
from django.core.cache import cache

from acl.models import ACLBase
from airone.lib.acl import ACLObjType, ACLType
from airone.lib.test import AironeTestCase
from airone.lib.types import AttrTypeArrObj, AttrTypeArrStr, AttrTypeObj, AttrTypeStr, AttrTypeValue
from entity.models import Entity, EntityAttr
from entry.models import Attribute, AttributeValue, Entry
from entry.settings import CONFIG
from group.models import Group
from role.models import Role
from user.models import User


class ModelTest(AironeTestCase):
    def setUp(self):
        super(ModelTest, self).setUp()

        self._user = User(username="test")
        self._user.save()

        self._entity = Entity(name="entity", created_user=self._user)
        self._entity.save()

        self._entry = Entry(name="entry", created_user=self._user, schema=self._entity)
        self._entry.save()

        self._attr = self.make_attr("attr")
        self._attr.save()

        # clear all cache before start
        cache.clear()

        self._org_auto_complement_user = settings.AIRONE["AUTO_COMPLEMENT_USER"]

        # make auto complement user
        self._complement_user = User(
            username=self._org_auto_complement_user,
            email="hoge@example.com",
            is_superuser=True,
        )
        self._complement_user.set_password(self._org_auto_complement_user)
        self._complement_user.save()

    def _get_attrinfo_template(self, ref=None, group=None, role=None):
        attrinfo = [
            {"name": "str", "set_val": "foo", "exp_val": "foo"},
            {"name": "text", "set_val": "bar", "exp_val": "bar"},
            {"name": "bool", "set_val": False, "exp_val": False},
            {
                "name": "arr_str",
                "set_val": ["foo", "bar", "baz"],
                "exp_val": ["foo", "bar", "baz"],
            },
            {
                "name": "date",
                "set_val": date(2018, 12, 31),
                "exp_val": date(2018, 12, 31),
            },
        ]
        if ref:
            attrinfo.append({"name": "obj", "set_val": ref, "exp_val": ref.name})
            attrinfo.append(
                {
                    "name": "name",
                    "set_val": {"name": "bar", "id": ref},
                    "exp_val": {"bar": ref.name},
                }
            )
            attrinfo.append({"name": "arr_obj", "set_val": [ref], "exp_val": [ref.name]})
            attrinfo.append(
                {
                    "name": "arr_name",
                    "set_val": [{"name": "hoge", "id": ref}],
                    "exp_val": [{"hoge": ref.name}],
                }
            )
        if group:
            attrinfo.append({"name": "group", "set_val": group, "exp_val": group.name})
            attrinfo.append({"name": "arr_group", "set_val": [group], "exp_val": [group.name]})
        if role:
            attrinfo.append({"name": "role", "set_val": role, "exp_val": role})
            attrinfo.append({"name": "arr_role", "set_val": [role], "exp_val": [role]})

        return attrinfo

    def create_entity_with_all_type_attributes(self, user, ref_entity=None):
        """
        This is a test helper method to add attributes of all attribute-types
        to specified entity.
        """
        entity = Entity.objects.create(name="entity", created_user=user)
        attr_info = {
            "str": AttrTypeValue["string"],
            "text": AttrTypeValue["text"],
            "obj": AttrTypeValue["object"],
            "name": AttrTypeValue["named_object"],
            "bool": AttrTypeValue["boolean"],
            "group": AttrTypeValue["group"],
            "date": AttrTypeValue["date"],
            "role": AttrTypeValue["role"],
            "arr_str": AttrTypeValue["array_string"],
            "arr_obj": AttrTypeValue["array_object"],
            "arr_name": AttrTypeValue["array_named_object"],
            "arr_group": AttrTypeValue["array_group"],
            "arr_role": AttrTypeValue["array_role"],
        }
        for attr_name, attr_type in attr_info.items():
            attr = EntityAttr.objects.create(
                name=attr_name, type=attr_type, created_user=user, parent_entity=entity
            )

            if attr_type & AttrTypeValue["object"] and ref_entity:
                attr.referral.add(ref_entity)

            entity.attrs.add(attr)

        return entity

    def tearDown(self):

        # settings initialization
        settings.AIRONE["AUTO_COMPLEMENT_USER"] = self._org_auto_complement_user

    def make_attr(self, name, attrtype=AttrTypeStr, user=None, entity=None, entry=None):
        entity_attr = EntityAttr.objects.create(
            name=name,
            type=attrtype,
            created_user=(user and user or self._user),
            parent_entity=(entity and entity or self._entity),
        )

        return Attribute.objects.create(
            name=name,
            schema=entity_attr,
            created_user=(user and user or self._user),
            parent_entry=(entry and entry or self._entry),
        )

    def test_make_attribute_value(self):
        AttributeValue(value="hoge", created_user=self._user, parent_attr=self._attr).save()

        self.assertEqual(AttributeValue.objects.count(), 1)
        self.assertEqual(AttributeValue.objects.last().value, "hoge")
        self.assertEqual(AttributeValue.objects.last().created_user, self._user)
        self.assertIsNotNone(AttributeValue.objects.last().created_time)

    def test_make_attribute(self):
        value = AttributeValue(value="hoge", created_user=self._user, parent_attr=self._attr)
        value.save()

        self._attr.values.add(value)

        self.assertEqual(Attribute.objects.count(), 1)
        self.assertEqual(Attribute.objects.last().objtype, ACLObjType.EntryAttr)
        self.assertEqual(Attribute.objects.last().values.count(), 1)
        self.assertEqual(Attribute.objects.last().values.last(), value)

    def test_make_entry(self):
        entry = Entry(name="test", schema=self._entity, created_user=self._user)
        entry.save()

        attr = self.make_attr("attr", entry=entry)
        entry.attrs.add(attr)

        self.assertEqual(Entry.objects.count(), 2)
        self.assertEqual(Entry.objects.last().created_user, self._user)
        self.assertEqual(Entry.objects.last().attrs.count(), 1)
        self.assertEqual(Entry.objects.last().attrs.last(), attr)
        self.assertEqual(Entry.objects.last().name, "test")
        self.assertEqual(
            Entry.objects.last().is_active,
            True,
            "Entry should not be deleted after created",
        )

    def test_inherite_attribute_permission_of_user(self):
        user = User.objects.create(username="hoge")

        entity = Entity.objects.create(name="entity", created_user=user)
        attrbase = EntityAttr.objects.create(
            name="attr", type=AttrTypeValue["object"], created_user=user, parent_entity=entity
        )

        # update acl metadata
        attrbase.is_public = False
        attrbase.default_permission = ACLType.Readable.id

        # set a permission to the user
        user.permissions.add(attrbase.writable)

        entry = Entry.objects.create(name="entry", schema=entity, created_user=user)
        attr = entry.add_attribute_from_base(attrbase, user)

        # checks that acl metadata is not inherited
        self.assertTrue(attr.is_public)
        self.assertEqual(attr.default_permission, ACLType.Nothing.id)
        self.assertEqual(list(user.permissions.filter(name="writable").all()), [attrbase.writable])

    def test_inherite_attribute_permission_of_group(self):
        user = User.objects.create(username="hoge")
        group = Group.objects.create(name="group")
        user.groups.add(group)

        entity = Entity.objects.create(name="entity", created_user=user)
        attrbase = EntityAttr.objects.create(
            name="attr", type=AttrTypeValue["object"], created_user=user, parent_entity=entity
        )

        # set a permission to the user
        group.permissions.add(attrbase.writable)

        entry = Entry.objects.create(name="entry", schema=entity, created_user=user)
        entry.add_attribute_from_base(attrbase, user)

        self.assertEqual(list(group.permissions.filter(name="writable").all()), [attrbase.writable])

    def test_update_attribute_from_base(self):
        user = User.objects.create(username="hoge")

        # test objects to be handled as referral
        entity = Entity.objects.create(name="entity", created_user=user)

        attrbase = EntityAttr.objects.create(
            name="attrbase",
            type=AttrTypeStr.TYPE,
            created_user=user,
            parent_entity=entity,
        )
        entry = Entry.objects.create(name="entry", schema=entity, created_user=user)

        # the case setting attribute lock to assure adding adding attribute processing
        # should be run only one time.
        cache_key = "add_%d" % attrbase.id
        entry.set_cache(cache_key, True)
        self.assertIsNone(entry.add_attribute_from_base(attrbase, user))
        self.assertEqual(entry.attrs.count(), 0)

        entry.clear_cache(cache_key)
        attr = entry.add_attribute_from_base(attrbase, user)
        self.assertEqual(entry.attrs.count(), 1)

        # check not to create multiple same Attribute objects by add_attribute_from_base method
        self.assertIsNone(entry.add_attribute_from_base(attrbase, user))
        self.assertEqual(entry.attrs.count(), 1)

        # update attrbase
        attrbase.name = "hoge"
        attrbase.type = AttrTypeObj.TYPE
        attrbase.referral.add(entity)
        attrbase.is_mandatory = True

        self.assertEqual(Attribute.objects.get(id=attr.id).schema, attrbase)

    def test_status_update_methods_of_attribute_value(self):
        value = AttributeValue(value="hoge", created_user=self._user, parent_attr=self._attr)
        value.save()

        self.assertFalse(value.get_status(AttributeValue.STATUS_DATA_ARRAY_PARENT))

        value.set_status(AttributeValue.STATUS_DATA_ARRAY_PARENT)

        self.assertTrue(value.get_status(AttributeValue.STATUS_DATA_ARRAY_PARENT))

        value.del_status(AttributeValue.STATUS_DATA_ARRAY_PARENT)

        self.assertFalse(value.get_status(AttributeValue.STATUS_DATA_ARRAY_PARENT))

    def test_attr_helper_of_attribute_with_string_values(self):
        self.assertTrue(self._attr.is_updated("hoge"))

        self._attr.values.add(
            AttributeValue.objects.create(
                value="hoge", created_user=self._user, parent_attr=self._attr
            )
        )
        self._attr.values.add(
            AttributeValue.objects.create(
                value="fuga", created_user=self._user, parent_attr=self._attr
            )
        )

        self.assertFalse(self._attr.is_updated("fuga"))
        self.assertTrue(self._attr.is_updated("hgoe"))
        self.assertTrue(self._attr.is_updated("puyo"))

    def test_attr_helper_of_attribute_with_object_values(self):
        e1 = Entry.objects.create(name="E1", created_user=self._user, schema=self._entity)
        e2 = Entry.objects.create(name="E2", created_user=self._user, schema=self._entity)

        entity = Entity.objects.create(name="e2", created_user=self._user)
        entry = Entry.objects.create(name="_E", created_user=self._user, schema=entity)

        attr = self.make_attr("attr2", attrtype=AttrTypeObj, entity=entity, entry=entry)
        attr.values.add(
            AttributeValue.objects.create(referral=e1, created_user=self._user, parent_attr=attr)
        )

        self.assertFalse(attr.is_updated(e1.id))
        self.assertTrue(attr.is_updated(e2.id))

        # checks that this method accepts Entry
        self.assertFalse(attr.is_updated(e1))
        self.assertTrue(attr.is_updated(e2))

    def test_attr_helper_of_attribute_with_array_string_vlaues(self):
        entity = Entity.objects.create(name="e2", created_user=self._user)
        entry = Entry.objects.create(name="_E", created_user=self._user, schema=entity)

        attr = self.make_attr("attr2", attrtype=AttrTypeArrStr, entity=entity, entry=entry)
        attr_value = AttributeValue.objects.create(created_user=self._user, parent_attr=attr)
        attr_value.set_status(AttributeValue.STATUS_DATA_ARRAY_PARENT)

        attr_value.data_array.add(
            AttributeValue.objects.create(value="hoge", created_user=self._user, parent_attr=attr)
        )

        attr_value.data_array.add(
            AttributeValue.objects.create(value="fuga", created_user=self._user, parent_attr=attr)
        )

        attr.values.add(attr_value)

        self.assertFalse(attr.is_updated(["hoge", "fuga"]))
        self.assertFalse(attr.is_updated(["fuga", "hoge"]))
        self.assertTrue(attr.is_updated(["hoge", "puyo"]))  # update
        self.assertTrue(attr.is_updated(["hoge"]))  # delete
        self.assertTrue(attr.is_updated(["puyo"]))  # delete & update
        self.assertTrue(attr.is_updated(["hoge", "fuga", "puyo"]))  # add
        self.assertTrue(attr.is_updated(["hoge", "fuga", "abcd"]))  # add & update

    def test_attr_helper_of_attribute_with_array_object_values(self):
        e1 = Entry.objects.create(name="E1", created_user=self._user, schema=self._entity)
        e2 = Entry.objects.create(name="E2", created_user=self._user, schema=self._entity)
        e3 = Entry.objects.create(name="E3", created_user=self._user, schema=self._entity)
        e4 = Entry.objects.create(name="E4", created_user=self._user, schema=self._entity)

        entity = Entity.objects.create(name="e2", created_user=self._user)
        entry = Entry.objects.create(name="_E", created_user=self._user, schema=entity)

        attr = self.make_attr("attr2", attrtype=AttrTypeArrObj, entity=entity, entry=entry)
        attr_value = AttributeValue.objects.create(created_user=self._user, parent_attr=attr)
        attr_value.set_status(AttributeValue.STATUS_DATA_ARRAY_PARENT)

        attr_value.data_array.add(
            AttributeValue.objects.create(referral=e1, created_user=self._user, parent_attr=attr)
        )

        attr_value.data_array.add(
            AttributeValue.objects.create(referral=e2, created_user=self._user, parent_attr=attr)
        )

        attr.values.add(attr_value)

        self.assertFalse(attr.is_updated([e1.id, e2.id]))
        self.assertFalse(attr.is_updated([e2.id, e1.id]))
        self.assertTrue(attr.is_updated([e1.id, e3.id]))  # update
        self.assertTrue(attr.is_updated([e1.id]))  # delete
        self.assertTrue(attr.is_updated([e3.id]))  # delete & update
        self.assertTrue(attr.is_updated([e1.id, e2.id, e3.id]))  # create
        self.assertTrue(attr.is_updated([e1.id, e3.id, e4.id]))  # create & update

        # checks that this method also accepts Entry
        self.assertFalse(attr.is_updated([e2, e1]))
        self.assertTrue(attr.is_updated([e1, e3]))

    def test_attr_helper_of_attribute_with_named_ref(self):
        ref_entity = Entity.objects.create(name="referred_entity", created_user=self._user)
        ref_entry1 = Entry.objects.create(
            name="referred_entry1", created_user=self._user, schema=ref_entity
        )
        ref_entry2 = Entry.objects.create(
            name="referred_entry2", created_user=self._user, schema=ref_entity
        )

        entity = Entity.objects.create(name="entity", created_user=self._user)
        new_attr_params = {
            "name": "named_ref",
            "type": AttrTypeValue["named_object"],
            "created_user": self._user,
            "parent_entity": entity,
        }
        attr_base = EntityAttr.objects.create(**new_attr_params)
        attr_base.referral.add(ref_entity)

        entity.attrs.add(attr_base)

        entry = Entry.objects.create(name="entry", created_user=self._user, schema=entity)
        entry.complement_attrs(self._user)

        attr = entry.attrs.get(name="named_ref")
        self.assertTrue(attr.is_updated(ref_entry1.id))

        # Check user id
        self.assertEqual(attr.created_user_id, self._complement_user.id)

        attr.values.add(
            AttributeValue.objects.create(
                created_user=self._user,
                parent_attr=attr,
                value="hoge",
                referral=ref_entry1,
            )
        )

        self.assertFalse(attr.is_updated({"id": ref_entry1.id, "name": "hoge"}))
        self.assertTrue(attr.is_updated({"id": ref_entry2.id, "name": "hoge"}))
        self.assertTrue(attr.is_updated({"id": ref_entry1.id, "name": "fuga"}))
        self.assertTrue(attr.is_updated({"id": ref_entry1.id, "name": ""}))

    def test_attr_helper_of_attribute_with_array_named_ref(self):
        # If 'AUTO_COMPLEMENT_USER' in settings is unmatch
        settings.AIRONE["AUTO_COMPLEMENT_USER"] = self._org_auto_complement_user + "1"

        ref_entity = Entity.objects.create(name="referred_entity", created_user=self._user)
        ref_entry = Entry.objects.create(
            name="referred_entry", created_user=self._user, schema=ref_entity
        )

        r_entries = []
        for i in range(0, 3):
            r_entry = Entry.objects.create(
                name="r_%d" % i, created_user=self._user, schema=ref_entity
            )
            r_entries.append({"id": r_entry.id})

        entity = Entity.objects.create(name="entity", created_user=self._user)
        new_attr_params = {
            "name": "arr_named_ref",
            "type": AttrTypeValue["array_named_object"],
            "created_user": self._user,
            "parent_entity": entity,
        }
        attr_base = EntityAttr.objects.create(**new_attr_params)
        attr_base.referral.add(ref_entity)

        entity.attrs.add(attr_base)

        # create an Entry associated to the 'entity'
        entry = Entry.objects.create(name="entry", created_user=self._user, schema=entity)
        entry.complement_attrs(self._user)

        attr: Attribute = entry.attrs.get(name="arr_named_ref")
        self.assertFalse(attr.is_updated([]))
        self.assertTrue(attr.is_updated([{"id": None}]))
        self.assertTrue(attr.is_updated([{"name": ""}]))
        self.assertTrue(attr.is_updated([{"boolean": False}]))
        self.assertTrue(attr.is_updated([{"id": ref_entry.id}]))
        self.assertTrue(attr.is_updated([{"name": "hoge"}]))
        self.assertTrue(attr.is_updated([{"boolean": True}]))

        attr.add_value(self._user, [{"name": "hoge"}])
        self.assertFalse(attr.is_updated([{"name": "hoge"}]))
        self.assertFalse(attr.is_updated([{"name": "hoge", "id": ""}]))
        self.assertFalse(attr.is_updated([{"name": "hoge", "id": None}]))
        self.assertFalse(attr.is_updated([{"name": "hoge", "boolean": False}]))
        self.assertTrue(attr.is_updated([{"name": ""}]))

        attr.add_value(self._user, [{"id": ref_entry.id}])
        self.assertFalse(attr.is_updated([{"id": ref_entry}]))
        self.assertFalse(attr.is_updated([{"id": ref_entry.id}]))
        self.assertFalse(attr.is_updated([{"id": ref_entry.id, "name": ""}]))
        self.assertFalse(attr.is_updated([{"id": ref_entry.id, "boolean": False}]))
        self.assertTrue(attr.is_updated([{"id": ""}]))
        self.assertTrue(attr.is_updated([{"id": None}]))

        attr.add_value(self._user, [{"name": "hoge", "boolean": True}])
        self.assertFalse(attr.is_updated([{"name": "hoge", "boolean": True}]))
        self.assertFalse(attr.is_updated([{"name": "hoge", "boolean": True, "id": ""}]))
        self.assertFalse(attr.is_updated([{"name": "hoge", "boolean": True, "id": None}]))
        self.assertTrue(attr.is_updated([{"name": "hoge", "boolean": False}]))

        attr.add_value(
            self._user,
            [
                {
                    "name": "key_%d" % x,
                    "id": r_entries[x]["id"],
                }
                for x in range(0, 3)
            ],
        )

        self.assertFalse(
            attr.is_updated(
                [{"id": x["id"], "name": y} for x, y in zip(r_entries, ["key_0", "key_1", "key_2"])]
            )
        )
        self.assertFalse(
            attr.is_updated(
                [
                    {"id": x["id"], "name": y, "boolean": False}
                    for x, y in zip(r_entries, ["key_0", "key_1", "key_2"])
                ]
            )
        )
        self.assertTrue(attr.is_updated([{"name": x} for x in ["key_0", "key_1", "key_2"]]))
        self.assertTrue(
            attr.is_updated(
                [{"id": x["id"], "name": y} for x, y in zip(r_entries, ["key_0", "key_1"])]
            )
        )
        self.assertTrue(attr.is_updated(r_entries))
        self.assertTrue(
            attr.is_updated(
                [
                    {"id": x["id"], "name": y, "boolean": True}
                    for x, y in zip(r_entries, ["key_0", "key_1", "key_2"])
                ]
            )
        )

    def test_for_boolean_attr_and_value(self):
        attr = self.make_attr("attr_bool", AttrTypeValue["boolean"])

        # Checks get_latest_value returns empty AttributeValue
        # even if target attribute doesn't have any value
        attrv = attr.get_latest_value()
        self.assertIsNotNone(attrv)
        self.assertIsNone(attrv.referral)
        self.assertIsNone(attrv.date)

        attr.values.add(
            AttributeValue.objects.create(
                **{
                    "created_user": self._user,
                    "parent_attr": attr,
                }
            )
        )

        # Checks default value
        self.assertIsNotNone(attr.get_latest_value())
        self.assertFalse(attr.get_latest_value().boolean)

        # Checks attitude of is_update
        self.assertFalse(attr.is_updated(False))
        self.assertTrue(attr.is_updated(True))

    def test_for_date_attr_and_value(self):
        attr = self.make_attr("attr_date", AttrTypeValue["date"])

        attr.values.add(
            AttributeValue.objects.create(
                **{
                    "created_user": self._user,
                    "parent_attr": attr,
                }
            )
        )

        # Checks default value
        self.assertIsNotNone(attr.get_latest_value())
        self.assertIsNone(attr.get_latest_value().date)

        # Checks attitude of is_update
        self.assertTrue(attr.is_updated(date(9999, 12, 31)))
        self.assertTrue(attr.is_updated("9999-12-31"))

        # Checks is_updated() return False when current value is empty
        # and empty string "" was specified
        self.assertFalse(attr.is_updated(""))
        self.assertFalse(attr.is_updated("2022-01-99"))

        # Checks is_updated() return True when current value is NOT empty
        # and empty string "" was specified
        attr.add_value(self._user, date(2022, 7, 7))
        self.assertTrue(attr.is_updated(""))

    def test_for_group_attr_and_value(self):
        test_group = Group.objects.create(name="g0")

        # create test target Attribute and empty AttributeValue for it
        attr = self.make_attr("attr_date", AttrTypeValue["group"])
        attr.add_value(self._user, None)

        # The cases when value will be updated
        for v in [str(test_group.id), test_group.id, test_group]:
            self.assertTrue(attr.is_updated(v))

        # The cases when value won't be updated
        for v in [None, "0", 0, "123456"]:
            self.assertFalse(attr.is_updated(v))

    def test_for_array_group_attr_and_value(self):
        test_groups = [Group.objects.create(name=x) for x in ["g0", "g1"]]

        # create test target Attribute and empty AttributeValue for it
        attr = self.make_attr("attr_date", AttrTypeValue["array_group"])
        attr.add_value(self._user, None)

        # The cases when value will be updated
        for v in [
            [str(x.id) for x in test_groups],
            [x.id for x in test_groups],
            test_groups,
        ]:
            self.assertTrue(attr.is_updated(v))

        # The cases when value won't be updated
        for v in [[], [None], None]:
            self.assertFalse(attr.is_updated(v))

    def test_get_attribute_value_during_updating(self):
        user = User.objects.create(username="hoge")

        entity = Entity.objects.create(name="entity", created_user=user)
        entity.attrs.add(
            EntityAttr.objects.create(
                name="attr",
                type=AttrTypeValue["string"],
                created_user=user,
                parent_entity=entity,
            )
        )

        entry = Entry.objects.create(name="entry", schema=entity, created_user=user)
        entry.complement_attrs(user)
        attr = entry.attrs.first()

        attrvs = [attr.add_value(self._user, str(x)) for x in range(2)]

        # Clear all is_latest flags to simulate a period of time in adding AttributeValue.
        attr.unset_latest_flag()

        # During updating processing, it may happen that there is no latest value in an attribute
        # for a short period of time. At that case, this returns last attribute value instead of
        # creating new one.
        self.assertEqual(attr.get_latest_value(), attrvs[-1])

    def test_get_referred_objects(self):
        entity = Entity.objects.create(name="Entity2", created_user=self._user)
        entry1 = Entry.objects.create(name="r1", created_user=self._user, schema=entity)
        entry2 = Entry.objects.create(name="r2", created_user=self._user, schema=entity)

        attr = self.make_attr("attr_ref", attrtype=AttrTypeValue["object"])

        # this attribute is needed to check not only get referral from normal object attribute,
        # but also from an attribute that refers array referral objects
        arr_attr = self.make_attr("attr_arr_ref", attrtype=AttrTypeValue["array_object"])

        # make multiple value that refer 'entry' object
        [
            attr.values.add(
                AttributeValue.objects.create(
                    created_user=self._user, parent_attr=attr, referral=entry1
                )
            )
            for _ in range(0, 10)
        ]
        # make a self reference value
        attr.values.add(
            AttributeValue.objects.create(
                created_user=self._user, parent_attr=attr, referral=self._entry
            )
        )

        # set another referral value to the 'attr_arr_ref' attr
        arr_attr.add_value(self._user, [entry1, entry2])

        self._entry.attrs.add(attr)
        self._entry.attrs.add(arr_attr)

        # This function checks that this get_referred_objects method only get
        # unique reference objects except for the self referred object.
        for entry in [entry1, entry2]:
            referred_entries = entry.get_referred_objects()
            self.assertEqual(referred_entries.count(), 1)
            self.assertEqual(list(referred_entries), [self._entry])

    def test_get_referred_objects_with_entity_param(self):
        for i in range(3, 6):
            entity = Entity.objects.create(name="Entity" + str(i), created_user=self._user)
            entry = Entry.objects.create(
                name="entry" + str(i), created_user=self._user, schema=entity
            )

            attr = self.make_attr(
                "attr_ref" + str(i),
                attrtype=AttrTypeValue["object"],
                entity=entity,
                entry=entry,
            )

            # make a reference 'entry' object
            attr.values.add(
                AttributeValue.objects.create(
                    created_user=self._user, parent_attr=attr, referral=self._entry
                )
            )

            entry.attrs.add(attr)

        # This function checks that this get_referred_objects method only get
        # unique reference objects except for the self referred object.
        referred_entries = self._entry.get_referred_objects()
        self.assertEqual(referred_entries.count(), 3)

        referred_entries = self._entry.get_referred_objects(filter_entities=["Entity3"])
        self.assertEqual(referred_entries.count(), 1)
        self.assertEqual(referred_entries.first().name, "entry3")

        referred_entries = self._entry.get_referred_objects(exclude_entities=["Entity3"])
        self.assertEqual(referred_entries.count(), 2)
        self.assertEqual([x.name for x in referred_entries], ["entry4", "entry5"])

    def test_coordinating_attribute_with_dynamically_added_one(self):
        newattr = EntityAttr.objects.create(
            name="newattr",
            type=AttrTypeStr,
            created_user=self._user,
            parent_entity=self._entity,
        )
        self._entity.attrs.add(newattr)

        # create new attributes which are appended after creation of Entity
        self._entry.complement_attrs(self._user)

        self.assertEqual(self._entry.attrs.count(), 1)
        self.assertEqual(self._entry.attrs.last().schema, newattr)

    def test_get_value_history(self):
        self._entity.attrs.add(
            EntityAttr.objects.create(
                **{
                    "name": "attr",
                    "type": AttrTypeStr,
                    "created_user": self._user,
                    "parent_entity": self._entity,
                }
            )
        )
        entry = Entry.objects.create(name="entry", schema=self._entity, created_user=self._user)
        entry.complement_attrs(self._user)

        for i in range(10):
            entry.attrs.first().add_value(self._user, "value-%d" % i)

        # check to get value history from the rear
        history = entry.get_value_history(self._user, count=2)
        self.assertEqual(len(history), 2)
        self.assertEqual([x["curr"]["value"] for x in history], ["value-9", "value-8"])
        self.assertEqual([x["prev"]["value"] for x in history], ["value-8", "value-7"])

        # check to skip history value by specifying index parameter
        history = entry.get_value_history(self._user, count=3, index=3)
        self.assertEqual(len(history), 3)
        self.assertEqual([x["curr"]["value"] for x in history], ["value-6", "value-5", "value-4"])

        # check get the oldest value of history value
        history = entry.get_value_history(self._user, count=10, index=9)
        self.assertEqual(len(history), 1)
        self.assertEqual([x["curr"]["value"] for x in history], ["value-0"])
        self.assertEqual([x["prev"] for x in history], [None])

    def test_delete_entry(self):
        entity = Entity.objects.create(name="ReferredEntity", created_user=self._user)
        entry = Entry.objects.create(name="entry", created_user=self._user, schema=entity)

        attr = self.make_attr("attr_ref", attrtype=AttrTypeObj)

        self._entry.attrs.add(attr)

        # make a self reference value
        attr.values.add(
            AttributeValue.objects.create(created_user=self._user, parent_attr=attr, referral=entry)
        )

        # set referral cache
        self.assertEqual(list(entry.get_referred_objects()), [self._entry])

        # register entry to the Elasticsearch to check that will be deleted
        deleting_entry_id = self._entry.id
        self._entry.register_es()
        res = self._es.get(
            index=settings.ES_CONFIG["INDEX"], doc_type="entry", id=deleting_entry_id
        )
        self.assertTrue(res["found"])

        # delete an entry that have an attribute which refers to the entry of ReferredEntity
        self._entry.delete(deleted_user=self._user)
        self.assertFalse(self._entry.is_active)
        self.assertEqual(self._entry.attrs.filter(is_active=True).count(), 0)
        self.assertEqual(self._entry.deleted_user, self._user)
        self.assertIsNotNone(self._entry.deleted_time)

        # make sure that referral cache is updated by deleting referring entry
        self.assertEqual(list(entry.get_referred_objects()), [])

        # checks that the document in the Elasticsearch associated with the entry was also deleted
        res = self._es.get(
            index=settings.ES_CONFIG["INDEX"],
            doc_type="entry",
            id=deleting_entry_id,
            ignore=[404],
        )
        self.assertFalse(res["found"])

    def test_delete_entry_in_chain(self):
        # initilaize referral Entries for checking processing caused
        # by setting 'is_delete_in_chain' flag
        ref_entity = Entity.objects.create(name="ReferredEntity", created_user=self._user)
        ref_entries = [
            Entry.objects.create(name="ref-%d" % i, created_user=self._user, schema=ref_entity)
            for i in range(3)
        ]

        # initialize EntityAttrs
        attr_info = {
            "obj": {"type": AttrTypeValue["object"], "value": ref_entries[0]},
            "arr_obj": {"type": AttrTypeValue["array_object"], "value": ref_entries},
        }
        for attr_name, info in attr_info.items():
            # create EntityAttr object with is_delete_in_chain object
            attr = EntityAttr.objects.create(
                name=attr_name,
                type=info["type"],
                is_delete_in_chain=True,
                created_user=self._user,
                parent_entity=self._entity,
            )

            if info["type"] & AttrTypeValue["object"]:
                attr.referral.add(ref_entity)

            self._entity.attrs.add(attr)

        # create and initialize Entries
        entries = []
        for index in range(2):
            entry = Entry.objects.create(
                name="entry-%d" % index, schema=self._entity, created_user=self._user
            )
            entry.complement_attrs(self._user)
            entries.append(entry)

        # set AttributeValues of entry-0 that refers all referral entries
        for attr_name, info in attr_info.items():
            attr = entries[0].attrs.get(schema__name=attr_name)
            attr.add_value(self._user, info["value"])

        # set AttributeValues of entry-1 that refers only ref-2
        entries[1].attrs.get(schema__name="obj").add_value(self._user, ref_entries[2])

        # delete entry-0 and check the existance of each referred entries
        entries[0].delete()

        # sync referral entries from database
        [x.refresh_from_db() for x in ref_entries]

        self.assertFalse(ref_entries[0].is_active)
        self.assertFalse(ref_entries[1].is_active)
        self.assertTrue(ref_entries[2].is_active)

    def test_order_of_array_named_ref_entries(self):
        ref_entity = Entity.objects.create(name="referred_entity", created_user=self._user)
        ref_entry = Entry.objects.create(
            name="referred_entry", created_user=self._user, schema=ref_entity
        )

        entity = Entity.objects.create(name="entity", created_user=self._user)
        new_attr_params = {
            "name": "arr_named_ref",
            "type": AttrTypeValue["array_named_object"],
            "created_user": self._user,
            "parent_entity": entity,
        }
        attr_base = EntityAttr.objects.create(**new_attr_params)
        attr_base.referral.add(ref_entity)

        entity.attrs.add(attr_base)

        # create an Entry associated to the 'entity'
        entry = Entry.objects.create(name="entry", created_user=self._user, schema=entity)
        entry.complement_attrs(self._user)

        attr = entry.attrs.get(name="arr_named_ref")
        self.assertTrue(attr.is_updated([{"id": ref_entry.id}]))

        attrv = attr.add_value(
            self._user,
            [
                {
                    "name": "key_%d" % i,
                    "id": Entry.objects.create(
                        name="r_%d" % i, created_user=self._user, schema=ref_entity
                    ),
                }
                for i in range(3, 0, -1)
            ],
        )

        # checks the order of entries for array_named_ref that are shown in the views of
        # list/show/edit
        results = entry.get_available_attrs(self._user)
        self.assertEqual(len(results), 1)
        self.assertEqual(len(results[0]["last_value"]), 3)
        self.assertEqual(results[0]["last_value"][0]["value"], "key_1")
        self.assertEqual(results[0]["last_value"][1]["value"], "key_2")
        self.assertEqual(results[0]["last_value"][2]["value"], "key_3")

        # checks whether attribute will be invisible when a correspond EntityAttr is deleted
        attr_base.delete()
        results = entry.get_available_attrs(self._user)
        self.assertEqual(len(results), 0)

        # check following switched value case
        # initiated value is
        #   - [{'key_3': 'r_3'}, {'key_2': 'r_2'}, {'key_1': 'r_1'}]
        # then, check following value is different
        #   - [{'key_1': 'r_3'}, {'key_2': 'r_2'}, {'key_3': 'r_1'}]
        new_value = [
            {
                "name": "key_3",
                "id": attrv.data_array.get(referral__name="r_1").referral.id,
            },
            {
                "name": "key_2",
                "id": attrv.data_array.get(referral__name="r_2").referral.id,
            },
            {
                "name": "key_1",
                "id": attrv.data_array.get(referral__name="r_3").referral.id,
            },
        ]
        self.assertTrue(attr.is_updated(new_value))

    def test_clone_attribute_value(self):
        basic_params = {
            "created_user": self._user,
            "parent_attr": self._attr,
        }
        attrv = AttributeValue.objects.create(value="hoge", **basic_params)

        for i in range(0, 10):
            attrv.data_array.add(AttributeValue.objects.create(value=str(i), **basic_params))

        clone = attrv.clone(self._user)

        self.assertIsNotNone(clone)
        self.assertNotEqual(clone.id, attrv.id)
        self.assertNotEqual(clone.created_time, attrv.created_time)

        # check that data_array is cleared after cloning
        self.assertEqual(attrv.data_array.count(), 10)
        self.assertEqual(clone.data_array.count(), 0)

        # check that value and permission will be inherited from original one
        self.assertEqual(clone.value, attrv.value)

    def test_clone_attribute_without_permission(self):
        unknown_user = User.objects.create(username="unknown")

        attr = self.make_attr(name="attr", attrtype=AttrTypeValue["array_string"])
        attr.is_public = False
        attr.save()
        self.assertIsNone(attr.clone(unknown_user))

    def test_clone_attribute_typed_string(self):
        attr = self.make_attr(name="attr", attrtype=AttrTypeValue["string"])
        attr.add_value(self._user, "hoge")
        cloned_attr = attr.clone(self._user)

        self.assertIsNotNone(cloned_attr)
        self.assertNotEqual(cloned_attr.id, attr.id)
        self.assertEqual(cloned_attr.name, attr.name)
        self.assertEqual(cloned_attr.values.count(), attr.values.count())
        self.assertNotEqual(cloned_attr.values.last(), attr.values.last())

    def test_clone_attribute_typed_array_string(self):
        attr = self.make_attr(name="attr", attrtype=AttrTypeValue["array_string"])
        attr.add_value(self._user, [str(i) for i in range(10)])

        cloned_attr = attr.clone(self._user)
        self.assertIsNotNone(cloned_attr)
        self.assertNotEqual(cloned_attr.id, attr.id)
        self.assertEqual(cloned_attr.name, attr.name)
        self.assertEqual(cloned_attr.values.count(), attr.values.count())
        self.assertNotEqual(cloned_attr.values.last(), attr.values.last())

        # checks that AttributeValues that parent_attr has also be cloned
        orig_attrv = attr.values.last()
        cloned_attrv = cloned_attr.values.last()

        self.assertEqual(orig_attrv.data_array.count(), cloned_attrv.data_array.count())
        for v1, v2 in zip(orig_attrv.data_array.all(), cloned_attrv.data_array.all()):
            self.assertNotEqual(v1, v2)
            self.assertEqual(v1.value, v2.value)

    def test_clone_entry(self):
        test_entity = Entity.objects.create(name="E0", created_user=self._user)
        test_entity.attrs.add(
            EntityAttr.objects.create(
                **{
                    "name": "string",
                    "type": AttrTypeValue["string"],
                    "created_user": self._user,
                    "parent_entity": test_entity,
                }
            )
        )

        test_entity.attrs.add(
            EntityAttr.objects.create(
                **{
                    "name": "arrobj",
                    "type": AttrTypeValue["array_object"],
                    "created_user": self._user,
                    "parent_entity": test_entity,
                }
            )
        )

        entry = Entry.objects.create(name="entry", schema=test_entity, created_user=self._user)
        entry.complement_attrs(self._user)

        # register initial AttributeValue for each Attributes
        attr_string = entry.attrs.get(schema__name="string", is_active=True)
        for i in range(3):
            attr_string.add_value(self._user, str(i))

        attr_arrobj = entry.attrs.get(schema__name="arrobj", is_active=True)
        attr_arrobj.add_value(self._user, [entry])

        cloned_entry = entry.clone(self._user)

        self.assertIsNotNone(cloned_entry)
        self.assertNotEqual(cloned_entry.id, entry.id)
        self.assertEqual(cloned_entry.name, entry.name)
        self.assertEqual(cloned_entry.attrs.count(), entry.attrs.count())
        self.assertNotEqual(cloned_entry.attrs.last(), attr_string)

        # checks parent_entry in the cloned Attribute object is updated
        for (original_attr, cloned_attr) in [
            (
                attr_string,
                cloned_entry.attrs.get(schema__name="string", is_active=True),
            ),
            (
                attr_arrobj,
                cloned_entry.attrs.get(schema__name="arrobj", is_active=True),
            ),
        ]:

            self.assertEqual(original_attr.parent_entry, entry)
            self.assertEqual(cloned_attr.parent_entry, cloned_entry)

            # checks parent_entry in the cloned AttributeValue object is updated
            self.assertEqual(original_attr.values.last().parent_attr, original_attr)
            self.assertEqual(cloned_attr.values.last().parent_attr, cloned_attr)

            # checks AttributeValue.parent_attr for each child AttributeValue(s)
            cloned_attrv = cloned_attr.values.last()
            for co_attrv in cloned_attrv.data_array.all():
                self.assertEqual(co_attrv.parent_attr, cloned_attr)
                self.assertEqual(co_attrv.parent_attrv, cloned_attrv)

    def test_clone_entry_with_non_permitted_attributes(self):
        # set EntityAttr attr3 is not public
        attr_infos = [
            {"name": "attr1", "is_public": True},
            {"name": "attr2", "is_public": True},
            {"name": "attr3", "is_public": False},
        ]
        for info in attr_infos:
            self._entity.attrs.add(
                EntityAttr.objects.create(
                    **{
                        "type": AttrTypeValue["string"],
                        "created_user": self._user,
                        "parent_entity": self._entity,
                        "name": info["name"],
                        "is_public": info["is_public"],
                    }
                )
            )

        entry = Entry.objects.create(name="entry", schema=self._entity, created_user=self._user)
        entry.complement_attrs(self._user)

        # set Attribute attr2 is not public
        entry.attrs.filter(schema__name="attr2").update(is_public=False)

        # checks that cloned entry doesn't have non-permitted attributes
        cloned_entry = entry.clone(self._user)

        self.assertEqual(cloned_entry.attrs.count(), 1)
        self.assertEqual(cloned_entry.attrs.first().schema.name, "attr1")

    def test_clone_entry_with_extra_params(self):
        entry = Entry.objects.create(name="entry", schema=self._entity, created_user=self._user)
        entry.complement_attrs(self._user)

        clone = entry.clone(self._user, name="cloned_entry")

        self.assertIsNotNone(clone)
        self.assertNotEqual(clone.id, entry.id)
        self.assertEqual(clone.name, "cloned_entry")

    def test_clone_entry_without_permission(self):
        unknown_user = User.objects.create(username="unknown_user")
        role = Role.objects.create(name="role")

        entry = Entry.objects.create(
            name="entry", schema=self._entity, created_user=self._user, is_public=False
        )

        entry.complement_attrs(self._user)
        self.assertIsNone(entry.clone(unknown_user))

        # set permission to access, then it can be cloned
        role.permissions.add(entry.readable)
        role.users.add(unknown_user)
        self.assertIsNotNone(entry.clone(unknown_user))

    def test_set_value_method(self):
        user = User.objects.create(username="hoge")
        test_groups = [Group.objects.create(name=x) for x in ["g1", "g2"]]

        # create referred Entity and Entries
        ref_entity = Entity.objects.create(name="Referred Entity", created_user=user)
        ref_entry = Entry.objects.create(name="r0", schema=ref_entity, created_user=user)

        entity = self.create_entity_with_all_type_attributes(user)
        entry = Entry.objects.create(name="entry", schema=entity, created_user=user)
        entry.complement_attrs(user)

        # set initial values for entry
        attr_info = [
            {"name": "obj", "val": ref_entry},
            {"name": "name", "val": {"name": "new_value", "id": ref_entry}},
            {"name": "arr_obj", "val": [ref_entry]},
            {"name": "arr_name", "val": [{"name": "new_value", "id": ref_entry}]},
            {"name": "arr_group", "val": test_groups},
        ]
        for info in attr_info:
            attr = entry.attrs.get(schema__name=info["name"])
            attr.add_value(user, info["val"])

        latest_value = entry.attrs.get(name="obj").get_latest_value()
        self.assertEqual(latest_value.referral.id, ref_entry.id)

        latest_value = entry.attrs.get(name="name").get_latest_value()
        self.assertEqual(latest_value.value, "new_value")
        self.assertEqual(latest_value.referral.id, ref_entry.id)

        latest_value = entry.attrs.get(name="arr_obj").get_latest_value()
        self.assertEqual([x.referral.id for x in latest_value.data_array.all()], [ref_entry.id])

        latest_value = entry.attrs.get(name="arr_name").get_latest_value()
        self.assertEqual(
            [(x.value, x.referral.id) for x in latest_value.data_array.all()],
            [("new_value", ref_entry.id)],
        )

        latest_value = entry.attrs.get(name="arr_group").get_latest_value()
        self.assertEqual(
            [int(x.value) for x in latest_value.data_array.all()],
            [x.id for x in test_groups],
        )

    def test_get_available_attrs(self):
        user = User.objects.create(username="hoge")
        test_group = Group.objects.create(name="test-group")
        test_role = Role.objects.create(name="test-role")

        # create referred Entity and Entries
        ref_entity = Entity.objects.create(name="Referred Entity", created_user=user)
        ref_entry = Entry.objects.create(name="r0", schema=ref_entity, created_user=user)
        aclbase_ref = ACLBase.objects.get(id=ref_entry.id)

        entity = self.create_entity_with_all_type_attributes(user)
        entry = Entry.objects.create(name="entry", schema=entity, created_user=user)
        entry.complement_attrs(user)

        # set initial values for entry
        attrinfo = {}
        for info in self._get_attrinfo_template(ref_entry, test_group, test_role):
            attr = entry.attrs.get(schema__name=info["name"])
            attr.add_value(user, info["set_val"])

            if info["name"] not in attrinfo:
                attrinfo[info["name"]] = {}

            attrinfo[info["name"]]["attr"] = attr
            if attr.schema.type == AttrTypeValue["named_object"]:
                attrinfo[info["name"]]["exp_val"] = {
                    "value": "bar",
                    "id": aclbase_ref.id,
                    "name": aclbase_ref.name,
                }
            elif attr.schema.type == AttrTypeValue["object"]:
                attrinfo[info["name"]]["exp_val"] = aclbase_ref
            elif attr.schema.type == AttrTypeValue["array_named_object"]:
                attrinfo[info["name"]]["exp_val"] = [
                    {
                        "value": "hoge",
                        "id": aclbase_ref.id,
                        "name": aclbase_ref.name,
                    }
                ]
            elif attr.schema.type == AttrTypeValue["array_object"]:
                attrinfo[info["name"]]["exp_val"] = [aclbase_ref]
            elif attr.schema.type == AttrTypeValue["group"]:
                attrinfo[info["name"]]["exp_val"] = test_group
            elif attr.schema.type == AttrTypeValue["array_group"]:
                attrinfo[info["name"]]["exp_val"] = [test_group]
            else:
                attrinfo[info["name"]]["exp_val"] = info["exp_val"]

        results = entry.get_available_attrs(user)
        for result in results:
            attr = attrinfo[result["name"]]["attr"]

            self.assertEqual(result["id"], attr.id)
            self.assertEqual(result["entity_attr_id"], attr.schema.id)
            self.assertEqual(result["type"], attr.schema.type)
            self.assertEqual(result["is_mandatory"], attr.schema.is_mandatory)
            self.assertEqual(result["index"], attr.schema.index)
            self.assertEqual(result["is_readble"], True)
            self.assertEqual(result["last_value"], attrinfo[attr.name]["exp_val"])

    def test_get_available_attrs_with_multi_attribute(self):
        self._entity.attrs.add(self._attr.schema)
        self._entry.attrs.add(self._attr)

        # Add and register duplicate Attribute after registers
        dup_attr = Attribute.objects.create(
            name=self._attr.schema.name,
            schema=self._attr.schema,
            created_user=self._user,
            parent_entry=self._entry,
        )
        self._entry.attrs.add(dup_attr)

        self._attr.delete()

        attr = self._entry.attrs.filter(schema=self._attr.schema, is_active=True).first()
        attr.add_value(self._user, "hoge")

        results = self._entry.get_available_attrs(self._user)
        self.assertEqual(results[0]["last_value"], "hoge")

    def test_get_available_attrs_with_multi_attribute_value(self):
        self._entity.attrs.add(self._attr.schema)
        self._entry.attrs.add(self._attr)

        attr = self._entry.attrs.filter(schema=self._attr.schema, is_active=True).first()
        attr.add_value(self._user, "hoge")
        attr.add_value(self._user, "fuga")

        results = self._entry.get_available_attrs(self._user)
        self.assertEqual(results[0]["last_value"], "fuga")

        # AttributeValue with is_latest set to True is duplicated(rare case)
        attr.values.all().update(is_latest=True)

        results = self._entry.get_available_attrs(self._user)
        self.assertEqual(results[0]["last_value"], "fuga")

    def test_set_attrvalue_to_entry_attr_without_availabe_value(self):
        user = User.objects.create(username="hoge")

        entity = Entity.objects.create(name="entity", created_user=user)
        entity.attrs.add(
            EntityAttr.objects.create(
                **{
                    "name": "attr",
                    "type": AttrTypeValue["object"],
                    "created_user": user,
                    "parent_entity": entity,
                }
            )
        )

        entry = Entry.objects.create(name="entry", schema=entity, created_user=user)
        entry.complement_attrs(user)

        attr = entry.attrs.first()
        attrv = attr.add_value(user, None)

        self.assertIsNotNone(attrv)
        self.assertEqual(attr.values.count(), 1)
        self.assertIsNone(attr.values.first().referral)

    @skip(
        """
    The situation of this test mentioned, data_type of AttributeValue is changed, may not happen
    thrugoh current implementation. So test skips this case.
    """
    )
    def test_update_data_type_of_attrvalue(self):
        """
        This test checks that data_type parameter of AttributeValue will be changed after
        calling 'get_available_attrs' method if that parameter is not set.

        Basically, the data_type of AttributeValue is same with the type of Attribute. But,
        some AttributeValues which are registered before adding this parameter do not have
        available value. So this processing is needed to set. This assumes unknown typed
        AttributeValue as the current type of Attribute.
        """
        user = User.objects.create(username="hoge")

        entity = Entity.objects.create(name="entity", created_user=user)
        entity.attrs.add(
            EntityAttr.objects.create(
                **{
                    "name": "attr",
                    "type": AttrTypeValue["string"],
                    "created_user": user,
                    "parent_entity": entity,
                }
            )
        )

        entry = Entry.objects.create(name="entry", schema=entity, created_user=user)
        entry.complement_attrs(user)

        attrv = entry.attrs.first().add_value(user, "hoge")

        # vanish data_type of initial AttributeValue instance
        attrv.data_type = 0
        attrv.save()

        # this processing complements data_type parameter of latest AttributeValue
        # as the current type of Attribute instance
        results = entry.get_available_attrs(self._user)
        self.assertEqual(len(results), 1)
        self.assertEqual(results[0]["last_value"], "")
        self.assertEqual(AttributeValue.objects.get(id=attrv.id).data_type, AttrTypeValue["string"])

    def test_get_deleted_referred_attrs(self):
        user = User.objects.create(username="hoge")

        # create referred Entity and Entries
        ref_entity = Entity.objects.create(name="ReferredEntity", created_user=user)
        ref_entry = Entry.objects.create(name="ReferredEntry", schema=ref_entity, created_user=user)

        attr_info = {
            "obj": {"type": AttrTypeValue["object"], "value": ref_entry},
            "name": {
                "type": AttrTypeValue["named_object"],
                "value": {"name": "hoge", "id": ref_entry},
            },
            "arr_obj": {"type": AttrTypeValue["array_object"], "value": [ref_entry]},
            "arr_name": {
                "type": AttrTypeValue["array_named_object"],
                "value": [{"name": "hoge", "id": ref_entry}],
            },
        }

        entity = Entity.objects.create(name="entity", created_user=user)
        for attr_name, info in attr_info.items():
            attr = EntityAttr.objects.create(
                name=attr_name,
                type=info["type"],
                created_user=user,
                parent_entity=entity,
            )

            attr.referral.add(ref_entity)
            entity.attrs.add(attr)

        entry = Entry.objects.create(name="entry", schema=entity, created_user=user)
        entry.complement_attrs(user)
        for attr_name, info in attr_info.items():
            entry.attrs.get(name=attr_name).add_value(user, info["value"])

        # checks all set vaialbles can be got correctly
        available_attrs = entry.get_available_attrs(user)
        self.assertEqual(len(available_attrs), len(attr_info))
        for attr in available_attrs:
            if attr["name"] == "obj":
                self.assertEqual(attr["last_value"].id, ref_entry.id)
            elif attr["name"] == "name":
                self.assertEqual(attr["last_value"]["value"], "hoge")
                self.assertEqual(attr["last_value"]["id"], ref_entry.id)
                self.assertEqual(attr["last_value"]["name"], ref_entry.name)
            elif attr["name"] == "arr_obj":
                self.assertEqual([x.id for x in attr["last_value"]], [ref_entry.id])
            elif attr["name"] == "arr_name":
                self.assertEqual([x["value"] for x in attr["last_value"]], ["hoge"])
                self.assertEqual([x["id"] for x in attr["last_value"]], [ref_entry.id])
                self.assertEqual([x["name"] for x in attr["last_value"]], [ref_entry.name])

        # delete referral entry, then get available attrs
        ref_entry.delete()
        available_attrs = entry.get_available_attrs(user)
        self.assertEqual(len(available_attrs), len(attr_info))
        for attr in available_attrs:
            if attr["name"] == "obj":
                self.assertIsNone(attr["last_value"])
            elif attr["name"] == "name":
                self.assertEqual(attr["last_value"]["value"], "hoge")
                self.assertFalse(any([x in attr["last_value"] for x in ["id", "name"]]))
            elif attr["name"] == "arr_obj":
                self.assertEqual(attr["last_value"], [])
            elif attr["name"] == "arr_name":
                self.assertEqual([x["value"] for x in attr["last_value"]], ["hoge"])
                self.assertFalse(any([x in attr["last_value"] for x in ["id", "name"]]))

    def test_get_available_attrs_with_empty_referral(self):
        user = User.objects.create(username="hoge")

        ref_entity = Entity.objects.create(name="ReferredEntity", created_user=user)
        entity = Entity.objects.create(name="entity", created_user=user)
        attr_info = {
            "obj": {"type": AttrTypeValue["object"], "value": None},
            "name": {
                "type": AttrTypeValue["named_object"],
                "value": {"name": "hoge", "id": None},
            },
            "arr_obj": {"type": AttrTypeValue["array_object"], "value": []},
            "arr_name": {
                "type": AttrTypeValue["array_named_object"],
                "value": [{"name": "hoge", "id": None}],
            },
        }

        entity = Entity.objects.create(name="entity", created_user=user)
        for attr_name, info in attr_info.items():
            attr = EntityAttr.objects.create(
                name=attr_name,
                type=info["type"],
                created_user=user,
                parent_entity=entity,
            )

            attr.referral.add(ref_entity)
            entity.attrs.add(attr)

        entry = Entry.objects.create(name="entry", schema=entity, created_user=user)
        entry.complement_attrs(user)
        for attr_name, info in attr_info.items():
            entry.attrs.get(name=attr_name).add_value(user, info["value"])

        # get empty values for each attributes
        available_attrs = entry.get_available_attrs(user)
        self.assertEqual(len(available_attrs), len(attr_info))
        for attr in available_attrs:
            if attr["name"] == "obj":
                self.assertIsNone(attr["last_value"])
            elif attr["name"] == "name":
                self.assertEqual(attr["last_value"], {"value": "hoge"})
            elif attr["name"] == "arr_obj":
                self.assertEqual(attr["last_value"], [])
            elif attr["name"] == "arr_name":
                self.assertEqual(attr["last_value"], [{"value": "hoge"}])

    def test_get_value_of_attrv(self):
        user = User.objects.create(username="hoge")

        # create referred Entity and Entries
        ref_entity = Entity.objects.create(name="Referred Entity", created_user=user)
        test_ref = Entry.objects.create(name="r0", schema=ref_entity, created_user=user)
        test_grp = Group.objects.create(name="g0")
        test_role = Role.objects.create(name="test-role")

        entity = self.create_entity_with_all_type_attributes(user)
        entry = Entry.objects.create(name="entry", schema=entity, created_user=user)
        entry.complement_attrs(user)

        attr_info = [
            {"name": "str", "set_val": "foo", "exp_val": "foo"},
            {"name": "obj", "set_val": str(test_ref.id), "exp_val": test_ref.name},
            {"name": "obj", "set_val": test_ref.id, "exp_val": test_ref.name},
            {"name": "obj", "set_val": test_ref, "exp_val": test_ref.name},
            {
                "name": "name",
                "set_val": {"name": "bar", "id": str(test_ref.id)},
                "exp_val": {"bar": test_ref.name},
            },
            {
                "name": "name",
                "set_val": {"name": "bar", "id": test_ref.id},
                "exp_val": {"bar": test_ref.name},
            },
            {
                "name": "name",
                "set_val": {"name": "bar", "id": test_ref},
                "exp_val": {"bar": test_ref.name},
            },
            {"name": "bool", "set_val": False, "exp_val": False},
            {
                "name": "arr_str",
                "set_val": ["foo", "bar", "baz"],
                "exp_val": ["foo", "bar", "baz"],
            },
            {
                "name": "arr_obj",
                "set_val": [str(test_ref.id)],
                "exp_val": [test_ref.name],
            },
            {"name": "arr_obj", "set_val": [test_ref.id], "exp_val": [test_ref.name]},
            {"name": "arr_obj", "set_val": [test_ref], "exp_val": [test_ref.name]},
            {
                "name": "arr_name",
                "set_val": [{"name": "hoge", "id": str(test_ref.id)}],
                "exp_val": [{"hoge": test_ref.name}],
            },
            {
                "name": "arr_name",
                "set_val": [{"name": "hoge", "id": test_ref.id}],
                "exp_val": [{"hoge": test_ref.name}],
            },
            {
                "name": "arr_name",
                "set_val": [{"name": "hoge", "id": test_ref}],
                "exp_val": [{"hoge": test_ref.name}],
            },
            {
                "name": "date",
                "set_val": date(2018, 12, 31),
                "exp_val": date(2018, 12, 31),
            },
            {"name": "group", "set_val": str(test_grp.id), "exp_val": test_grp.name},
            {"name": "group", "set_val": test_grp.id, "exp_val": test_grp.name},
            {"name": "group", "set_val": test_grp, "exp_val": test_grp.name},
            {
                "name": "arr_group",
                "set_val": [str(test_grp.id)],
                "exp_val": [test_grp.name],
            },
            {"name": "arr_group", "set_val": [test_grp.id], "exp_val": [test_grp.name]},
            {"name": "arr_group", "set_val": [test_grp], "exp_val": [test_grp.name]},
            {"name": "role", "set_val": str(test_role.id), "exp_val": test_role.name},
            {"name": "role", "set_val": test_role.id, "exp_val": test_role.name},
            {"name": "role", "set_val": test_role, "exp_val": test_role.name},
            {
                "name": "arr_role",
                "set_val": [str(test_role.id)],
                "exp_val": [test_role.name],
            },
            {"name": "arr_role", "set_val": [test_role.id], "exp_val": [test_role.name]},
            {"name": "arr_role", "set_val": [test_role], "exp_val": [test_role.name]},
        ]
        for info in attr_info:
            attr = entry.attrs.get(name=info["name"])
            attr.add_value(user, info["set_val"])
            attrv = attr.get_latest_value()

            # test return value of get_value method
            self.assertEqual(attrv.get_value(), info["exp_val"])

            # test return value of get_value method with 'with_metainfo' parameter
            expected_value = {"type": attr.schema.type, "value": info["exp_val"]}
            if attr.schema.type & AttrTypeValue["array"]:
                if attr.schema.type & AttrTypeValue["named"]:
                    expected_value["value"] = [{"hoge": {"id": test_ref.id, "name": test_ref.name}}]
                elif attr.schema.type & AttrTypeValue["object"]:
                    expected_value["value"] = [{"id": test_ref.id, "name": test_ref.name}]
                elif attr.schema.type & AttrTypeValue["group"]:
                    expected_value["value"] = [{"id": test_grp.id, "name": test_grp.name}]
                elif attr.schema.type & AttrTypeValue["role"]:
                    expected_value["value"] = [{"id": test_role.id, "name": test_role.name}]

            elif attr.schema.type & AttrTypeValue["named"]:
                expected_value["value"] = {"bar": {"id": test_ref.id, "name": test_ref.name}}
            elif attr.schema.type & AttrTypeValue["object"]:
                expected_value["value"] = {"id": test_ref.id, "name": test_ref.name}
            elif attr.schema.type & AttrTypeValue["group"]:
                expected_value["value"] = {"id": test_grp.id, "name": test_grp.name}
            elif attr.schema.type & AttrTypeValue["role"]:
                expected_value["value"] = {"id": test_role.id, "name": test_role.name}

            self.assertEqual(attrv.get_value(with_metainfo=True), expected_value)

    def test_get_value_with_serialize_parameter(self):
        # Craete Attribute instance and set test Date value
        date_value = date(2021, 6, 8)
        attr_date = self.make_attr("date", attrtype=AttrTypeValue["date"])
        attr_date.add_value(self._user, date_value)

        # test retrieved value by get_value method with serialize parameter is expected
        self.assertEqual(attr_date.get_latest_value().get_value(), date_value)
        self.assertEqual(attr_date.get_latest_value().get_value(serialize=True), str(date_value))

    def test_convert_value_to_register(self):
        user = User.objects.create(username="hoge")

        ref_entity = Entity.objects.create(name="Referred Entity", created_user=user)
        ref_entry = Entry.objects.create(name="Ref Entry", schema=ref_entity, created_user=user)

        entity = self.create_entity_with_all_type_attributes(user, ref_entity)
        entry = Entry.objects.create(name="entry", schema=entity, created_user=user)
        entry.complement_attrs(user)

        group = Group.objects.create(name="Group")
        deleted_group = Group.objects.create(name="Deleting Group")
        deleted_group.delete()
        role = Role.objects.create(name="Role")
        deleted_role = Role.objects.create(name="Deleted Role")
        deleted_role.delete()

        checklist = [
            {"attr": "str", "input": "foo", "checker": lambda x: x == "foo"},
            {
                "attr": "obj",
                "input": "Ref Entry",
                "checker": lambda x: x.id == ref_entry.id,
            },
            {"attr": "obj", "input": "Invalid Entry", "checker": lambda x: x is None},
            {
                "attr": "name",
                "input": {"foo": ref_entry},
                "checker": lambda x: x["name"] == "foo" and x["id"].id == ref_entry.id,
            },
            {"attr": "bool", "input": False, "checker": lambda x: x is False},
            {
                "attr": "arr_str",
                "input": ["foo", "bar"],
                "checker": lambda x: x == ["foo", "bar"],
            },
            {
                "attr": "arr_obj",
                "input": ["Ref Entry"],
                "checker": lambda x: len(x) == 1 and x[0].id == ref_entry.id,
            },
            {
                "attr": "arr_obj",
                "input": ["Ref Entry", "Invalid Entry"],
                "checker": lambda x: len(x) == 1 and x[0].id == ref_entry.id,
            },
            {
                "attr": "arr_name",
                "input": [{"foo": "Ref Entry"}],
                "checker": lambda x: len(x) == 1
                and x[0]["name"] == "foo"
                and x[0]["id"].id == ref_entry.id,
            },
            {
                "attr": "arr_name",
                "input": [{"foo": "Ref Entry"}, {"bar": "Invalid Entry"}],
                "checker": lambda x: (
                    len(x) == 2
                    and x[0]["name"] == "foo"
                    and x[0]["id"].id == ref_entry.id
                    and x[1]["name"] == "bar"
                    and x[1]["id"] is None
                ),
            },
            {
                "attr": "group",
                "input": "Group",
                "checker": lambda x: x == str(group.id),
            },
            {
                "attr": "group",
                "input": str(group.id),
                "checker": lambda x: x == str(group.id),
            },
            {
                "attr": "group",
                "input": group.id,
                "checker": lambda x: x == str(group.id),
            },
            {"attr": "group", "input": group, "checker": lambda x: x == str(group.id)},
            {"attr": "group", "input": deleted_group, "checker": lambda x: x is None},
            {
                "attr": "arr_group",
                "input": ["Group"],
                "checker": lambda x: x == [str(group.id)],
            },
            {
                "attr": "arr_group",
                "input": [str(group.id)],
                "checker": lambda x: x == [str(group.id)],
            },
            {
                "attr": "arr_group",
                "input": [group.id],
                "checker": lambda x: x == [str(group.id)],
            },
            {
                "attr": "arr_group",
                "input": [group],
                "checker": lambda x: x == [str(group.id)],
            },
            {
                "attr": "arr_group",
                "input": [deleted_group],
                "checker": lambda x: x == [],
            },
            {
                "attr": "date",
                "input": date(2018, 12, 31),
                "checker": lambda x: x == date(2018, 12, 31),
            },
            {
                "attr": "date",
                "input": "2020-01-01",
                "checker": lambda x: x == "2020-01-01",
            },
            {"attr": "role", "input": role, "checker": lambda x: x == str(role.id)},
            {"attr": "role", "input": role.id, "checker": lambda x: x == str(role.id)},
            {"attr": "role", "input": str(role.name), "checker": lambda x: x == str(role.id)},
            {"attr": "role", "input": deleted_role, "checker": lambda x: x is None},
            {
                "attr": "arr_role",
                "input": ["Role"],
                "checker": lambda x: x == [str(role.id)],
            },
            {
                "attr": "arr_role",
                "input": [str(role.id)],
                "checker": lambda x: x == [str(role.id)],
            },
            {
                "attr": "arr_role",
                "input": [role.id],
                "checker": lambda x: x == [str(role.id)],
            },
            {
                "attr": "arr_role",
                "input": [role],
                "checker": lambda x: x == [str(role.id)],
            },
            {
                "attr": "arr_role",
                "input": [deleted_role],
                "checker": lambda x: x == [],
            },
        ]
        for info in checklist:
            attr = entry.attrs.get(name=info["attr"])

            converted_data = attr.convert_value_to_register(info["input"])

            self.assertTrue(info["checker"](converted_data))

            # create AttributeValue using converted value
            attr.add_value(user, converted_data)

            self.assertIsNotNone(attr.get_latest_value())

    def test_export_entry(self):
        user = User.objects.create(username="hoge")

        ref_entity = Entity.objects.create(name="Referred Entity", created_user=user)
        attr_info = {
            "str1": {"type": AttrTypeValue["string"], "is_public": True},
            "str2": {"type": AttrTypeValue["string"], "is_public": True},
            "obj": {"type": AttrTypeValue["object"], "is_public": True},
            "invisible": {"type": AttrTypeValue["string"], "is_public": False},
        }

        entity = Entity.objects.create(name="entity", created_user=user)
        for attr_name, info in attr_info.items():
            attr = EntityAttr.objects.create(
                name=attr_name,
                type=info["type"],
                created_user=user,
                parent_entity=entity,
                is_public=info["is_public"],
            )

            if info["type"] & AttrTypeValue["object"]:
                attr.referral.add(ref_entity)

            entity.attrs.add(attr)

        entry = Entry.objects.create(name="entry", schema=entity, created_user=user)
        entry.complement_attrs(user)
        entry.attrs.get(name="str1").add_value(user, "hoge")

        entry.attrs.get(name="str2").add_value(user, "foo")
        # update AttributeValue of Attribute 'str2'
        entry.attrs.get(name="str2").add_value(user, "bar")

        exported_data = entry.export(user)
        self.assertEqual(exported_data["name"], entry.name)
        self.assertEqual(
            len(exported_data["attrs"]),
            len([x for x in attr_info.values() if x["is_public"]]),
        )

        self.assertEqual(exported_data["attrs"]["str1"], "hoge")
        self.assertEqual(exported_data["attrs"]["str2"], "bar")
        self.assertIsNone(exported_data["attrs"]["obj"])

        # change the name of EntityAttr then export entry
        NEW_ATTR_NAME = "str1 (changed)"
        entity_attr = entry.schema.attrs.get(name="str1")
        entity_attr.name = NEW_ATTR_NAME
        entity_attr.save()

        exported_data = entry.export(user)
        self.assertTrue(NEW_ATTR_NAME in exported_data["attrs"])
        self.assertEqual(exported_data["attrs"][NEW_ATTR_NAME], "hoge")

        # Add an Attribute after creating entry
        entity.attrs.add(
            EntityAttr.objects.create(
                **{
                    "name": "new_attr",
                    "type": AttrTypeValue["string"],
                    "created_user": user,
                    "parent_entity": entity,
                }
            )
        )
        exported_data = entry.export(user)
        self.assertTrue("new_attr" in exported_data["attrs"])

    def test_search_entries(self):
        user = User.objects.create(username="hoge")

        # create referred Entity and Entries
        ref_entity = Entity.objects.create(name="Referred Entity", created_user=user)
        ref_entry = Entry.objects.create(
            name="referred_entry", schema=ref_entity, created_user=user
        )
        ref_group = Group.objects.create(name="group")
        ref_role = Role.objects.create(name="role")

        attr_info = {
            "str": {"type": AttrTypeValue["string"], "value": "foo-%d"},
            "str2": {"type": AttrTypeValue["string"], "value": "foo-%d"},
            "obj": {"type": AttrTypeValue["object"], "value": str(ref_entry.id)},
            "name": {
                "type": AttrTypeValue["named_object"],
                "value": {"name": "bar", "id": str(ref_entry.id)},
            },
            "bool": {"type": AttrTypeValue["boolean"], "value": True},
            "group": {"type": AttrTypeValue["group"], "value": str(ref_group.id)},
            "date": {"type": AttrTypeValue["date"], "value": date(2018, 12, 31)},
            "role": {"type": AttrTypeValue["role"], "value": str(ref_role.id)},
            "arr_str": {
                "type": AttrTypeValue["array_string"],
                "value": ["foo", "bar", "baz"],
            },
            "arr_obj": {
                "type": AttrTypeValue["array_object"],
                "value": [str(x.id) for x in Entry.objects.filter(schema=ref_entity)],
            },
            "arr_name": {
                "type": AttrTypeValue["array_named_object"],
                "value": [{"name": "hoge", "id": str(ref_entry.id)}],
            },
            "arr_group": {"type": AttrTypeValue["array_group"], "value": [ref_group]},
            "arr_role": {"type": AttrTypeValue["array_role"], "value": [ref_role]},
        }

        entity = Entity.objects.create(name="entity", created_user=user)
        for attr_name, info in attr_info.items():
            attr = EntityAttr.objects.create(
                name=attr_name,
                type=info["type"],
                created_user=user,
                parent_entity=entity,
            )

            if info["type"] & AttrTypeValue["object"]:
                attr.referral.add(ref_entity)

            entity.attrs.add(attr)

        for index in range(0, 11):
            entry = Entry.objects.create(name="e-%d" % index, schema=entity, created_user=user)
            entry.complement_attrs(user)

            for attr_name, info in attr_info.items():
                attr = entry.attrs.get(name=attr_name)
                if attr_name == "str":
                    attr.add_value(user, info["value"] % index)
                elif attr_name == "str2":
                    attr.add_value(user, info["value"] % (index + 100))
                else:
                    attr.add_value(user, info["value"])

            entry.register_es()

        # search entries
        ret = Entry.search_entries(
            user,
            [entity.id],
            [
                {"name": "str"},
                {"name": "str2"},
                {"name": "obj"},
                {"name": "name"},
                {"name": "bool"},
                {"name": "group"},
                {"name": "date"},
                {"name": "role"},
                {"name": "arr_str"},
                {"name": "arr_obj"},
                {"name": "arr_name"},
                {"name": "arr_group"},
                {"name": "arr_role"},
            ],
        )
        self.assertEqual(ret["ret_count"], 11)
        self.assertEqual(len(ret["ret_values"]), 11)

        # check returned contents is corrected
        for v in ret["ret_values"]:
            self.assertEqual(v["entity"]["id"], entity.id)
            self.assertEqual(len(v["attrs"]), len(attr_info))

            entry = Entry.objects.get(id=v["entry"]["id"])

            for (attrname, attrinfo) in v["attrs"].items():
                attr = entry.attrs.get(schema__name=attrname)
                attrv = attr.get_latest_value()

                # checks accurate type parameters are stored
                self.assertEqual(attrinfo["type"], attrv.data_type)

                # checks accurate values are stored
                if attrname == "str" or attrname == "str2":
                    self.assertEqual(attrinfo["value"], attrv.value)

                elif attrname == "obj":
                    self.assertEqual(attrinfo["value"]["id"], attrv.referral.id)
                    self.assertEqual(attrinfo["value"]["name"], attrv.referral.name)

                elif attrname == "name":
                    key = attrv.value
                    self.assertEqual(attrinfo["value"][key]["id"], attrv.referral.id)
                    self.assertEqual(attrinfo["value"][key]["name"], attrv.referral.name)

                elif attrname == "bool":
                    self.assertEqual(attrinfo["value"], str(attrv.boolean))

                elif attrname == "date":
                    self.assertEqual(attrinfo["value"], str(attrv.date))

                elif attrname == "group":
                    group = Group.objects.get(id=int(attrv.value))
                    self.assertEqual(attrinfo["value"]["id"], group.id)
                    self.assertEqual(attrinfo["value"]["name"], group.name)

                elif attrname == "role":
                    role = Role.objects.get(id=int(attrv.value))
                    self.assertEqual(attrinfo["value"]["id"], role.id)
                    self.assertEqual(attrinfo["value"]["name"], role.name)

                elif attrname == "arr_str":
                    self.assertEqual(
                        sorted([x for x in attrinfo["value"]]),
                        sorted([x.value for x in attrv.data_array.all()]),
                    )

                elif attrname == "arr_obj":
                    self.assertEqual(
                        [x["id"] for x in attrinfo["value"]],
                        [x.referral.id for x in attrv.data_array.all()],
                    )
                    self.assertEqual(
                        [x["name"] for x in attrinfo["value"]],
                        [x.referral.name for x in attrv.data_array.all()],
                    )

                elif attrname == "arr_name":
                    for co_attrv in attrv.data_array.all():
                        _co_v = [x[co_attrv.value] for x in attrinfo["value"]]
                        self.assertTrue(_co_v)
                        self.assertEqual(_co_v[0]["id"], co_attrv.referral.id)
                        self.assertEqual(_co_v[0]["name"], co_attrv.referral.name)

                elif attrname == "arr_group":
                    self.assertEqual(
                        attrinfo["value"],
                        [{"id": ref_group.id, "name": ref_group.name}],
                    )

                elif attrname == "arr_role":
                    self.assertEqual(
                        attrinfo["value"],
                        [{"id": ref_role.id, "name": ref_role.name}],
                    )

                else:
                    raise "Invalid result was happend (attrname: %s)" % attrname

        # search entries with maximum entries to get
        ret = Entry.search_entries(user, [entity.id], [{"name": "str"}], 5)
        self.assertEqual(ret["ret_count"], 11)
        self.assertEqual(len(ret["ret_values"]), 5)

        # search entries with keyword
        ret = Entry.search_entries(user, [entity.id], [{"name": "str", "keyword": "foo-5"}])
        self.assertEqual(ret["ret_count"], 1)
        self.assertEqual(ret["ret_values"][0]["entry"]["name"], "e-5")

        # search entries with keyword for Role Attribute
        for role_attrname in ["role", "arr_role"]:
            # call Entry.search_entries with invalid keyword
            self.assertEqual(
                Entry.search_entries(
                    user, [entity.id], [{"name": "role", "keyword": "invalid-keyword"}]
                ).get("ret_count"),
                0,
            )
            # call Entry.search_entries with valid keyword
            self.assertEqual(
                Entry.search_entries(user, [entity.id], [{"name": "role", "keyword": "rol"}]).get(
                    "ret_count"
                ),
                11,
            )

        # search entries with blank values
        entry = Entry.objects.create(name="entry-blank", schema=entity, created_user=user)
        entry.complement_attrs(user)
        entry.register_es()

        for attrname in attr_info.keys():
            ret = Entry.search_entries(user, [entity.id], [{"name": attrname}])
            self.assertEqual(len([x for x in ret["ret_values"] if x["entry"]["id"] == entry.id]), 1)

        # check functionallity of the 'exact_match' parameter
        ret = Entry.search_entries(user, [entity.id], [{"name": "str", "keyword": "foo-1"}])
        self.assertEqual(ret["ret_count"], 2)
        ret = Entry.search_entries(
            user,
            [entity.id],
            [{"name": "str", "keyword": "foo-1", "exact_match": True}],
        )
        self.assertEqual(ret["ret_count"], 1)
        self.assertEqual(ret["ret_values"][0]["entry"]["name"], "e-1")

        # check functionallity of the 'entry_name' parameter
        ret = Entry.search_entries(user, [entity.id], entry_name="e-1")
        self.assertEqual(ret["ret_count"], 2)

        # check combination of 'entry_name' and 'hint_attrs' parameter
        ret = Entry.search_entries(
            user, [entity.id], [{"name": "str", "keyword": "foo-10"}], entry_name="e-1"
        )
        self.assertEqual(ret["ret_count"], 1)

        # check whether keyword would be insensitive case
        ret = Entry.search_entries(user, [entity.id], [{"name": "str", "keyword": "FOO-10"}])
        self.assertEqual(ret["ret_count"], 1)
        self.assertEqual(ret["ret_values"][0]["entry"]["name"], "e-10")

        # check to get Entries that only have substantial Attribute values
        for attr in entity.attrs.filter(is_active=True):
            result = Entry.search_entries(user, [entity.id], [{"name": attr.name, "keyword": "*"}])

            if attr.type != AttrTypeValue["boolean"]:
                # confirm "entry-black" Entry, which doesn't have any substantial Attribute values,
                # doesn't exist on the result.
                isin_entry_blank = any(
                    [x["entry"]["name"] == "entry-blank" for x in result["ret_values"]]
                )
                self.assertFalse(isin_entry_blank)

                # confirm Entries, which have substantial Attribute values, are returned
                self.assertEqual(result["ret_count"], 11)

            else:
                # both True and False value will be matched for boolean type Attribute
                self.assertEqual(result["ret_count"], 12)

    def test_search_entries_with_hint_referral(self):
        user = User.objects.create(username="hoge")

        # Initialize entities -- there are 2 entities as below
        # * ReferredEntity - has no attribute
        # * Entity - has an attribute that refers ReferredEntity
        ref_entity = Entity.objects.create(name="Referred Entity", created_user=user)
        entity = Entity.objects.create(name="Entity", created_user=user)
        entity_attr = EntityAttr.objects.create(
            name="attr_ref",
            type=AttrTypeValue["object"],
            created_user=user,
            parent_entity=entity,
        )
        entity_attr.referral.add(ref_entity)
        entity.attrs.add(entity_attr)

        # Initialize entries as below
        ref_entries = [
            Entry.objects.create(name="ref%d" % i, schema=ref_entity, created_user=user)
            for i in range(3)
        ]
        for index in range(10):
            entry = Entry.objects.create(name="e-%d" % index, schema=entity, created_user=user)
            entry.complement_attrs(user)

            # set referral entry (ref0, ref1) alternately
            entry.attrs.first().add_value(user, ref_entries[index % 2])

        for ref_entry in ref_entries:
            ref_entry.register_es()

        # call search_entries with 'hint_referral' parameter,
        # then checks that result includes referral entries
        ret = Entry.search_entries(user, [ref_entity.id], [], hint_referral=True)
        self.assertEqual(ret["ret_count"], 3)
        self.assertEqual(
            sorted([x["id"] for x in ret["ret_values"][0]["referrals"]]),
            sorted([x.id for x in ref_entries[0].get_referred_objects()]),
        )

        # call search_entries with 'hint_referral',
        ret = Entry.search_entries(user, [ref_entity.id], [], hint_referral="e-")
        self.assertEqual(ret["ret_count"], 2)

        # call search_entries with 'hint_referral' parameter as string,
        # then checks that result includes referral entries that match specified referral name
        ret = Entry.search_entries(user, [ref_entity.id], [], hint_referral="e-1")
        self.assertEqual(ret["ret_count"], 1)
        self.assertEqual([x["entry"]["name"] for x in ret["ret_values"]], ["ref1"])

        # call search_entries with 'hint_referral' parameter as name of entry
        # which is not referred from any entries.
        ret = Entry.search_entries(user, [ref_entity.id], [], hint_referral="hogefuga")
        self.assertEqual(ret["ret_count"], 0)

        # call search_entries with 'backslash' in the 'hint_referral' parameter as entry of name
        ret = Entry.search_entries(
            user, [ref_entity.id], [], hint_referral=CONFIG.EMPTY_SEARCH_CHARACTER
        )
        self.assertEqual(ret["ret_count"], 1)
        self.assertEqual([x["entry"]["name"] for x in ret["ret_values"]], ["ref2"])

    def test_search_entries_with_exclusive_attrs(self):
        user = User.objects.create(username="hoge")
        entity_info = {
            "E1": [{"type": AttrTypeValue["string"], "name": "foo"}],
            "E2": [{"type": AttrTypeValue["string"], "name": "bar"}],
        }

        entity_ids = []
        for (name, attrinfos) in entity_info.items():
            entity = Entity.objects.create(name=name, created_user=user)
            entity_ids.append(entity.id)

            for attrinfo in attrinfos:
                entity.attrs.add(
                    EntityAttr.objects.create(
                        **{
                            "name": attrinfo["name"],
                            "type": attrinfo["type"],
                            "created_user": user,
                            "parent_entity": entity,
                        }
                    )
                )

            for i in [x for x in range(0, 5)]:
                entry = Entry.objects.create(
                    name="%s-%d" % (entity.name, i), schema=entity, created_user=user
                )
                entry.complement_attrs(user)

                for attrinfo in attrinfos:
                    attr = entry.attrs.get(schema__name=attrinfo["name"])
                    attr.add_value(user, str(i))

                entry.register_es()

        # search entries by only attribute name and keyword without entity with exclusive attrs
        ret = Entry.search_entries(
            user,
            entity_ids,
            [{"name": "foo", "keyword": ""}, {"name": "bar", "keyword": ""}],
        )
        self.assertEqual(ret["ret_count"], 10)
        self.assertEqual(
            sorted([x["entry"]["name"] for x in ret["ret_values"]]),
            sorted(["E1-%d" % i for i in range(5)] + ["E2-%d" % i for i in range(5)]),
        )

        # search entries by only attribute name and keyword without entity
        # with exclusive attrs and one keyword
        ret = Entry.search_entries(
            user,
            entity_ids,
            [{"name": "foo", "keyword": "3"}, {"name": "bar", "keyword": ""}],
        )
        self.assertEqual(ret["ret_count"], 1)
        self.assertEqual(sorted([x["entry"]["name"] for x in ret["ret_values"]]), sorted(["E1-3"]))

        # search entries by only attribute name and keyword without entity
        # with exclusive hint attrs and keywords
        ret = Entry.search_entries(
            user,
            entity_ids,
            [{"name": "foo", "keyword": "3"}, {"name": "bar", "keyword": "3"}],
        )
        self.assertEqual(ret["ret_count"], 0)

    def test_search_entries_about_insensitive_case(self):
        user = User.objects.create(username="hoge")

        entity = Entity.objects.create(name="Entity", created_user=user)
        entry = Entry.objects.create(name="Foo", schema=entity, created_user=user)
        entry.register_es()

        # This checks entry_name parameter would be insensitive case
        for name in ["foo", "fOO", "OO", "f"]:
            resp = Entry.search_entries(user, [entity.id], entry_name=name)
            self.assertEqual(resp["ret_count"], 1)
            self.assertEqual(resp["ret_values"][0]["entry"]["id"], entry.id)

    def test_search_entries_with_deleted_hint(self):
        # This call search_entries with hint_attrs that contains values which specify
        # entry name that has already deleted.

        # Initialize entities -- there are 2 entities as below
        # * ReferredEntity - has no attribute
        # * Entity - has an attribute that refers ReferredEntity
        ref_entity = Entity.objects.create(name="ReferredEntity", created_user=self._user)
        ref_entries = [
            Entry.objects.create(name="ref-%d" % i, schema=ref_entity, created_user=self._user)
            for i in range(4)
        ]

        entity = Entity.objects.create(name="Entity", created_user=self._user)
        ref_info = {
            "ref": {
                "type": AttrTypeValue["object"],
                "value": ref_entries[0],
                "expected_value": {"name": "", "id": ""},
            },
            "name": {
                "type": AttrTypeValue["named_object"],
                "value": {"name": "hoge", "id": ref_entries[1]},
                "expected_value": {"hoge": {"name": "", "id": ""}},
            },
            "arr_ref": {
                "type": AttrTypeValue["array_object"],
                "value": [ref_entries[2]],
                "expected_value": [],
            },
            "arr_name": {
                "type": AttrTypeValue["array_named_object"],
                "value": [{"name": "hoge", "id": ref_entries[3]}],
                "expected_value": [{"hoge": {"name": "", "id": ""}}],
            },
        }
        for (attr_name, info) in ref_info.items():
            entity_attr = EntityAttr.objects.create(
                name=attr_name,
                type=info["type"],
                created_user=self._user,
                parent_entity=entity,
            )
            entity_attr.referral.add(ref_entity)
            entity.attrs.add(entity_attr)

        # Initialize an entry that refers 'ref' entry which will be deleted later
        entry = Entry.objects.create(name="ent", schema=entity, created_user=self._user)
        entry.complement_attrs(self._user)
        for (attr_name, info) in ref_info.items():
            attr = entry.attrs.get(name=attr_name)
            attr.add_value(self._user, info["value"])

        # Finally, register this created entry to Elasticsearch
        entry.register_es()

        # delete each referred entries from 'ent' entry
        for ent in ref_entries:
            ent.delete()

        # Check search result when each referred entries which is specified in the hint still exist
        for attr_name in ref_info.keys():
            # Check search result without keyword of hint_attrs
            hint_attr = {"name": attr_name, "keyword": ""}
            ret = Entry.search_entries(self._user, [entity.id], hint_attrs=[hint_attr])
            self.assertEqual(ret["ret_count"], 1)
            self.assertEqual(len(ret["ret_values"][0]["attrs"]), 1)

            for (_name, _info) in ret["ret_values"][0]["attrs"].items():
                self.assertTrue(_name in ref_info)
                self.assertEqual(_info["value"], ref_info[_name]["expected_value"])

            hint_attr = {"name": attr_name, "keyword": "ref"}
            ret = Entry.search_entries(self._user, [entity.id], hint_attrs=[hint_attr])
            self.assertEqual(ret["ret_count"], 0)
            self.assertEqual(ret["ret_values"], [])

    def test_search_entries_with_regex_hint_attrs(self):
        user = User.objects.create(username="hoge")

        entity = Entity.objects.create(name="entity", created_user=user)
        attr = EntityAttr.objects.create(
            name="attr",
            type=AttrTypeValue["string"],
            created_user=user,
            parent_entity=entity,
        )
        entity.attrs.add(attr)

        for value in ["100", "101", "200"]:
            entry = Entry.objects.create(name=value, schema=entity, created_user=user)
            entry.complement_attrs(user)
            entry.attrs.get(schema=attr).add_value(user, value)
            entry.register_es()

        resp = Entry.search_entries(user, [entity.id], [{"name": attr.name, "keyword": "^10"}])
        self.assertEqual(resp["ret_count"], 2)
        resp = Entry.search_entries(user, [entity.id], [{"name": attr.name, "keyword": "00$"}])
        self.assertEqual(resp["ret_count"], 2)
        resp = Entry.search_entries(user, [entity.id], [{"name": attr.name, "keyword": "^100$"}])
        self.assertEqual(resp["ret_count"], 1)

    def test_register_entry_to_elasticsearch(self):
        ENTRY_COUNTS = 10
        user = User.objects.create(username="hoge")

        # create referred Entity and Entries
        ref_entity = Entity.objects.create(name="Referred Entity", created_user=user)

        ref_entry1 = Entry.objects.create(
            name="referred_entry1", schema=ref_entity, created_user=user
        )
        Entry.objects.create(name="referred_entry2", schema=ref_entity, created_user=user)

        ref_group = Group.objects.create(name="group")

        attr_info = {
            "str": {
                "type": AttrTypeValue["string"],
                "value": "foo",
            },
            "obj": {
                "type": AttrTypeValue["object"],
                "value": str(ref_entry1.id),
            },
            "name": {
                "type": AttrTypeValue["named_object"],
                "value": {"name": "bar", "id": str(ref_entry1.id)},
            },
            "bool": {
                "type": AttrTypeValue["boolean"],
                "value": False,
            },
            "date": {
                "type": AttrTypeValue["date"],
                "value": date(2018, 1, 1),
            },
            "group": {
                "type": AttrTypeValue["group"],
                "value": str(ref_group.id),
            },
            "arr_str": {
                "type": AttrTypeValue["array_string"],
                "value": ["foo", "bar", "baz"],
            },
            "arr_obj": {
                "type": AttrTypeValue["array_object"],
                "value": [str(x.id) for x in Entry.objects.filter(schema=ref_entity)],
            },
            "arr_name": {
                "type": AttrTypeValue["array_named_object"],
                "value": [
                    {"name": "hoge", "id": str(x.id)}
                    for x in Entry.objects.filter(schema=ref_entity)
                ],
            },
        }

        entity = Entity.objects.create(name="entity", created_user=user)
        for attr_name, info in attr_info.items():
            attr = EntityAttr.objects.create(
                name=attr_name,
                type=info["type"],
                created_user=user,
                parent_entity=entity,
            )

            if info["type"] & AttrTypeValue["object"]:
                attr.referral.add(ref_entity)

            entity.attrs.add(attr)

        for index in range(0, ENTRY_COUNTS):
            entry = Entry.objects.create(name="e-%d" % index, schema=entity, created_user=user)
            entry.complement_attrs(user)

            for attr_name, info in attr_info.items():
                attr = entry.attrs.get(name=attr_name)
                attr.add_value(user, info["value"])

            entry.register_es()

        # checks that all entries are registered to the ElasticSearch.
        res = self._es.indices.stats(index=settings.ES_CONFIG["INDEX"])
        self.assertEqual(res["_all"]["total"]["segments"]["count"], ENTRY_COUNTS)

        # checks that all registered entries can be got from Elasticsearch
        for entry in Entry.objects.filter(schema=entity):
            res = self._es.get(index=settings.ES_CONFIG["INDEX"], doc_type="entry", id=entry.id)
            self.assertTrue(res["found"])

            # This checks whether returned results have all values of attributes
            self.assertEqual(
                set([x["name"] for x in res["_source"]["attr"]]),
                set(k for k in attr_info.keys()),
            )

            for (k, v) in attr_info.items():
                value = [x for x in res["_source"]["attr"] if x["name"] == k]

                self.assertTrue(all([x["type"] == v["type"] for x in value]))
                if k == "str":
                    self.assertEqual(len(value), 1)
                    self.assertEqual(value[0]["value"], "foo")

                elif k == "obj":
                    self.assertEqual(len(value), 1)
                    self.assertEqual(value[0]["value"], ref_entry1.name)
                    self.assertEqual(value[0]["referral_id"], ref_entry1.id)

                elif k == "name":
                    self.assertEqual(len(value), 1)
                    self.assertEqual(value[0]["key"], "bar")
                    self.assertEqual(value[0]["value"], ref_entry1.name)
                    self.assertEqual(value[0]["referral_id"], ref_entry1.id)

                elif k == "bool":
                    self.assertEqual(len(value), 1)
                    self.assertEqual(value[0]["value"], "False")

                elif k == "date":
                    self.assertEqual(len(value), 1)
                    self.assertEqual(value[0]["date_value"], "2018-01-01")

                elif k == "group":
                    self.assertEqual(len(value), 1)
                    self.assertEqual(value[0]["value"], ref_group.name)
                    self.assertEqual(value[0]["referral_id"], ref_group.id)

                elif k == "arr_str":
                    self.assertEqual(len(value), 3)
                    self.assertEqual(
                        sorted([x["value"] for x in value]),
                        sorted(["foo", "bar", "baz"]),
                    )

                elif k == "arr_obj":
                    self.assertEqual(len(value), Entry.objects.filter(schema=ref_entity).count())
                    self.assertEqual(
                        sorted([x["value"] for x in value]),
                        sorted([x.name for x in Entry.objects.filter(schema=ref_entity)]),
                    )
                    self.assertEqual(
                        sorted([x["referral_id"] for x in value]),
                        sorted([x.id for x in Entry.objects.filter(schema=ref_entity)]),
                    )

                elif k == "arr_name":
                    self.assertEqual(len(value), Entry.objects.filter(schema=ref_entity).count())
                    self.assertEqual(
                        sorted([x["value"] for x in value]),
                        sorted([x.name for x in Entry.objects.filter(schema=ref_entity)]),
                    )
                    self.assertEqual(
                        sorted([x["referral_id"] for x in value]),
                        sorted([x.id for x in Entry.objects.filter(schema=ref_entity)]),
                    )
                    self.assertTrue(all([x["key"] == "hoge" for x in value]))

        # checks delete entry and checks deleted entry will also be removed from Elasticsearch
        entry = Entry.objects.filter(schema=entity).last()
        entry.delete()

        res = self._es.indices.stats(index=settings.ES_CONFIG["INDEX"])
        self.assertEqual(res["_all"]["total"]["segments"]["count"], ENTRY_COUNTS - 1)

        res = self._es.get(
            index=settings.ES_CONFIG["INDEX"],
            doc_type="entry",
            id=entry.id,
            ignore=[404],
        )
        self.assertFalse(res["found"])

    def test_register_entry_to_elasticsearch_with_multi_attribute(self):
        self._entity.attrs.add(self._attr.schema)
        self._entry.attrs.add(self._attr)

        # Add and register duplicate Attribute after registers
        dup_attr = Attribute.objects.create(
            name=self._attr.schema.name,
            schema=self._attr.schema,
            created_user=self._user,
            parent_entry=self._entry,
        )
        self._entry.attrs.add(dup_attr)

        self._attr.delete()

        attr = self._entry.attrs.filter(schema=self._attr.schema, is_active=True).first()
        attr.add_value(self._user, "hoge")

        self._entry.register_es()

        res = self._es.get(index=settings.ES_CONFIG["INDEX"], doc_type="entry", id=self._entry.id)
        self.assertEqual(res["_source"]["attr"][0]["value"], "hoge")

    def test_unregister_entry_to_elasticsearch(self):
        user = User.objects.create(username="hoge")

        # initialize Entity and Entry to test
        entity = Entity.objects.create(name="entity", created_user=user)
        entry = Entry.objects.create(name="entry", schema=entity, created_user=user)

        # register entry information to the Elasticsearch
        entry.register_es()

        ret = Entry.search_entries(user, [entity.id], [])
        self.assertEqual(ret["ret_count"], 1)
        self.assertEqual(
            [x["entry"] for x in ret["ret_values"]],
            [{"name": entry.name, "id": entry.id}],
        )

        # unregister entry information from the Elasticsearch
        entry.unregister_es()

        ret = Entry.search_entries(user, [entity.id], [])
        self.assertEqual(ret["ret_count"], 0)
        self.assertEqual(ret["ret_values"], [])

    def test_update_elasticsearch_field(self):
        user = User.objects.create(username="hoge")

        entity = Entity.objects.create(name="entity", created_user=user)
        entity_attr = EntityAttr.objects.create(
            name="attr",
            type=AttrTypeValue["string"],
            created_user=user,
            parent_entity=entity,
        )
        entity.attrs.add(entity_attr)

        entry = Entry.objects.create(name="entry", schema=entity, created_user=user)
        entry.complement_attrs(user)

        attr = entry.attrs.get(schema=entity_attr)
        attr.add_value(user, "hoge")

        # register entry to the Elasticsearch
        entry.register_es()

        # checks registered value is corrected
        res = self._es.get(index=settings.ES_CONFIG["INDEX"], doc_type="entry", id=entry.id)
        self.assertEqual(res["_source"]["attr"][0]["name"], entity_attr.name)
        self.assertEqual(res["_source"]["attr"][0]["type"], entity_attr.type)
        self.assertEqual(res["_source"]["attr"][0]["value"], "hoge")

        # update latest value of Attribute 'attr'
        attr.add_value(user, "fuga")
        entry.register_es()

        # checks registered value was also updated
        res = self._es.get(index=settings.ES_CONFIG["INDEX"], doc_type="entry", id=entry.id)
        self.assertEqual(res["_source"]["attr"][0]["value"], "fuga")

    def test_search_entries_from_elasticsearch(self):
        user = User.objects.create(username="hoge")

        entities = []
        for ename in ["eitnty1", "entity2"]:
            entity = Entity.objects.create(name=ename, created_user=user)

            entities.append(entity)
            for index in range(0, 2):
                entity.attrs.add(
                    EntityAttr.objects.create(
                        name="attr-%s" % index,
                        type=AttrTypeValue["string"],
                        created_user=user,
                        parent_entity=entity,
                    )
                )

            entity.attrs.add(
                EntityAttr.objects.create(
                    name="ほげ",
                    type=AttrTypeValue["string"],
                    created_user=user,
                    parent_entity=entity,
                )
            )

            entity.attrs.add(
                EntityAttr.objects.create(
                    name="attr-arr",
                    type=AttrTypeValue["array_string"],
                    created_user=user,
                    parent_entity=entity,
                )
            )

            entity.attrs.add(
                EntityAttr.objects.create(
                    name="attr-date",
                    type=AttrTypeValue["date"],
                    created_user=user,
                    parent_entity=entity,
                )
            )

        entry_info = {
            "entry1": {
                "attr-0": "2018/01/01",
                "attr-1": "bar",
                "ほげ": "ふが",
                "attr-date": date(2018, 1, 2),
                "attr-arr": ["hoge", "fuga"],
            },
            "entry2": {
                "attr-0": "hoge",
                "attr-1": "bar",
                "ほげ": "ふが",
                "attr-date": None,
                "attr-arr": ["2018/01/01"],
            },
            "entry3": {
                "attr-0": "0123-45-6789",  # This is date format but not date value
                "attr-1": "hoge",
                "ほげ": "fuga",
                "attr-date": None,
                "attr-arr": [],
            },
        }

        for entity in entities:
            for (name, attrinfo) in entry_info.items():
                entry = Entry.objects.create(name=name, schema=entity, created_user=user)
                entry.complement_attrs(user)

                for attr in entry.attrs.all():
                    attr.add_value(user, attrinfo[attr.schema.name])

                entry.register_es()

        # search entries of entity1 from Elasticsearch and checks that the entreis of non entity1
        # are not returned.
        resp = Entry.search_entries(user, [entities[0].id], [{"name": "attr-0"}])
        self.assertEqual(resp["ret_count"], 3)
        self.assertTrue(all([x["entity"]["id"] == entities[0].id for x in resp["ret_values"]]))

        # checks the value which is non date but date format was registered correctly
        self.assertEqual(
            [entry_info["entry3"]["attr-0"]],
            [
                x["attrs"]["attr-0"]["value"]
                for x in resp["ret_values"]
                if x["entry"]["name"] == "entry3"
            ],
        )

        # checks ret_count counts number of entries whatever attribute contidion was changed
        resp = Entry.search_entries(
            user, [entities[0].id], [{"name": "attr-0"}, {"name": "attr-1"}]
        )
        self.assertEqual(resp["ret_count"], 3)
        resp = Entry.search_entries(user, [entities[0].id, entities[1].id], [{"name": "attr-0"}])
        self.assertEqual(resp["ret_count"], 6)

        # checks results that contain multi-byte values could be got
        resp = Entry.search_entries(user, [entities[0].id], [{"name": "ほげ", "keyword": "ふが"}])
        self.assertEqual(resp["ret_count"], 2)
        self.assertEqual(
            sorted([x["entry"]["name"] for x in resp["ret_values"]]),
            sorted(["entry1", "entry2"]),
        )

        # search entries with date keyword parameter in string type from Elasticsearch
        resp = Entry.search_entries(
            user, [entities[0].id], [{"name": "attr-0", "keyword": "2018/01/01"}]
        )
        self.assertEqual(resp["ret_count"], 1)
        self.assertEqual(resp["ret_values"][0]["entry"]["name"], "entry1")
        self.assertEqual(resp["ret_values"][0]["attrs"]["attr-0"]["value"], "2018-01-01")

        # search entries with date keyword parameter in date type from Elasticsearch
        for x in ["2018-01-02", "2018/01/02", "2018-1-2", "2018-01-2", "2018-1-02"]:
            resp = Entry.search_entries(
                user, [entities[0].id], [{"name": "attr-date", "keyword": x}]
            )
            self.assertEqual(resp["ret_count"], 1)
            self.assertEqual(resp["ret_values"][0]["entry"]["name"], "entry1")
            self.assertEqual(resp["ret_values"][0]["attrs"]["attr-date"]["value"], "2018-01-02")

        # search entries with date keyword parameter in string array type from Elasticsearch
        resp = Entry.search_entries(
            user, [entities[0].id], [{"name": "attr-arr", "keyword": "2018-01-01"}]
        )
        self.assertEqual(resp["ret_count"], 1)
        self.assertEqual(resp["ret_values"][0]["entry"]["name"], "entry2")
        self.assertEqual(resp["ret_values"][0]["attrs"]["attr-arr"]["value"], ["2018-01-01"])

        # search entries with keyword parameter that other entry has same value in untarget attr
        resp = Entry.search_entries(user, [entities[0].id], [{"name": "attr-0", "keyword": "hoge"}])
        self.assertEqual(resp["ret_count"], 1)
        self.assertEqual(resp["ret_values"][0]["entry"]["name"], "entry2")

        # search entries with keyword parameter which is array type
        resp = Entry.search_entries(
            user, [entities[0].id], [{"name": "attr-arr", "keyword": "hoge"}]
        )
        self.assertEqual(resp["ret_count"], 1)
        self.assertEqual(resp["ret_values"][0]["entry"]["name"], "entry1")
        self.assertEqual(
            sorted(resp["ret_values"][0]["attrs"]["attr-arr"]["value"]),
            sorted(["hoge", "fuga"]),
        )

        # search entries with an invalid or unmatch date keyword parameter in date type
        # from Elasticsearch
        for x in ["2018/02/01", "hoge"]:
            resp = Entry.search_entries(
                user, [entities[0].id], [{"name": "attr-date", "keyword": x}]
            )
            self.assertEqual(resp["ret_count"], 0)

    def test_search_result_count(self):
        """
        This tests that ret_count of search_entries will be equal with actual count of entries.
        """
        user = User.objects.create(username="hoge")

        ref_entity = Entity.objects.create(name="ref_entity", created_user=user)
        ref_entry = Entry.objects.create(name="ref", schema=ref_entity, created_user=user)

        entity = Entity.objects.create(name="entity", created_user=user)
        for name in ["foo", "bar"]:
            attr = EntityAttr.objects.create(
                name=name,
                type=AttrTypeValue["object"],
                created_user=user,
                parent_entity=entity,
            )
            attr.referral.add(ref_entity)
            entity.attrs.add(attr)

        for i in range(0, 20):
            entry = Entry.objects.create(name="e%3d" % i, schema=entity, created_user=user)
            entry.complement_attrs(user)

            if i < 10:
                entry.attrs.get(schema__name="foo").add_value(user, ref_entry)
            else:
                entry.attrs.get(schema__name="bar").add_value(user, ref_entry)

            entry.register_es()

        resp = Entry.search_entries(user, [entity.id], [{"name": "foo", "keyword": "ref"}], limit=5)
        self.assertEqual(resp["ret_count"], 10)
        self.assertEqual(len(resp["ret_values"]), 5)

    def test_search_entities_have_individual_attrs(self):
        user = User.objects.create(username="hoge")

        entity_info = {"entity1": ["foo", "bar"], "entity2": ["bar", "hoge"]}

        entities = []
        for (entity_name, attrnames) in entity_info.items():
            entity = Entity.objects.create(name=entity_name, created_user=user)
            entities.append(entity.id)

            for attrname in attrnames:
                entity.attrs.add(
                    EntityAttr.objects.create(
                        name=attrname,
                        type=AttrTypeValue["string"],
                        created_user=user,
                        parent_entity=entity,
                    )
                )

            # create entries for this entity
            for i in range(0, 5):
                e = Entry.objects.create(name="entry-%d" % i, created_user=user, schema=entity)
                e.register_es()

        resp = Entry.search_entries(user, entities, [{"name": "foo"}])
        self.assertEqual(resp["ret_count"], 5)

        resp = Entry.search_entries(user, entities, [{"name": x} for x in ["foo", "hoge"]])
        self.assertEqual(resp["ret_count"], 10)

        resp = Entry.search_entries(user, entities, [{"name": x} for x in ["bar"]])
        self.assertEqual(resp["ret_count"], 10)
        for name in entity_info.keys():
            self.assertEqual(len([x for x in resp["ret_values"] if x["entity"]["name"] == name]), 5)

    def test_search_entries_sorted_result(self):
        user = User.objects.create(username="hoge")

        entity = Entity.objects.create(name="EntityA", created_user=user)
        entity.save()

        # register AAA5, AAA0, AAA4, AAA1, AAA3, AAA2 in this order
        for i in range(3):
            e1 = Entry.objects.create(name="AAA%d" % (5 - i), schema=entity, created_user=user)
            e1.save()
            e1.register_es()

            e2 = Entry.objects.create(name="AAA%d" % i, schema=entity, created_user=user)
            e2.save()
            e2.register_es()

        # search
        resp = Entry.search_entries(user, [entity.id], entry_name="AAA")

        # 6 results should be returned
        self.assertEqual(resp["ret_count"], 6)
        # 6 results should be sorted
        for i in range(6):
            self.assertEqual(resp["ret_values"][i]["entry"]["name"], "AAA%d" % i)

    def test_search_entries_with_date(self):
        user = User.objects.create(username="hoge")

        # initialize Entity
        entity = Entity.objects.create(name="entity", created_user=user)
        entity.attrs.add(
            EntityAttr.objects.create(
                name="date",
                type=AttrTypeValue["date"],
                created_user=user,
                parent_entity=entity,
            )
        )

        # Initialize to create following Entries
        # (entry name) : (value in Attribute date)
        #   - entry-1  :  2018-01-01
        #   - entry-2  :  2018-02-01
        #   - entry-3  :  2018-03-01
        for month in range(1, 4):
            entry = Entry.objects.create(name="entry-%d" % month, schema=entity, created_user=user)
            entry.complement_attrs(user)

            attr = entry.attrs.first()
            attr.add_value(user, "2018-%02d-01" % month)

            entry.register_es()

        # search entry that have AttributeValue exact matches with specified date.
        ret = Entry.search_entries(user, [entity.id], [{"name": "date", "keyword": "2018/01/01"}])
        self.assertEqual(len(ret["ret_values"]), 1)
        self.assertEqual(ret["ret_values"][0]["entry"]["name"], "entry-1")

        # The case of using condition 'less thatn',
        # this expects that entry-2 and entry-3 are matched
        ret = Entry.search_entries(user, [entity.id], [{"name": "date", "keyword": ">2018-01-01"}])
        self.assertEqual(len(ret["ret_values"]), 2)
        self.assertEqual(
            sorted([x["entry"]["name"] for x in ret["ret_values"]]),
            ["entry-2", "entry-3"],
        )

        # The case of using condition 'greater thatn',
        # this expects that entry-1 and entry-2 are matched
        ret = Entry.search_entries(user, [entity.id], [{"name": "date", "keyword": "<2018-03-01"}])
        self.assertEqual(len(ret["ret_values"]), 2)
        self.assertEqual(
            sorted([x["entry"]["name"] for x in ret["ret_values"]]),
            ["entry-1", "entry-2"],
        )

        # The case of using both conditions, this expects that only entry-2 is matched
        ret = Entry.search_entries(
            user, [entity.id], [{"name": "date", "keyword": "<2018-03-01 >2018-01-01"}]
        )
        self.assertEqual(len(ret["ret_values"]), 1)
        self.assertEqual(ret["ret_values"][0]["entry"]["name"], "entry-2")

        # The same case of before one, but date format of keyward was changed
        ret = Entry.search_entries(
            user, [entity.id], [{"name": "date", "keyword": "<2018/03/01 >2018/01/01"}]
        )
        self.assertEqual(len(ret["ret_values"]), 1)
        self.assertEqual(ret["ret_values"][0]["entry"]["name"], "entry-2")

    def test_get_last_value(self):
        user = User.objects.create(username="hoge")

        entity = Entity.objects.create(name="entity", created_user=user)
        for name in ["foo", "bar"]:
            entity.attrs.add(
                EntityAttr.objects.create(
                    name=name,
                    type=AttrTypeValue["string"],
                    created_user=user,
                    parent_entity=entity,
                )
            )

        entry = Entry.objects.create(name="entry", schema=entity, created_user=user)
        entry.complement_attrs(user)

        # the case of creating default empty AttributeValue
        attr = entry.attrs.get(schema__name="foo")
        self.assertEqual(attr.values.count(), 0)

        attrv = attr.get_last_value()
        self.assertIsNotNone(attrv)
        self.assertEqual(attrv.value, "")
        self.assertEqual(attrv, attr.get_latest_value())
        self.assertEqual(attr.values.count(), 1)

        # the case of creating specified AttributeValue
        attr = entry.attrs.get(schema__name="bar")
        self.assertEqual(attr.values.count(), 0)

        attr.add_value(user, "hoge")
        attrv = attr.get_last_value()
        self.assertIsNotNone(attrv)
        self.assertEqual(attrv.value, "hoge")
        self.assertEqual(attrv, attr.get_latest_value())
        self.assertEqual(attr.values.count(), 1)

    def test_get_latest_value_with_readonly(self):
        user = User.objects.create(username="hoge")
        entity = self.create_entity_with_all_type_attributes(user)
        entry = Entry.objects.create(name="entry", schema=entity, created_user=user)

        for entity_attr in entity.attrs.all():
            entry.add_attribute_from_base(entity_attr, user)

        for attr in entry.attrs.all():
            self.assertIsNone(attr.get_latest_value(is_readonly=True))

    def test_get_value_with_is_active_false(self):
        user = User.objects.create(username="hoge")
        entity = self.create_entity_with_all_type_attributes(user)

        # create referred Entity and Entries
        test_ref = Entry.objects.create(name="r0", schema=entity, created_user=user)
        entry = Entry.objects.create(name="entry", schema=entity, created_user=user)
        entry.complement_attrs(user)

        attr_info = [
            {"name": "obj", "set_val": str(test_ref.id), "exp_val": test_ref.name},
            {"name": "obj", "set_val": test_ref.id, "exp_val": test_ref.name},
            {"name": "obj", "set_val": test_ref, "exp_val": test_ref.name},
            {
                "name": "name",
                "set_val": {"name": "bar", "id": str(test_ref.id)},
                "exp_val": {"bar": test_ref.name},
            },
            {
                "name": "name",
                "set_val": {"name": "bar", "id": test_ref.id},
                "exp_val": {"bar": test_ref.name},
            },
            {
                "name": "name",
                "set_val": {"name": "bar", "id": test_ref},
                "exp_val": {"bar": test_ref.name},
            },
            {
                "name": "arr_obj",
                "set_val": [str(test_ref.id)],
                "exp_val": [test_ref.name],
            },
            {"name": "arr_obj", "set_val": [test_ref.id], "exp_val": [test_ref.name]},
            {"name": "arr_obj", "set_val": [test_ref], "exp_val": [test_ref.name]},
            {
                "name": "arr_name",
                "set_val": [{"name": "hoge", "id": str(test_ref.id)}],
                "exp_val": [{"hoge": test_ref.name}],
            },
            {
                "name": "arr_name",
                "set_val": [{"name": "hoge", "id": test_ref.id}],
                "exp_val": [{"hoge": test_ref.name}],
            },
            {
                "name": "arr_name",
                "set_val": [{"name": "hoge", "id": test_ref}],
                "exp_val": [{"hoge": test_ref.name}],
            },
        ]

        for info in attr_info:
            attr = entry.attrs.get(name=info["name"])
            attr.add_value(user, info["set_val"])
            attrv = attr.get_latest_value()

            # test return value of get_value method
            self.assertEqual(attrv.get_value(is_active=False), info["exp_val"])

            # test return value of get_value method with 'with_metainfo' parameter
            expected_value = {"type": attr.schema.type, "value": info["exp_val"]}
            if attr.schema.type & AttrTypeValue["array"]:
                if attr.schema.type & AttrTypeValue["named"]:
                    expected_value["value"] = [{"hoge": {"id": test_ref.id, "name": test_ref.name}}]
                elif attr.schema.type & AttrTypeValue["object"]:
                    expected_value["value"] = [{"id": test_ref.id, "name": test_ref.name}]
            elif attr.schema.type & AttrTypeValue["named"]:
                expected_value["value"] = {"bar": {"id": test_ref.id, "name": test_ref.name}}
            elif attr.schema.type & AttrTypeValue["object"]:
                expected_value["value"] = {"id": test_ref.id, "name": test_ref.name}

            self.assertEqual(attrv.get_value(with_metainfo=True, is_active=False), expected_value)

    def test_get_value_deleted_entry_with_is_active_false(self):
        user = User.objects.create(username="hoge")
        entity = self.create_entity_with_all_type_attributes(user)

        # create referred Entity and Entries
        ref_entity = Entity.objects.create(name="Referred Entity", created_user=user)
        test_ref = Entry.objects.create(name="r0", schema=ref_entity, created_user=user)
        entry = Entry.objects.create(name="entry", schema=entity, created_user=user)
        entry.complement_attrs(user)

        attr_info = [
            {"name": "obj", "set_val": str(test_ref.id), "exp_val": test_ref.id},
            {"name": "obj", "set_val": test_ref.id, "exp_val": test_ref.id},
            {"name": "obj", "set_val": test_ref, "exp_val": test_ref.id},
            {
                "name": "arr_obj",
                "set_val": [str(test_ref.id)],
                "exp_val": [test_ref.id],
            },
            {"name": "arr_obj", "set_val": [test_ref.id], "exp_val": [test_ref.id]},
            {"name": "arr_obj", "set_val": [test_ref], "exp_val": [test_ref.id]},
            {
                "name": "arr_name",
                "set_val": [{"name": "hoge", "id": str(test_ref.id)}],
                "exp_val": [{"hoge": test_ref.id}],
            },
            {
                "name": "arr_name",
                "set_val": [{"name": "hoge", "id": test_ref.id}],
                "exp_val": [{"hoge": test_ref.id}],
            },
            {
                "name": "arr_name",
                "set_val": [{"name": "hoge", "id": test_ref.id}],
                "exp_val": [{"hoge": test_ref.id}],
            },
        ]

        for info in attr_info:
            attr = entry.attrs.get(name=info["name"])
            attr.add_value(user, info["set_val"])
            test_ref.delete()
            attrv = attr.get_latest_value()

            # test return value of get_value method with
            # 'with_metainfo, is_active=False' parameter

            expected_value = {"type": attr.schema.type, "value": info["exp_val"]}
            if attr.schema.type & AttrTypeValue["array"]:
                if attr.schema.type & AttrTypeValue["named"]:
                    expected_value["value"] = [{"hoge": {"id": test_ref.id, "name": test_ref.name}}]
                elif attr.schema.type & AttrTypeValue["object"]:
                    expected_value["value"] = [{"id": test_ref.id, "name": test_ref.name}]
            elif attr.schema.type & AttrTypeValue["named"]:
                expected_value["value"] = {"bar": {"id": test_ref.id, "name": test_ref.name}}
            elif attr.schema.type & AttrTypeValue["object"]:
                expected_value["value"] = {"id": test_ref.id, "name": test_ref.name}

            self.assertEqual(attrv.get_value(with_metainfo=True, is_active=False), expected_value)
            test_ref.restore()

    def test_add_to_attrv(self):
        user = User.objects.create(username="hoge")
        entity_ref = Entity.objects.create(name="Ref", created_user=user)
        entity = self.create_entity_with_all_type_attributes(user, entity_ref)

        # create test groups but g2 is deleted
        test_groups = [Group.objects.create(name=x) for x in ["g0", "g1", "g2-deleted"]]
        test_groups[2].delete()

        # initialize test entry
        entry = Entry.objects.create(name="entry", schema=entity, created_user=user)
        entry.complement_attrs(user)
        entry_refs = [
            Entry.objects.create(name="ref-%d" % i, schema=entity_ref, created_user=user)
            for i in range(2)
        ]

        set_attrinfo = [
            {"name": "arr_str", "value": ["foo"]},
            {"name": "arr_obj", "value": [entry_refs[0]]},
            {"name": "arr_name", "value": [{"id": entry_refs[0], "name": "foo"}]},
            {"name": "arr_group", "value": [test_groups[0]]},
        ]
        attrs = {}
        for info in set_attrinfo:
            attr = attrs[info["name"]] = entry.attrs.get(schema__name=info["name"])
            attr.add_value(user, info["value"])

        # test added invalid values
        attrs["arr_str"].add_to_attrv(user, value="")
        self.assertEqual(
            [x.value for x in attrs["arr_str"].get_latest_value().data_array.all()],
            ["foo"],
        )
        attrs["arr_obj"].add_to_attrv(user, referral=None)
        self.assertEqual(
            [x.referral for x in attrs["arr_obj"].get_latest_value().data_array.all()],
            [ACLBase.objects.get(id=entry_refs[0].id)],
        )
        attrs["arr_name"].add_to_attrv(user, value="", referral=None)
        self.assertEqual(
            [
                (x.value, x.referral.name)
                for x in attrs["arr_name"].get_latest_value().data_array.all()
            ],
            [("foo", "ref-0")],
        )
        attrs["arr_group"].add_to_attrv(user, value=test_groups[2])
        self.assertEqual(
            [x.value for x in attrs["arr_group"].get_latest_value().data_array.all()],
            [str(test_groups[0].id)],
        )

        # test append attrv
        attrs["arr_str"].add_to_attrv(user, value="bar")
        attrv = attrs["arr_str"].get_latest_value()
        self.assertEqual(attrv.data_array.count(), 2)
        self.assertEqual(sorted([x.value for x in attrv.data_array.all()]), sorted(["foo", "bar"]))

        attrs["arr_obj"].add_to_attrv(user, referral=entry_refs[1])
        attrv = attrs["arr_obj"].get_latest_value()
        self.assertEqual(attrv.data_array.count(), 2)
        self.assertEqual(
            sorted([x.referral.name for x in attrv.data_array.all()]),
            sorted(["ref-0", "ref-1"]),
        )

        attrs["arr_name"].add_to_attrv(user, referral=entry_refs[1], value="baz", boolean=True)
        attrv = attrs["arr_name"].get_latest_value()
        self.assertEqual(attrv.data_array.count(), 2)
        self.assertEqual(sorted([x.value for x in attrv.data_array.all()]), sorted(["foo", "baz"]))
        self.assertEqual(
            sorted([x.referral.name for x in attrv.data_array.all()]),
            sorted(["ref-0", "ref-1"]),
        )
        self.assertEqual([x.boolean for x in attrv.data_array.filter(value="baz")], [True])

        attrs["arr_group"].add_to_attrv(user, value=test_groups[1])
        self.assertEqual(
            [x.value for x in attrs["arr_group"].get_latest_value().data_array.all()],
            [str(test_groups[0].id), str(test_groups[1].id)],
        )

    def test_remove_from_attrv(self):
        user = User.objects.create(username="hoge")
        entity_ref = Entity.objects.create(name="Ref", created_user=user)
        entity = self.create_entity_with_all_type_attributes(user, entity_ref)

        # create test groups but g1 is deleted
        test_groups = [Group.objects.create(name=x) for x in ["g0", "g1", "g2-deleted"]]

        # initialize test entry
        entry = Entry.objects.create(name="entry", schema=entity, created_user=user)
        entry.complement_attrs(user)
        entry_refs = [
            Entry.objects.create(name="ref-%d" % i, schema=entity_ref, created_user=user)
            for i in range(2)
        ]

        set_attrinfo = [
            {"name": "arr_str", "value": ["foo", "bar"]},
            {"name": "arr_obj", "value": entry_refs},
            {
                "name": "arr_name",
                "value": [
                    {"id": entry_refs[0], "name": "foo"},
                    {"id": entry_refs[1], "name": "bar"},
                ],
            },
            {"name": "arr_group", "value": test_groups},
        ]
        attrs = {}
        for info in set_attrinfo:
            attr = attrs[info["name"]] = entry.attrs.get(schema__name=info["name"])
            attr.add_value(user, info["value"])

        # remove group2 after registering
        test_groups[2].delete()

        # test remove_from_attrv with invalid value
        attrs["arr_str"].remove_from_attrv(user, value=None)
        attrv = attrs["arr_str"].get_latest_value()
        self.assertEqual(sorted([x.value for x in attrv.data_array.all()]), sorted(["foo", "bar"]))

        attrs["arr_obj"].remove_from_attrv(user, referral=None)
        attrv = attrs["arr_obj"].get_latest_value()
        self.assertEqual(
            sorted([x.referral.name for x in attrv.data_array.all()]),
            sorted(["ref-0", "ref-1"]),
        )

        attrs["arr_name"].remove_from_attrv(user, referral=None)
        attrv = attrs["arr_name"].get_latest_value()
        self.assertEqual(sorted([x.value for x in attrv.data_array.all()]), sorted(["foo", "bar"]))
        self.assertEqual(
            sorted([x.referral.name for x in attrv.data_array.all()]),
            sorted(["ref-0", "ref-1"]),
        )

        attrs["arr_group"].remove_from_attrv(user, value=None)
        self.assertEqual(
            [x.value for x in attrs["arr_group"].get_latest_value().data_array.all()],
            [str(x.id) for x in test_groups],
        )

        # test remove_from_attrv with valid value
        attrs["arr_str"].remove_from_attrv(user, value="foo")
        attrv = attrs["arr_str"].get_latest_value()
        self.assertEqual(sorted([x.value for x in attrv.data_array.all()]), sorted(["bar"]))

        attrs["arr_obj"].remove_from_attrv(user, referral=entry_refs[0])
        attrv = attrs["arr_obj"].get_latest_value()
        self.assertEqual(
            sorted([x.referral.name for x in attrv.data_array.all()]), sorted(["ref-1"])
        )

        attrs["arr_name"].remove_from_attrv(user, referral=entry_refs[0])
        attrv = attrs["arr_name"].get_latest_value()
        self.assertEqual(sorted([x.value for x in attrv.data_array.all()]), sorted(["bar"]))
        self.assertEqual(
            sorted([x.referral.name for x in attrv.data_array.all()]), sorted(["ref-1"])
        )

        # This checks that both specified group and invalid groups are removed
        attrs["arr_group"].remove_from_attrv(user, value=test_groups[1])
        self.assertEqual(
            [x.value for x in attrs["arr_group"].get_latest_value().data_array.all()],
            [str(test_groups[0].id)],
        )

    def test_is_importable_data(self):
        check_data = [
            {"expect": False, "data": ["foo", "bar"]},
            {"expect": False, "data": "foo"},
            {"expect": False, "data": {"Entity": "hoge"}},
            {"expect": False, "data": {"Entity": ["hoge"]}},
            {"expect": False, "data": {"Entity": [{"attrs": {}}]}},
            {"expect": False, "data": {"Entity": [{"name": "entry"}]}},
            {
                "expect": False,
                "data": {"Entity": [{"attrs": {"foo": "bar"}, "name": 1234}]},
            },
            {
                "expect": False,
                "data": {"Entity": [{"attrs": ["foo", "bar"], "name": "entry"}]},
            },
            {
                "expect": True,
                "data": {"Entity": [{"attrs": {"foo": "bar"}, "name": "entry"}]},
            },
        ]
        for info in check_data:
            ret = Entry.is_importable_data(info["data"])

            self.assertEqual(ret, info["expect"])

    def test_remove_duplicate_attr(self):
        # initialize EntityAttr and Entry objects to test
        entity_attr = EntityAttr.objects.create(
            **{
                "name": "attr",
                "type": AttrTypeValue["object"],
                "created_user": self._user,
                "parent_entity": self._entity,
            }
        )
        self._entity.attrs.add(entity_attr)

        entry = Entry.objects.create(name="entry", schema=self._entity, created_user=self._user)
        entry.complement_attrs(self._user)

        # Add and register duplicate Attribute after registers
        dup_attr = Attribute.objects.create(
            name=entity_attr.name,
            schema=entity_attr,
            created_user=self._user,
            parent_entry=entry,
        )
        entry.attrs.add(dup_attr)

        # checks duplicate attr is registered as expected
        self.assertEqual(entry.attrs.count(), 2)
        self.assertTrue(entry.attrs.filter(id=dup_attr.id).exists())

        # remove duplicate attribute
        entry.may_remove_duplicate_attr(dup_attr)

        # checks duplicate attr would be removed
        self.assertEqual(entry.attrs.count(), 1)
        self.assertNotEqual(entry.attrs.first().id, dup_attr)
        self.assertFalse(dup_attr.is_active)

        # checks original attr would never be removed by same method
        orig_attr = entry.attrs.first()
        entry.may_remove_duplicate_attr(orig_attr)
        self.assertEqual(entry.attrs.count(), 1)
        self.assertEqual(entry.attrs.first(), orig_attr)

    def test_restore_entry(self):
        entity = self.create_entity_with_all_type_attributes(self._user)
        ref_entry = Entry.objects.create(name="ref_entry", schema=entity, created_user=self._user)
        entry = Entry.objects.create(name="entry", schema=entity, created_user=self._user)
        entry.complement_attrs(self._user)

        attr = entry.attrs.get(schema__name="obj")
        attr.add_value(self._user, ref_entry)

        ref_entry.delete()
        ref_entry.restore()

        ref_entry.refresh_from_db()
        self.assertTrue(ref_entry.is_active)
        self.assertEqual(ref_entry.name, "ref_entry")
        self.assertTrue(all([attr.is_active for attr in ref_entry.attrs.all()]))

        ret = Entry.search_entries(self._user, [entity.id], [{"name": "obj"}])
        self.assertEqual(ret["ret_values"][0]["entry"]["name"], "entry")
        self.assertEqual(ret["ret_values"][0]["attrs"]["obj"]["value"]["name"], "ref_entry")
        self.assertEqual(ret["ret_values"][1]["entry"]["name"], "ref_entry")

    def test_restore_entry_in_chain(self):
        # initilaize referral Entries for checking processing caused
        # by setting 'is_delete_in_chain' flag
        ref_entity = Entity.objects.create(name="ReferredEntity", created_user=self._user)
        ref_entries = [
            Entry.objects.create(name="ref-%d" % i, created_user=self._user, schema=ref_entity)
            for i in range(3)
        ]

        # initialize EntityAttrs
        attr_info = {
            "obj": {"type": AttrTypeValue["object"], "value": ref_entries[0]},
            "arr_obj": {
                "type": AttrTypeValue["array_object"],
                "value": ref_entries[1:],
            },
        }
        for attr_name, info in attr_info.items():
            # create EntityAttr object with is_delete_in_chain object
            attr = EntityAttr.objects.create(
                name=attr_name,
                type=info["type"],
                is_delete_in_chain=True,
                created_user=self._user,
                parent_entity=self._entity,
            )

            if info["type"] & AttrTypeValue["object"]:
                attr.referral.add(ref_entity)

            self._entity.attrs.add(attr)

        # initialize target entry
        entry = Entry.objects.create(name="entry", schema=self._entity, created_user=self._user)
        entry.complement_attrs(self._user)

        for attr_name, info in attr_info.items():
            attr = entry.attrs.get(schema__name=attr_name)
            attr.add_value(self._user, info["value"])

        # delete target entry at first
        entry.delete()

        self.assertFalse(entry.is_active)
        self.assertTrue(entry.name.find("_deleted_") > 0)
        self.assertFalse(any([Entry.objects.get(id=x.id).is_active for x in ref_entries]))

        # restore target entry
        entry.restore()

        self.assertTrue(entry.is_active)
        self.assertEqual(entry.name.find("_deleted_"), -1)
        self.assertTrue(all([Entry.objects.get(id=x.id).is_active for x in ref_entries]))

    def test_to_dict_entry(self):
        user = User.objects.create(username="hoge")
        test_group = Group.objects.create(name="test-group")

        # create referred Entity and Entries
        ref_entity = Entity.objects.create(name="Referred Entity", created_user=user)
        ref_entry = Entry.objects.create(name="r0", schema=ref_entity, created_user=user)

        entity = self.create_entity_with_all_type_attributes(user)
        entry = Entry.objects.create(name="entry", schema=entity, created_user=user)
        entry.complement_attrs(user)

        for info in self._get_attrinfo_template(ref_entry, test_group):
            attr = entry.attrs.get(schema__name=info["name"])
            attr.add_value(user, info["set_val"])

        # This checks all attribute values which are generated by entry.to_dict method
        ret_dict = entry.to_dict(user)
        expected_attrinfos = [
            {"name": "str", "value": "foo"},
            {"name": "text", "value": "bar"},
            {"name": "bool", "value": False},
            {"name": "arr_str", "value": ["foo", "bar", "baz"]},
            {"name": "date", "value": "2018-12-31"},
            {"name": "obj", "value": "r0"},
            {"name": "name", "value": {"bar": "r0"}},
            {"name": "arr_obj", "value": ["r0"]},
            {"name": "arr_name", "value": [{"hoge": "r0"}]},
            {"name": "group", "value": "test-group"},
            {"name": "arr_group", "value": ["test-group"]},
        ]
        for info in expected_attrinfos:
            self.assertEqual(
                [x["value"] for x in ret_dict["attrs"] if x["name"] == info["name"]],
                [info["value"]],
            )

    def test_to_dict_entry_with_metainfo_param(self):
        user = User.objects.create(username="hoge")
        test_group = Group.objects.create(name="test-group")

        # create referred Entity and Entries
        ref_entity = Entity.objects.create(name="Referred Entity", created_user=user)
        ref_entry = Entry.objects.create(name="r0", schema=ref_entity, created_user=user)

        entity = self.create_entity_with_all_type_attributes(user)
        entry = Entry.objects.create(name="entry", schema=entity, created_user=user)
        entry.complement_attrs(user)

        for info in self._get_attrinfo_template(ref_entry, test_group):
            attr = entry.attrs.get(schema__name=info["name"])
            attr.add_value(user, info["set_val"])

        # This checks all attribute values which are generated by entry.to_dict method
        ret_dict = entry.to_dict(user, with_metainfo=True)
        expected_attrinfos = [
            {"name": "str", "value": {"type": AttrTypeValue["string"], "value": "foo"}},
            {"name": "text", "value": {"type": AttrTypeValue["text"], "value": "bar"}},
            {
                "name": "bool",
                "value": {"type": AttrTypeValue["boolean"], "value": False},
            },
            {
                "name": "date",
                "value": {"type": AttrTypeValue["date"], "value": "2018-12-31"},
            },
            {
                "name": "arr_str",
                "value": {
                    "type": AttrTypeValue["array_string"],
                    "value": ["foo", "bar", "baz"],
                },
            },
            {
                "name": "obj",
                "value": {
                    "type": AttrTypeValue["object"],
                    "value": {"id": ref_entry.id, "name": ref_entry.name},
                },
            },
            {
                "name": "name",
                "value": {
                    "type": AttrTypeValue["named_object"],
                    "value": {"bar": {"id": ref_entry.id, "name": ref_entry.name}},
                },
            },
            {
                "name": "arr_obj",
                "value": {
                    "type": AttrTypeValue["array_object"],
                    "value": [{"id": ref_entry.id, "name": ref_entry.name}],
                },
            },
            {
                "name": "arr_name",
                "value": {
                    "type": AttrTypeValue["array_named_object"],
                    "value": [{"hoge": {"id": ref_entry.id, "name": ref_entry.name}}],
                },
            },
            {
                "name": "group",
                "value": {
                    "type": AttrTypeValue["group"],
                    "value": {"id": test_group.id, "name": test_group.name},
                },
            },
            {
                "name": "arr_group",
                "value": {
                    "type": AttrTypeValue["array_group"],
                    "value": [{"id": test_group.id, "name": test_group.name}],
                },
            },
        ]
        for info in expected_attrinfos:
            self.assertEqual(
                [x["value"] for x in ret_dict["attrs"] if x["name"] == info["name"]],
                [info["value"]],
            )

    def test_to_dict_entry_for_checking_permission(self):
        admin_user = User.objects.create(username="admin", is_superuser=True)

        private_entity = Entity.objects.create(
            name="private_entity", created_user=admin_user, is_public=False
        )
        public_entity = Entity.objects.create(name="public_entity", created_user=admin_user)

        attr_info = [
            {"name": "attr1", "is_public": True},
            {"name": "attr2", "is_public": False},
        ]
        for info in attr_info:
            [
                e.attrs.add(
                    EntityAttr.objects.create(
                        **{
                            "type": AttrTypeValue["string"],
                            "created_user": self._user,
                            "parent_entity": self._entity,
                            "name": info["name"],
                            "is_public": info["is_public"],
                        }
                    )
                )
                for e in [private_entity, public_entity]
            ]

        # Initialize three kind of entries as below
        entry_info = [
            {"name": "e1", "schema": private_entity, "is_public": True},
            {"name": "e2", "schema": public_entity, "is_public": False},
            {"name": "e3", "schema": public_entity, "is_public": True},
        ]
        entries = [Entry.objects.create(created_user=admin_user, **info) for info in entry_info]
        for entry in entries:
            entry.complement_attrs(admin_user)

            for attr in entry.attrs.all():
                attr.add_value(admin_user, "hoge")

        # Test to_dict method of Entry
        self.assertIsNone(entries[0].to_dict(self._user))
        self.assertIsNone(entries[1].to_dict(self._user))
        self.assertEqual(
            entries[2].to_dict(self._user),
            {
                "id": entries[2].id,
                "name": entries[2].name,
                "entity": {"id": public_entity.id, "name": public_entity.name},
                "attrs": [
                    {"name": "attr1", "value": "hoge"},
                ],
            },
        )

    def test_search_entries_blank_val(self):
        user = User.objects.create(username="hoge")

        # create referred Entity and Entries
        ref_entity = Entity.objects.create(name="Referred Entity", created_user=user)
        ref_entry = Entry.objects.create(
            name="referred_entry", schema=ref_entity, created_user=user
        )
        ref_group = Group.objects.create(name="group")

        attr_info = {
            "str": {"type": AttrTypeValue["string"], "value": "foo-%d"},
            "str2": {"type": AttrTypeValue["string"], "value": "foo-%d"},
            "obj": {"type": AttrTypeValue["object"], "value": str(ref_entry.id)},
            "name": {
                "type": AttrTypeValue["named_object"],
                "value": {"name": "bar", "id": str(ref_entry.id)},
            },
            "bool": {"type": AttrTypeValue["boolean"], "value": False},
            "group": {"type": AttrTypeValue["group"], "value": str(ref_group.id)},
            "date": {"type": AttrTypeValue["date"], "value": date(2018, 12, 31)},
            "arr_str": {
                "type": AttrTypeValue["array_string"],
                "value": ["foo", "bar", "baz"],
            },
            "arr_obj": {
                "type": AttrTypeValue["array_object"],
                "value": [str(x.id) for x in Entry.objects.filter(schema=ref_entity)],
            },
            "arr_name": {
                "type": AttrTypeValue["array_named_object"],
                "value": [{"name": "hoge", "id": str(ref_entry.id)}],
            },
        }

        entity = Entity.objects.create(name="entity", created_user=user)
        for attr_name, info in attr_info.items():
            attr = EntityAttr.objects.create(
                name=attr_name,
                type=info["type"],
                created_user=user,
                parent_entity=entity,
            )

            if info["type"] & AttrTypeValue["object"]:
                attr.referral.add(ref_entity)

            entity.attrs.add(attr)

        for index in range(0, 11):
            entry = Entry.objects.create(name="e-%d" % index, schema=entity, created_user=user)
            entry.complement_attrs(user)

            for attr_name, info in attr_info.items():
                attr = entry.attrs.get(name=attr_name)
                if attr_name == "str":
                    attr.add_value(user, info["value"] % index)
                elif attr_name == "str2":
                    attr.add_value(user, info["value"] % (index + 100))
                else:
                    attr.add_value(user, info["value"])

            entry.register_es()

        # search entries with blank values
        entry = Entry.objects.create(name="", schema=entity, created_user=user)
        entry.complement_attrs(user)
        entry.register_es()

        ref_entry = Entry.objects.create(
            name=CONFIG.EMPTY_SEARCH_CHARACTER, schema=ref_entity, created_user=user
        )
        ref_group = Group.objects.create(name=CONFIG.EMPTY_SEARCH_CHARACTER)

        # search entries with blank values
        entry = Entry.objects.create(
            name=CONFIG.EMPTY_SEARCH_CHARACTER, schema=entity, created_user=user
        )
        entry.complement_attrs(user)

        # search entries with back slash
        attr_info = {
            "str": {
                "type": AttrTypeValue["string"],
                "value": CONFIG.EMPTY_SEARCH_CHARACTER,
            },
            "str2": {
                "type": AttrTypeValue["string"],
                "value": CONFIG.EMPTY_SEARCH_CHARACTER,
            },
            "obj": {"type": AttrTypeValue["object"], "value": str(ref_entry.id)},
            "name": {
                "type": AttrTypeValue["named_object"],
                "value": {"name": "bar", "id": str(ref_entry.id)},
            },
            "bool": {"type": AttrTypeValue["boolean"], "value": False},
            "group": {"type": AttrTypeValue["group"], "value": str(ref_group.id)},
            "date": {"type": AttrTypeValue["date"], "value": date(2018, 12, 31)},
            "arr_str": {
                "type": AttrTypeValue["array_string"],
                "value": [CONFIG.EMPTY_SEARCH_CHARACTER],
            },
            "arr_obj": {
                "type": AttrTypeValue["array_object"],
                "value": [str(x.id) for x in Entry.objects.filter(schema=ref_entity)],
            },
            "arr_name": {
                "type": AttrTypeValue["array_named_object"],
                "value": [{"name": "hoge", "id": str(ref_entry.id)}],
            },
        }

        for attr_name, info in attr_info.items():
            attr = entry.attrs.get(name=attr_name)
            attr.add_value(user, info["value"])

        entry.register_es()

        # search entries with empty_search_character
        for attr_name, info in attr_info.items():
            ret = Entry.search_entries(
                user,
                [entity.id],
                [{"name": attr_name, "keyword": CONFIG.EMPTY_SEARCH_CHARACTER}],
            )
            if attr_name != "bool":
                self.assertEqual(ret["ret_count"], 1)
            else:
                self.assertEqual(ret["ret_count"], 0)

        # search entries with double_empty_search_character
        double_empty_search_character = (
            CONFIG.EMPTY_SEARCH_CHARACTER + CONFIG.EMPTY_SEARCH_CHARACTER
        )

        for attr_name, info in attr_info.items():
            ret = Entry.search_entries(
                user,
                [entity.id],
                [{"name": attr_name, "keyword": double_empty_search_character}],
            )
            self.assertEqual(ret["ret_count"], 0)

        # check functionallity of the 'entry_name' parameter
        ret = Entry.search_entries(user, [entity.id], entry_name=CONFIG.EMPTY_SEARCH_CHARACTER)
        self.assertEqual(ret["ret_count"], 1)

        ret = Entry.search_entries(user, [entity.id], entry_name=double_empty_search_character)
        self.assertEqual(ret["ret_count"], 0)

        # check combination of 'entry_name' and 'hint_attrs' parameter
        ret = Entry.search_entries(
            user,
            [entity.id],
            [{"name": "str", "keyword": CONFIG.EMPTY_SEARCH_CHARACTER}],
            entry_name=CONFIG.EMPTY_SEARCH_CHARACTER,
        )
        self.assertEqual(ret["ret_count"], 1)

    def test_cache_of_adding_attribute(self):
        """
        This test suite confirms that the creating cache not to remaining after
        creating Attribute instance. This indicates cache operation in the method
        of add_attribute_from_base has atomicity. It means cache value would not
        be set before and after calling this method that set cache value.
        """
        # initialize Entity an Entry
        user = User.objects.create(username="hoge")
        entity = Entity.objects.create(name="entity", created_user=user)
        attrbase = EntityAttr.objects.create(
            name="attr", type=AttrTypeValue["object"], created_user=user, parent_entity=entity
        )
        entity.attrs.add(attrbase)

        # call add_attribute_from_base method more than once
        entry = Entry.objects.create(name="entry", schema=entity, created_user=user)
        for _i in range(2):
            entry.add_attribute_from_base(attrbase, user)

        self.assertIsNone(entry.get_cache("add_%d" % attrbase.id))

    def test_may_append_attr(self):
        # initialize Entity an Entry
        entity = Entity.objects.create(name="entity", created_user=self._user)
        entry1 = Entry.objects.create(name="entry1", created_user=self._user, schema=entity)
        entry2 = Entry.objects.create(name="entry2", created_user=self._user, schema=entity)

        attr = self.make_attr("attr", attrtype=AttrTypeArrStr, entity=entity, entry=entry1)

        # Just after creating entries, there is no attribute in attrs member
        self.assertEqual(entry1.attrs.count(), 0)
        self.assertEqual(entry2.attrs.count(), 0)

        for entry in [entry1, entry2]:
            entry.may_append_attr(attr)

        # Attribute object should be set to appropriate entry's attrs member
        self.assertEqual(entry1.attrs.first(), attr)
        self.assertEqual(entry2.attrs.count(), 0)

    def test_search_entries_includes_and_or(self):
        user = User.objects.create(username="hoge")

        attr_info = []
        """
        testdata1 str1:foo str2:blank str3:blank arr_str:['hoge']
        testdata2 str1:foo str2:bar str3:blank arr_str:['hoge', 'fuga']
        testdata3 str1:foo str2:bar str3:baz arr_str:['hoge', 'fuga', 'piyo']
        """
        attr_info.append(
            {
                "str1": {"type": AttrTypeValue["string"], "value": "foo"},
                "str2": {"type": AttrTypeValue["string"], "value": ""},
                "str3": {"type": AttrTypeValue["string"], "value": ""},
                "arr_str": {"type": AttrTypeValue["array_string"], "value": ["hoge"]},
            }
        )
        attr_info.append(
            {
                "str1": {"type": AttrTypeValue["string"], "value": "foo"},
                "str2": {"type": AttrTypeValue["string"], "value": "bar"},
                "str3": {"type": AttrTypeValue["string"], "value": ""},
                "arr_str": {
                    "type": AttrTypeValue["array_string"],
                    "value": ["hoge", "fuga"],
                },
            }
        )
        attr_info.append(
            {
                "str1": {"type": AttrTypeValue["string"], "value": "foo"},
                "str2": {"type": AttrTypeValue["string"], "value": "bar"},
                "str3": {"type": AttrTypeValue["string"], "value": "baz"},
                "arr_str": {
                    "type": AttrTypeValue["array_string"],
                    "value": ["hoge", "fuga", "piyo"],
                },
            }
        )

        entity = Entity.objects.create(name="entity", created_user=user)
        for attr_name, info in attr_info[0].items():
            attr = EntityAttr.objects.create(
                name=attr_name,
                type=info["type"],
                created_user=user,
                parent_entity=entity,
            )
            entity.attrs.add(attr)

        for i, x in enumerate(attr_info):
            entry = Entry.objects.create(name="e-%s" % i, schema=entity, created_user=user)
            entry.complement_attrs(user)

            for attr_name, info in x.items():

                attr = entry.attrs.get(name=attr_name)
                attr.add_value(user, info["value"])

            entry.register_es()

        """
        Test case that contains only 'and'
        """
        test_suites = []
        test_suites.append(
            [
                {"ret_cnt": 3, "search_word": [{"name": "str1", "keyword": "foo"}]},
                {
                    "ret_cnt": 0,
                    "search_word": [
                        {"name": "str1", "keyword": "foo&bar"},
                        {"name": "str2", "keyword": "foo&bar"},
                    ],
                },
                {
                    "ret_cnt": 0,
                    "search_word": [
                        {"name": "str1", "keyword": "foo&bar&baz"},
                        {"name": "str2", "keyword": "foo&bar&baz"},
                        {"name": "str3", "keyword": "foo&bar&baz"},
                    ],
                },
                {
                    "ret_cnt": 3,
                    "search_word": [{"name": "arr_str", "keyword": "hoge"}],
                },
                {
                    "ret_cnt": 2,
                    "search_word": [{"name": "arr_str", "keyword": "hoge&fuga"}],
                },
                {
                    "ret_cnt": 1,
                    "search_word": [{"name": "arr_str", "keyword": "hoge&fuga&piyo"}],
                },
                {
                    "ret_cnt": 3,
                    "search_word": [
                        {"name": "str1", "keyword": "foo"},
                        {"name": "arr_str", "keyword": "hoge"},
                    ],
                },
                {
                    "ret_cnt": 2,
                    "search_word": [
                        {"name": "str1", "keyword": "foo"},
                        {"name": "str2", "keyword": "bar"},
                        {"name": "arr_str", "keyword": "hoge&fuga"},
                    ],
                },
                {
                    "ret_cnt": 1,
                    "search_word": [
                        {"name": "str1", "keyword": "foo"},
                        {"name": "str2", "keyword": "bar"},
                        {"name": "arr_str", "keyword": "hoge&fuga&piyo"},
                    ],
                },
            ]
        )

        """
        Test case that contains only 'or'
        """
        test_suites.append(
            [
                {"ret_cnt": 3, "search_word": [{"name": "str1", "keyword": "foo|bar"}]},
                {
                    "ret_cnt": 1,
                    "search_word": [
                        {"name": "str2", "keyword": "bar|baz"},
                        {"name": "str3", "keyword": "bar|baz"},
                    ],
                },
                {
                    "ret_cnt": 1,
                    "search_word": [
                        {"name": "str1", "keyword": "foo|bar|baz"},
                        {"name": "str2", "keyword": "foo|bar|baz"},
                        {"name": "str3", "keyword": "foo|bar|baz"},
                    ],
                },
                {
                    "ret_cnt": 3,
                    "search_word": [{"name": "arr_str", "keyword": "hoge|fuga"}],
                },
                {
                    "ret_cnt": 2,
                    "search_word": [{"name": "arr_str", "keyword": "fuga|piyo"}],
                },
                {
                    "ret_cnt": 3,
                    "search_word": [{"name": "arr_str", "keyword": "hoge|fuga|piyo"}],
                },
                {
                    "ret_cnt": 2,
                    "search_word": [
                        {"name": "str2", "keyword": "foo|bar"},
                        {"name": "arr_str", "keyword": "hoge"},
                    ],
                },
                {
                    "ret_cnt": 1,
                    "search_word": [
                        {"name": "str2", "keyword": "foo|bar"},
                        {"name": "str3", "keyword": "bar|baz"},
                        {"name": "arr_str", "keyword": "hoge|fuga"},
                    ],
                },
                {
                    "ret_cnt": 1,
                    "search_word": [
                        {"name": "str3", "keyword": "foo|baz"},
                        {"name": "arr_str", "keyword": "hoge|fuga|piyo"},
                    ],
                },
            ]
        )

        """
        Test cases that contain 'and' and 'or'
        """
        test_suites.append(
            [
                {"ret_cnt": 3, "search_word": [{"name": "str1", "keyword": "foo|bar"}]},
                {
                    "ret_cnt": 0,
                    "search_word": [
                        {"name": "str1", "keyword": "foo&baz|bar"},
                        {"name": "str2", "keyword": "foo&baz|bar"},
                        {"name": "str3", "keyword": "foo&baz|bar"},
                    ],
                },
                {
                    "ret_cnt": 0,
                    "search_word": [
                        {"name": "str1", "keyword": "foo|bar&baz"},
                        {"name": "str2", "keyword": "foo|bar&baz"},
                        {"name": "str3", "keyword": "foo|bar&baz"},
                    ],
                },
                {
                    "ret_cnt": 2,
                    "search_word": [{"name": "arr_str", "keyword": "hoge&piyo|fuga"}],
                },
                {
                    "ret_cnt": 2,
                    "search_word": [{"name": "arr_str", "keyword": "piyo|hoge&fuga"}],
                },
                {
                    "ret_cnt": 2,
                    "search_word": [
                        {"name": "str1", "keyword": "foo"},
                        {"name": "str2", "keyword": "bar|baz"},
                        {"name": "arr_str", "keyword": "hoge&piyo|fuga"},
                    ],
                },
            ]
        )

        for x in test_suites:
            for test_suite in x:
                ret = Entry.search_entries(user, [entity.id], test_suite["search_word"])
                self.assertEqual(ret["ret_count"], test_suite["ret_cnt"])

    def test_search_entries_entry_name(self):
        user = User.objects.create(username="hoge")
        entity = Entity.objects.create(name="entity", created_user=user)

        """
        testdata1 entry_name:'foo'
        testdata2 entry_name:'bar'
        testdata3 entry_name:'barbaz'
        """
        for entry_name in ["foo", "bar", "barbaz"]:
            entry = Entry.objects.create(name=entry_name, schema=entity, created_user=user)
            entry.register_es()

        search_words = {"foo": 1, "bar&baz": 1, "foo|bar": 3, "foo|bar&baz": 2}
        for word, count in search_words.items():
            ret = Entry.search_entries(user, [entity.id], entry_name=word)
            self.assertEqual(ret["ret_count"], count)

    def test_search_entries_get_regex_pattern(self):
        user = User.objects.create(username="hoge")
        entity = Entity.objects.create(name="entity", created_user=user)

        add_chars = [
            "!",
            '"',
            "#",
            "$",
            "%",
            "'",
            "(",
            ")",
            "-",
            "=",
            "^",
            "~",
            "@",
            "`",
            "[",
            "]",
            "{",
            "}",
            ";",
            "+",
            ":",
            "*",
            ",",
            "<",
            ">",
            ".",
            "/",
            "?",
            "_",
            " ",
        ]
        test_suites = []
        for i, add_char in enumerate(add_chars):
            entry_name = "test%s%s" % (add_char, i)
            entry = Entry.objects.create(name=entry_name, schema=entity, created_user=user)
            entry.register_es()

            test_suites.append(
                {"search_word": entry_name, "ret_cnt": 1, "ret_entry_name": entry_name}
            )

        for test_suite in test_suites:
            ret = Entry.search_entries(user, [entity.id], entry_name=test_suite["search_word"])
            self.assertEqual(ret["ret_count"], test_suite["ret_cnt"])
            self.assertEqual(ret["ret_values"][0]["entry"]["name"], test_suite["ret_entry_name"])

    def test_search_entries_with_is_output_all(self):
        self._entity.attrs.add(self._attr.schema)
        self._entry.attrs.add(self._attr)
        self._entry.attrs.first().add_value(self._user, "hoge")
        self._entry.register_es()
        ret = Entry.search_entries(self._user, [self._entity.id], is_output_all=True)
        self.assertEqual(
            ret["ret_values"][0]["attrs"],
            {"attr": {"value": "hoge", "is_readble": True, "type": 2}},
        )

        ret = Entry.search_entries(
            self._user,
            [self._entity.id],
            [{"name": "attr", "keyword": "^ge"}],
            is_output_all=True,
        )
        self.assertEqual(ret["ret_count"], 0)

    def test_search_entries_for_simple(self):
        self._entity.attrs.add(self._attr.schema)
        self._entry.attrs.add(self._attr)
        self._entry.attrs.first().add_value(self._user, "hoge")
        self._entry.register_es()

        # search by Entry name
        ret = Entry.search_entries_for_simple("entry")
        self.assertEqual(ret["ret_count"], 1)
        self.assertEqual(
            ret["ret_values"][0],
            {
                "id": str(self._entry.id),
                "name": self._entry.name,
                "schema": {"id": self._entry.schema.id, "name": self._entry.schema.name},
            },
        )

        # search by AttributeValue
        ret = Entry.search_entries_for_simple("hoge")
        self.assertEqual(ret["ret_count"], 1)
        self.assertEqual(
            ret["ret_values"][0],
            {
                "id": str(self._entry.id),
                "name": self._entry.name,
                "schema": {"id": self._entry.schema.id, "name": self._entry.schema.name},
                "attr": self._attr.schema.name,
            },
        )

    def test_search_entries_for_simple_with_hint_entity_name(self):
        self._entry.register_es()
        entity = Entity.objects.create(name="entity2", created_user=self._user)
        entry = Entry.objects.create(name="entry2", schema=entity, created_user=self._user)
        entry.register_es()

        ret = Entry.search_entries_for_simple("entry")
        self.assertEqual(ret["ret_count"], 2)
        self.assertEqual([x["name"] for x in ret["ret_values"]], ["entry", "entry2"])

        ret = Entry.search_entries_for_simple("entry", "entity")
        self.assertEqual(ret["ret_count"], 1)
        self.assertEqual([x["name"] for x in ret["ret_values"]], ["entry"])

    def test_search_entries_for_simple_with_exclude_entity_names(self):
        self._entry.register_es()
        entity = Entity.objects.create(name="entity2", created_user=self._user)
        entry = Entry.objects.create(name="entry2", schema=entity, created_user=self._user)
        entry.register_es()

        ret = Entry.search_entries_for_simple("entry")
        self.assertEqual(ret["ret_count"], 2)
        self.assertEqual([x["name"] for x in ret["ret_values"]], ["entry", "entry2"])

        ret = Entry.search_entries_for_simple("entry", exclude_entity_names=["entity"])
        self.assertEqual(ret["ret_count"], 1)
        self.assertEqual([x["name"] for x in ret["ret_values"]], ["entry2"])

    def test_search_entries_for_simple_with_limit_offset(self):
        for i in range(0, 10):
            entry = Entry.objects.create(
                name="e-%s" % i, schema=self._entity, created_user=self._user
            )
            entry.register_es()

        ret = Entry.search_entries_for_simple("e-", limit=5)
        self.assertEqual(ret["ret_count"], 10)
        self.assertEqual([x["name"] for x in ret["ret_values"]], ["e-%s" % x for x in range(0, 5)])

        ret = Entry.search_entries_for_simple("e-", offset=5)
        self.assertEqual(ret["ret_count"], 10)
        self.assertEqual([x["name"] for x in ret["ret_values"]], ["e-%s" % x for x in range(5, 10)])

        # param larger than max_result_window
        ret = Entry.search_entries_for_simple("e-", limit=500001)
        self.assertEqual(ret["ret_count"], 0)
        self.assertEqual(ret["ret_values"], [])

        ret = Entry.search_entries_for_simple("e-", offset=500001)
        self.assertEqual(ret["ret_count"], 0)
        self.assertEqual(ret["ret_values"], [])

    def test_get_es_document(self):
        user = User.objects.create(username="hoge")
        test_group = Group.objects.create(name="test-group")
        test_role = Role.objects.create(name="test-role")

        # create referred Entity and Entries
        ref_entity = Entity.objects.create(name="Referred Entity", created_user=user)
        ref_entry = Entry.objects.create(name="r0", schema=ref_entity, created_user=user)

        entity = self.create_entity_with_all_type_attributes(user)
        entry = Entry.objects.create(name="entry", schema=entity, created_user=user)
        entry.complement_attrs(user)

        for info in self._get_attrinfo_template(ref_entry, test_group, test_role):
            attr = entry.attrs.get(schema__name=info["name"])
            attr.add_value(user, info["set_val"])

        es_registering_value = entry.get_es_document()

        # this test value that will be registered in elasticsearch
        expected_values = {
            "str": {"key": [""], "value": ["foo"], "referral_id": [""]},
            "obj": {
                "key": [""],
                "value": [ref_entry.name],
                "referral_id": [ref_entry.id],
            },
            "text": {"key": [""], "value": ["bar"], "referral_id": [""]},
            "name": {
                "key": ["bar"],
                "value": [ref_entry.name],
                "referral_id": [ref_entry.id],
            },
            "bool": {"key": [""], "value": ["False"], "referral_id": [""]},
            "group": {
                "key": [""],
                "value": [test_group.name],
                "referral_id": [test_group.id],
            },
            "role": {
                "key": [""],
                "value": [test_role.name],
                "referral_id": [test_role.id],
            },
            "date": {
                "key": [""],
                "value": [""],
                "referral_id": [""],
                "date_value": [date(2018, 12, 31)],
            },
            "arr_str": {
                "key": ["", "", ""],
                "value": ["foo", "bar", "baz"],
                "referral_id": ["", "", ""],
            },
            "arr_obj": {
                "key": [""],
                "value": [ref_entry.name],
                "referral_id": [ref_entry.id],
            },
            "arr_name": {
                "key": ["hoge"],
                "value": [ref_entry.name],
                "referral_id": [ref_entry.id],
            },
            "arr_group": {
                "key": [""],
                "value": [test_group.name],
                "referral_id": [test_group.id],
            },
            "arr_role": {
                "key": [""],
                "value": [test_role.name],
                "referral_id": [test_role.id],
            },
        }
        # check all attributes are expected ones
        self.assertEqual(
            set([x["name"] for x in es_registering_value["attr"]]),
            set(expected_values.keys()),
        )

        # check all attribute contexts are expected ones
        for attrname, attrinfo in expected_values.items():
            attr = entry.attrs.get(schema__name=attrname)
            set_attrs = [x for x in es_registering_value["attr"] if x["name"] == attrname]

            self.assertTrue(all([x["type"] == attr.schema.type for x in set_attrs]))
            self.assertTrue(all([x["is_readble"] is True for x in set_attrs]))
            for param_name in ["key", "value", "referral_id", "date_value"]:
                if param_name in attrinfo:
                    self.assertEqual(
                        sorted([x[param_name] for x in set_attrs]),
                        sorted(attrinfo[param_name]),
                    )

    def test_get_es_document_without_attribute_value(self):
        entity = self.create_entity_with_all_type_attributes(self._user)
        entry = Entry.objects.create(name="entry", schema=entity, created_user=self._user)

        entry.register_es()
        result = Entry.search_entries(
            self._user, [entity.id], entry_name="entry", is_output_all=True
        )
        self.assertEqual(
            result["ret_values"][0],
            {
                "entity": {"id": entity.id, "name": "entity"},
                "entry": {"id": entry.id, "name": "entry"},
                "is_readble": True,
                "attrs": {
                    "bool": {"is_readble": True, "type": AttrTypeValue["boolean"], "value": ""},
                    "date": {
                        "is_readble": True,
                        "type": AttrTypeValue["date"],
                        "value": None,
                    },
                    "group": {
                        "is_readble": True,
                        "type": AttrTypeValue["group"],
                        "value": {"id": "", "name": ""},
                    },
<<<<<<< HEAD
                    "role": {
                        "is_readble": True,
                        "type": AttrTypeValue["role"],
                        "value": {"id": "", "name": ""},
                    },
                    "name": {"is_readble": True, "type": AttrTypeValue["named_object"]},
=======
                    "name": {
                        "is_readble": True,
                        "type": AttrTypeValue["named_object"],
                        "value": {"": {"id": "", "name": ""}},
                    },
>>>>>>> 7e153afe
                    "obj": {
                        "is_readble": True,
                        "type": AttrTypeValue["object"],
                        "value": {"id": "", "name": ""},
                    },
                    "str": {"is_readble": True, "type": AttrTypeValue["string"]},
                    "text": {"is_readble": True, "type": AttrTypeValue["text"]},
                },
            },
        )

        # If the AttributeValue does not exist, permission returns the default
        self._entity.attrs.add(self._attr.schema)
        self._entry.attrs.add(self._attr)

        result = self._entry.get_es_document()
        self.assertEqual(
            result["attr"],
            [
                {
                    "name": self._attr.name,
                    "type": self._attr.schema.type,
                    "key": "",
                    "value": "",
                    "date_value": None,
                    "referral_id": "",
                    "is_readble": True,
                }
            ],
        )

    def test_get_es_document_when_referred_entry_was_deleted(self):
        # This entry refers self._entry which will be deleted later
        ref_entity = Entity.objects.create(name="", created_user=self._user)
        ref_attr = EntityAttr.objects.create(
            **{
                "name": "ref",
                "type": AttrTypeValue["object"],
                "created_user": self._user,
                "parent_entity": ref_entity,
            }
        )
        ref_attr.referral.add(self._entity)
        ref_entity.attrs.add(ref_attr)

        ref_entry = Entry.objects.create(name="ref", schema=ref_entity, created_user=self._user)
        ref_entry.complement_attrs(self._user)

        ref_entry.attrs.first().add_value(self._user, self._entry)

        result = ref_entry.get_es_document()
        self.assertEqual(result["name"], ref_entry.name)
        self.assertEqual(
            result["attr"],
            [
                {
                    "name": ref_attr.name,
                    "type": ref_attr.type,
                    "key": "",
                    "value": self._entry.name,
                    "date_value": None,
                    "referral_id": self._entry.id,
                    "is_readble": True,
                }
            ],
        )

        # Delete an entry which is referred by ref_entry
        self._entry.delete()

        # Check result of query of ref_entry after referring entry is deleted.
        result = ref_entry.get_es_document()
        self.assertEqual(result["name"], ref_entry.name)
        self.assertEqual(
            result["attr"],
            [
                {
                    "name": ref_attr.name,
                    "type": ref_attr.type,
                    "key": "",
                    "value": "",  # expected not to have information about deleted entry
                    "date_value": None,
                    "referral_id": "",  # expected not to have information about deleted entry
                    "is_readble": True,
                }
            ],
        )

    def test_get_attrv_method_of_entry(self):
        # prepare Entry and Attribute for testing Entry.get_attrv method
        user = User.objects.create(username="hoge")
        entity = Entity.objects.create(name="entity", created_user=user)

        for attrname in ["attr", "attr-deleted"]:
            entity.attrs.add(
                EntityAttr.objects.create(
                    name=attrname,
                    type=AttrTypeValue["string"],
                    created_user=user,
                    parent_entity=entity,
                )
            )

        entry = Entry.objects.create(name="entry", schema=entity, created_user=user)
        entry.complement_attrs(user)

        for attr in entry.attrs.all():
            # set value to testing attribute
            attr.add_value(user, "hoge")

        # remove EntityAttr attr-deleted
        entity.attrs.get(name="attr-deleted").delete()

        # tests of get_attrv method
        self.assertEqual(entry.get_attrv("attr").value, "hoge")
        self.assertIsNone(entry.get_attrv("attr-deleted"))
        self.assertIsNone(entry.get_attrv("invalid-attribute-name"))

        # update AttributeValue
        entry.attrs.get(schema__name="attr").add_value(user, "fuga")
        self.assertEqual(entry.get_attrv("attr").value, "fuga")

        # AttributeValue with is_latest set to True is duplicated(rare case)
        entry.attrs.get(schema__name="attr").values.all().update(is_latest=True)
        self.assertEqual(entry.get_attrv("attr").value, "fuga")

    def test_inherit_individual_attribute_permissions_when_it_is_complemented(self):
        [user1, user2] = [User.objects.create(username=x) for x in ["u1", "u2"]]
        groups = [Group.objects.create(name=x) for x in ["g1", "g2"]]
        [user1.groups.add(g) for g in groups]

        # initialize Role instance
        role = Role.objects.create(name="Role")
        [role.users.add(x) for x in [user1, user2]]
        [role.groups.add(x) for x in groups]

        entity = Entity.objects.create(name="entity", created_user=user1)
        entity_attr = EntityAttr.objects.create(
            name="attr",
            type=AttrTypeValue["string"],
            created_user=user1,
            parent_entity=entity,
            is_public=False,
        )

        # set permission for test Role instance
        role.permissions.add(entity_attr.full)

        entity.attrs.add(entity_attr)

        entry = Entry.objects.create(name="entry", schema=entity, created_user=user1)
        entry.complement_attrs(user1)

        # This checks both users have permissions for Attribute 'attr'
        attr = entry.attrs.first()
        self.assertTrue(attr.is_public)
        self.assertTrue(all([g.has_permission(attr, ACLType.Full) for g in groups]))
        self.assertTrue(all([u.has_permission(attr, ACLType.Full) for u in [user1, user2]]))

    def test_format_for_history(self):
        user = User.objects.create(username="hoge")

        # create referred Entity and Entries
        ref_entity = Entity.objects.create(name="Referred Entity", created_user=user)
        test_ref = Entry.objects.create(name="r0", schema=ref_entity, created_user=user)
        test_grp = Group.objects.create(name="g0")

        entity = self.create_entity_with_all_type_attributes(user)
        entry = Entry.objects.create(name="entry", schema=entity, created_user=user)
        entry.complement_attrs(user)

        attr_info = [
            {"name": "str", "set_val": "foo", "exp_val": "foo"},
            {
                "name": "obj",
                "set_val": str(test_ref.id),
                "exp_val": ACLBase.objects.get(id=test_ref.id),
            },
            {
                "name": "obj",
                "set_val": test_ref.id,
                "exp_val": ACLBase.objects.get(id=test_ref.id),
            },
            {
                "name": "obj",
                "set_val": test_ref,
                "exp_val": ACLBase.objects.get(id=test_ref.id),
            },
            {
                "name": "name",
                "set_val": {"name": "bar", "id": str(test_ref.id)},
                "exp_val": {
                    "value": "bar",
                    "referral": ACLBase.objects.get(id=test_ref.id),
                },
            },
            {
                "name": "name",
                "set_val": {"name": "bar", "id": test_ref.id},
                "exp_val": {
                    "value": "bar",
                    "referral": ACLBase.objects.get(id=test_ref.id),
                },
            },
            {
                "name": "name",
                "set_val": {"name": "bar", "id": test_ref},
                "exp_val": {
                    "value": "bar",
                    "referral": ACLBase.objects.get(id=test_ref.id),
                },
            },
            {
                "name": "arr_str",
                "set_val": ["foo", "bar", "baz"],
                "exp_val": ["foo", "bar", "baz"],
            },
            {
                "name": "arr_obj",
                "set_val": [str(test_ref.id)],
                "exp_val": [ACLBase.objects.get(id=test_ref.id)],
            },
            {
                "name": "arr_obj",
                "set_val": [test_ref.id],
                "exp_val": [ACLBase.objects.get(id=test_ref.id)],
            },
            {
                "name": "arr_obj",
                "set_val": [test_ref],
                "exp_val": [ACLBase.objects.get(id=test_ref.id)],
            },
            {
                "name": "arr_name",
                "set_val": [{"name": "hoge", "id": str(test_ref.id)}],
                "exp_val": [{"value": "hoge", "referral": ACLBase.objects.get(id=test_ref.id)}],
            },
            {
                "name": "arr_name",
                "set_val": [{"name": "hoge", "id": test_ref.id}],
                "exp_val": [{"value": "hoge", "referral": ACLBase.objects.get(id=test_ref.id)}],
            },
            {
                "name": "arr_name",
                "set_val": [{"name": "hoge", "id": test_ref}],
                "exp_val": [{"value": "hoge", "referral": ACLBase.objects.get(id=test_ref.id)}],
            },
            {
                "name": "date",
                "set_val": date(2018, 12, 31),
                "exp_val": date(2018, 12, 31),
            },
            {"name": "group", "set_val": str(test_grp.id), "exp_val": test_grp},
            {"name": "group", "set_val": test_grp.id, "exp_val": test_grp},
            {"name": "group", "set_val": test_grp, "exp_val": test_grp},
            {"name": "group", "set_val": "abcd", "exp_val": ""},
            {"name": "arr_group", "set_val": [str(test_grp.id)], "exp_val": [test_grp]},
            {"name": "arr_group", "set_val": [test_grp.id], "exp_val": [test_grp]},
            {"name": "arr_group", "set_val": [test_grp], "exp_val": [test_grp]},
            {"name": "arr_group", "set_val": ["abcd"], "exp_val": []},
        ]
        for info in attr_info:
            attr = entry.attrs.get(name=info["name"])
            attr.add_value(user, info["set_val"])

            self.assertEqual(attr.get_latest_value().format_for_history(), info["exp_val"])

    def test_get_default_value(self):
        user = User.objects.create(username="hoge")
        entity = self.create_entity_with_all_type_attributes(user)
        entry = Entry.objects.create(name="entry", schema=entity, created_user=user)
        entry.complement_attrs(user)

        default_values = {
            "str": "",
            "text": "",
            "obj": None,
            "name": {"name": "", "id": None},
            "bool": False,
            "group": None,
            "date": None,
            "arr_str": [],
            "arr_obj": [],
            "arr_name": dict().values(),
            "arr_group": [],
            "role": None,
            "arr_role": [],
        }
        for attr in entry.attrs.all():
            if attr.name == "arr_name":
                self.assertEqual(
                    list(default_values[attr.name]),
                    list(AttributeValue.get_default_value(attr)),
                )
            else:
                self.assertEqual(default_values[attr.name], AttributeValue.get_default_value(attr))

    def test_validate_attr_value(self):
        for type in ["string", "text"]:
            self.assertEqual(
                AttributeValue.validate_attr_value(AttrTypeValue[type], "hoge", False), (True, None)
            )
            self.assertEqual(
                AttributeValue.validate_attr_value(AttrTypeValue[type], "", False), (True, None)
            )
            self.assertEqual(
                AttributeValue.validate_attr_value(AttrTypeValue[type], ["hoge"], False),
                (False, "value(['hoge']) is not str"),
            )
            self.assertEqual(
                AttributeValue.validate_attr_value(
                    AttrTypeValue[type], "a" * AttributeValue.MAXIMUM_VALUE_SIZE, False
                ),
                (True, None),
            )
            self.assertEqual(
                AttributeValue.validate_attr_value(
                    AttrTypeValue[type], "a" * (AttributeValue.MAXIMUM_VALUE_SIZE + 1), False
                ),
                (
                    False,
                    "value(%s) is exceeded the limit"
                    % ("a" * (AttributeValue.MAXIMUM_VALUE_SIZE + 1)),
                ),
            )

        self.assertEqual(
            AttributeValue.validate_attr_value(AttrTypeValue["object"], self._entry.id, False),
            (True, None),
        )
        self.assertEqual(
            AttributeValue.validate_attr_value(AttrTypeValue["object"], None, False),
            (True, None),
        )
        self.assertEqual(
            AttributeValue.validate_attr_value(AttrTypeValue["object"], "", False),
            (True, None),
        )
        self.assertEqual(
            AttributeValue.validate_attr_value(AttrTypeValue["object"], "hoge", False),
            (False, "value(hoge) is not int"),
        )
        self.assertEqual(
            AttributeValue.validate_attr_value(AttrTypeValue["object"], 9999, False),
            (False, "value(9999) is not entry id"),
        )

        self.assertEqual(
            AttributeValue.validate_attr_value(
                AttrTypeValue["named_object"], {"name": "hoge", "id": self._entry.id}, False
            ),
            (True, None),
        )
        self.assertEqual(
            AttributeValue.validate_attr_value(
                AttrTypeValue["named_object"], {"name": "", "id": self._entry.id}, False
            ),
            (True, None),
        )
        self.assertEqual(
            AttributeValue.validate_attr_value(
                AttrTypeValue["named_object"], {"name": "hoge", "id": ""}, False
            ),
            (True, None),
        )
        self.assertEqual(
            AttributeValue.validate_attr_value(
                AttrTypeValue["named_object"], {"name": "hoge", "id": None}, False
            ),
            (True, None),
        )
        self.assertEqual(
            AttributeValue.validate_attr_value(
                AttrTypeValue["named_object"], {"name": "", "id": ""}, False
            ),
            (True, None),
        )
        self.assertEqual(
            AttributeValue.validate_attr_value(
                AttrTypeValue["named_object"], {"name": "", "id": None}, False
            ),
            (True, None),
        )
        self.assertEqual(
            AttributeValue.validate_attr_value(
                AttrTypeValue["named_object"], {"name": ["hoge"], "id": self._entry.id}, False
            ),
            (False, "value(['hoge']) is not str"),
        )
        self.assertEqual(
            AttributeValue.validate_attr_value(
                AttrTypeValue["named_object"],
                {"name": "a" * AttributeValue.MAXIMUM_VALUE_SIZE, "id": self._entry.id},
                False,
            ),
            (True, None),
        )
        self.assertEqual(
            AttributeValue.validate_attr_value(
                AttrTypeValue["named_object"],
                {"name": "a" * (AttributeValue.MAXIMUM_VALUE_SIZE + 1), "id": self._entry.id},
                False,
            ),
            (
                False,
                "value(%s) is exceeded the limit" % ("a" * (AttributeValue.MAXIMUM_VALUE_SIZE + 1)),
            ),
        )
        self.assertEqual(
            AttributeValue.validate_attr_value(
                AttrTypeValue["named_object"], {"name": "hoge", "id": "hoge"}, False
            ),
            (False, "value(hoge) is not int"),
        )
        self.assertEqual(
            AttributeValue.validate_attr_value(
                AttrTypeValue["named_object"], {"name": "hoge", "id": 9999}, False
            ),
            (False, "value(9999) is not entry id"),
        )
        self.assertEqual(
            AttributeValue.validate_attr_value(AttrTypeValue["named_object"], "hoge", False),
            (False, "value(hoge) is not dict"),
        )
        self.assertEqual(
            AttributeValue.validate_attr_value(
                AttrTypeValue["named_object"], {"a": 1, "b": 2}, False
            ),
            (False, "value({'a': 1, 'b': 2}) is not key('name', 'id')"),
        )

        group: Group = Group.objects.create(name="group0")
        self.assertEqual(
            AttributeValue.validate_attr_value(AttrTypeValue["group"], group.id, False),
            (True, None),
        )
        self.assertEqual(
            AttributeValue.validate_attr_value(AttrTypeValue["group"], None, False),
            (True, None),
        )
        self.assertEqual(
            AttributeValue.validate_attr_value(AttrTypeValue["group"], "", False),
            (True, None),
        )
        self.assertEqual(
            AttributeValue.validate_attr_value(AttrTypeValue["group"], "hoge", False),
            (False, "value(hoge) is not int"),
        )
        self.assertEqual(
            AttributeValue.validate_attr_value(AttrTypeValue["group"], 9999, False),
            (False, "value(9999) is not group id"),
        )

        self.assertEqual(
            AttributeValue.validate_attr_value(AttrTypeValue["boolean"], True, False), (True, None)
        )
        self.assertEqual(
            AttributeValue.validate_attr_value(AttrTypeValue["boolean"], False, False), (True, None)
        )
        self.assertEqual(
            AttributeValue.validate_attr_value(AttrTypeValue["boolean"], "hoge", False),
            (False, "value(hoge) is not bool"),
        )

        self.assertEqual(
            AttributeValue.validate_attr_value(AttrTypeValue["date"], "2020-01-01", False),
            (True, None),
        )
        self.assertEqual(
            AttributeValue.validate_attr_value(AttrTypeValue["date"], "", False),
            (True, None),
        )
        self.assertEqual(
            AttributeValue.validate_attr_value(AttrTypeValue["date"], "01-01", False),
            (False, "value(01-01) is not format(YYYY-MM-DD)"),
        )
        self.assertEqual(
            AttributeValue.validate_attr_value(AttrTypeValue["date"], "hoge", False),
            (False, "value(hoge) is not format(YYYY-MM-DD)"),
        )

        self.assertEqual(
            AttributeValue.validate_attr_value(
                AttrTypeValue["array_string"], ["hoge", "fuga"], False
            ),
            (True, None),
        )
        self.assertEqual(
            AttributeValue.validate_attr_value(AttrTypeValue["array_string"], [], False),
            (True, None),
        )
        self.assertEqual(
            AttributeValue.validate_attr_value(AttrTypeValue["array_string"], ["hoge", ""], False),
            (True, None),
        )
        self.assertEqual(
            AttributeValue.validate_attr_value(AttrTypeValue["array_string"], "hoge", False),
            (False, "value(hoge) is not list"),
        )

        self.assertEqual(
            AttributeValue.validate_attr_value(
                AttrTypeValue["array_object"], [self._entry.id], False
            ),
            (True, None),
        )
        self.assertEqual(
            AttributeValue.validate_attr_value(AttrTypeValue["array_object"], [], False),
            (True, None),
        )
        self.assertEqual(
            AttributeValue.validate_attr_value(
                AttrTypeValue["array_object"], [self._entry.id, ""], False
            ),
            (True, None),
        )
        self.assertEqual(
            AttributeValue.validate_attr_value(
                AttrTypeValue["array_object"], [self._entry.id, None], False
            ),
            (True, None),
        )
        self.assertEqual(
            AttributeValue.validate_attr_value(
                AttrTypeValue["array_object"], self._entry.id, False
            ),
            (False, "value(%s) is not list" % self._entry.id),
        )

        self.assertEqual(
            AttributeValue.validate_attr_value(
                AttrTypeValue["array_named_object"], [{"name": "hoge", "id": self._entry.id}], False
            ),
            (True, None),
        )
        self.assertEqual(
            AttributeValue.validate_attr_value(AttrTypeValue["array_named_object"], [], False),
            (True, None),
        )
        self.assertEqual(
            AttributeValue.validate_attr_value(
                AttrTypeValue["array_named_object"], [{"name": "", "id": ""}], False
            ),
            (True, None),
        )
        self.assertEqual(
            AttributeValue.validate_attr_value(
                AttrTypeValue["array_named_object"], [{"name": "", "id": None}], False
            ),
            (True, None),
        )
        self.assertEqual(
            AttributeValue.validate_attr_value(
                AttrTypeValue["array_named_object"],
                [{"name": "hoge", "id": self._entry.id}, {"name": "", "id": ""}],
                False,
            ),
            (True, None),
        )
        self.assertEqual(
            AttributeValue.validate_attr_value(
                AttrTypeValue["array_named_object"],
                [{"name": "hoge", "id": self._entry.id}, {"name": "", "id": None}],
                False,
            ),
            (True, None),
        )
        self.assertEqual(
            AttributeValue.validate_attr_value(
                AttrTypeValue["array_named_object"], {"name": "hoge", "id": self._entry.id}, False
            ),
            (False, "value({'name': 'hoge', 'id': %s}) is not list" % self._entry.id),
        )

        self.assertEqual(
            AttributeValue.validate_attr_value(AttrTypeValue["array_group"], [group.id], False),
            (True, None),
        )
        self.assertEqual(
            AttributeValue.validate_attr_value(AttrTypeValue["array_group"], [], False),
            (True, None),
        )
        self.assertEqual(
            AttributeValue.validate_attr_value(AttrTypeValue["array_group"], [group.id, ""], False),
            (True, None),
        )
        self.assertEqual(
            AttributeValue.validate_attr_value(
                AttrTypeValue["array_group"], [group.id, None], False
            ),
            (True, None),
        )
        self.assertEqual(
            AttributeValue.validate_attr_value(AttrTypeValue["array_group"], group.id, False),
            (False, "value(%s) is not list" % group.id),
        )

    def test_validate_attr_value_is_mandatory(self):
        for type in ["string", "text"]:
            self.assertEqual(
                AttributeValue.validate_attr_value(AttrTypeValue[type], "", True),
                (False, "mandatory attrs value is not specified"),
            )

        self.assertEqual(
            AttributeValue.validate_attr_value(AttrTypeValue["object"], None, True),
            (False, "mandatory attrs value is not specified"),
        )
        self.assertEqual(
            AttributeValue.validate_attr_value(AttrTypeValue["object"], "", True),
            (False, "mandatory attrs value is not specified"),
        )

        self.assertEqual(
            AttributeValue.validate_attr_value(
                AttrTypeValue["named_object"], {"name": "", "id": self._entry.id}, True
            ),
            (True, None),
        )
        self.assertEqual(
            AttributeValue.validate_attr_value(
                AttrTypeValue["named_object"], {"name": "hoge", "id": ""}, True
            ),
            (True, None),
        )
        self.assertEqual(
            AttributeValue.validate_attr_value(
                AttrTypeValue["named_object"], {"name": "hoge", "id": None}, True
            ),
            (True, None),
        )
        self.assertEqual(
            AttributeValue.validate_attr_value(
                AttrTypeValue["named_object"], {"name": "", "id": ""}, True
            ),
            (False, "mandatory attrs value is not specified"),
        )
        self.assertEqual(
            AttributeValue.validate_attr_value(
                AttrTypeValue["named_object"], {"name": "", "id": None}, True
            ),
            (False, "mandatory attrs value is not specified"),
        )

        group: Group = Group.objects.create(name="group0")
        self.assertEqual(
            AttributeValue.validate_attr_value(AttrTypeValue["group"], None, True),
            (False, "mandatory attrs value is not specified"),
        )
        self.assertEqual(
            AttributeValue.validate_attr_value(AttrTypeValue["group"], "", True),
            (False, "mandatory attrs value is not specified"),
        )

        self.assertEqual(
            AttributeValue.validate_attr_value(AttrTypeValue["boolean"], True, True), (True, None)
        )
        self.assertEqual(
            AttributeValue.validate_attr_value(AttrTypeValue["boolean"], False, True), (True, None)
        )

        self.assertEqual(
            AttributeValue.validate_attr_value(AttrTypeValue["date"], "", True),
            (False, "mandatory attrs value is not specified"),
        )

        self.assertEqual(
            AttributeValue.validate_attr_value(AttrTypeValue["array_string"], [], True),
            (False, "mandatory attrs value is not specified"),
        )
        self.assertEqual(
            AttributeValue.validate_attr_value(AttrTypeValue["array_string"], ["hoge", ""], True),
            (True, None),
        )

        self.assertEqual(
            AttributeValue.validate_attr_value(AttrTypeValue["array_object"], [], True),
            (False, "mandatory attrs value is not specified"),
        )
        self.assertEqual(
            AttributeValue.validate_attr_value(
                AttrTypeValue["array_object"], [self._entry.id, ""], True
            ),
            (True, None),
        )
        self.assertEqual(
            AttributeValue.validate_attr_value(
                AttrTypeValue["array_object"], [self._entry.id, None], True
            ),
            (True, None),
        )

        self.assertEqual(
            AttributeValue.validate_attr_value(AttrTypeValue["array_named_object"], [], True),
            (False, "mandatory attrs value is not specified"),
        )
        self.assertEqual(
            AttributeValue.validate_attr_value(
                AttrTypeValue["array_named_object"], [{"name": "", "id": ""}], True
            ),
            (False, "mandatory attrs value is not specified"),
        )
        self.assertEqual(
            AttributeValue.validate_attr_value(
                AttrTypeValue["array_named_object"], [{"name": "", "id": None}], True
            ),
            (False, "mandatory attrs value is not specified"),
        )
        self.assertEqual(
            AttributeValue.validate_attr_value(
                AttrTypeValue["array_named_object"],
                [{"name": "hoge", "id": self._entry.id}, {"name": "", "id": ""}],
                True,
            ),
            (True, None),
        )
        self.assertEqual(
            AttributeValue.validate_attr_value(
                AttrTypeValue["array_named_object"],
                [{"name": "hoge", "id": self._entry.id}, {"name": "", "id": None}],
                True,
            ),
            (True, None),
        )

        self.assertEqual(
            AttributeValue.validate_attr_value(AttrTypeValue["array_group"], [], True),
            (False, "mandatory attrs value is not specified"),
        )
        self.assertEqual(
            AttributeValue.validate_attr_value(AttrTypeValue["array_group"], [group.id, ""], True),
            (True, None),
        )
        self.assertEqual(
            AttributeValue.validate_attr_value(
                AttrTypeValue["array_group"], [group.id, None], True
            ),
            (True, None),
        )<|MERGE_RESOLUTION|>--- conflicted
+++ resolved
@@ -4273,20 +4273,16 @@
                         "type": AttrTypeValue["group"],
                         "value": {"id": "", "name": ""},
                     },
-<<<<<<< HEAD
                     "role": {
                         "is_readble": True,
                         "type": AttrTypeValue["role"],
                         "value": {"id": "", "name": ""},
                     },
-                    "name": {"is_readble": True, "type": AttrTypeValue["named_object"]},
-=======
                     "name": {
                         "is_readble": True,
                         "type": AttrTypeValue["named_object"],
                         "value": {"": {"id": "", "name": ""}},
                     },
->>>>>>> 7e153afe
                     "obj": {
                         "is_readble": True,
                         "type": AttrTypeValue["object"],
