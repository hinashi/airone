from group.models import Group
from datetime import date
from django.core.cache import cache
from django.conf import settings
from entity.models import Entity, EntityAttr
from entry.models import Entry, Attribute, AttributeValue
from entry.settings import CONFIG
from user.models import User
from acl.models import ACLBase
from role.models import Role
from airone.lib.acl import ACLObjType, ACLType
from airone.lib.types import AttrTypeStr, AttrTypeObj, AttrTypeArrStr, AttrTypeArrObj
from airone.lib.types import AttrTypeValue
from airone.lib.test import AironeTestCase
from unittest import skip


class ModelTest(AironeTestCase):
    def setUp(self):
        super(ModelTest, self).setUp()

        self._user = User(username="test")
        self._user.save()

        self._entity = Entity(name="entity", created_user=self._user)
        self._entity.save()

        self._entry = Entry(name="entry", created_user=self._user, schema=self._entity)
        self._entry.save()

        self._attr = self.make_attr("attr")
        self._attr.save()

        # clear all cache before start
        cache.clear()

        self._org_auto_complement_user = settings.AIRONE["AUTO_COMPLEMENT_USER"]

        # make auto complement user
        self._complement_user = User(
            username=self._org_auto_complement_user,
            email="hoge@example.com",
            is_superuser=True,
        )
        self._complement_user.set_password(self._org_auto_complement_user)
        self._complement_user.save()

    def _get_attrinfo_template(self, ref=None, group=None):
        attrinfo = [
            {"name": "str", "set_val": "foo", "exp_val": "foo"},
            {"name": "text", "set_val": "bar", "exp_val": "bar"},
            {"name": "bool", "set_val": False, "exp_val": False},
            {
                "name": "arr_str",
                "set_val": ["foo", "bar", "baz"],
                "exp_val": ["foo", "bar", "baz"],
            },
            {
                "name": "date",
                "set_val": date(2018, 12, 31),
                "exp_val": date(2018, 12, 31),
            },
        ]
        if ref:
            attrinfo.append({"name": "obj", "set_val": ref, "exp_val": ref.name})
            attrinfo.append(
                {
                    "name": "name",
                    "set_val": {"name": "bar", "id": ref},
                    "exp_val": {"bar": ref.name},
                }
            )
            attrinfo.append({"name": "arr_obj", "set_val": [ref], "exp_val": [ref.name]})
            attrinfo.append(
                {
                    "name": "arr_name",
                    "set_val": [{"name": "hoge", "id": ref}],
                    "exp_val": [{"hoge": ref.name}],
                }
            )
        if group:
            attrinfo.append({"name": "group", "set_val": group, "exp_val": group.name})
            attrinfo.append({"name": "arr_group", "set_val": [group], "exp_val": [group.name]})

        return attrinfo

    def create_entity_with_all_type_attributes(self, user, ref_entity=None):
        """
        This is a test helper method to add attributes of all attribute-types
        to specified entity.
        """
        entity = Entity.objects.create(name="entity", created_user=user)
        attr_info = {
            "str": AttrTypeValue["string"],
            "text": AttrTypeValue["text"],
            "obj": AttrTypeValue["object"],
            "name": AttrTypeValue["named_object"],
            "bool": AttrTypeValue["boolean"],
            "group": AttrTypeValue["group"],
            "date": AttrTypeValue["date"],
            "arr_str": AttrTypeValue["array_string"],
            "arr_obj": AttrTypeValue["array_object"],
            "arr_name": AttrTypeValue["array_named_object"],
            "arr_group": AttrTypeValue["array_group"],
        }
        for attr_name, attr_type in attr_info.items():
            attr = EntityAttr.objects.create(
                name=attr_name, type=attr_type, created_user=user, parent_entity=entity
            )

            if attr_type & AttrTypeValue["object"] and ref_entity:
                attr.referral.add(ref_entity)

            entity.attrs.add(attr)

        return entity

    def tearDown(self):

        # settings initialization
        settings.AIRONE["AUTO_COMPLEMENT_USER"] = self._org_auto_complement_user

    def make_attr(self, name, attrtype=AttrTypeStr, user=None, entity=None, entry=None):
        entity_attr = EntityAttr.objects.create(
            name=name,
            type=attrtype,
            created_user=(user and user or self._user),
            parent_entity=(entity and entity or self._entity),
        )

        return Attribute.objects.create(
            name=name,
            schema=entity_attr,
            created_user=(user and user or self._user),
            parent_entry=(entry and entry or self._entry),
        )

    def test_make_attribute_value(self):
        AttributeValue(value="hoge", created_user=self._user, parent_attr=self._attr).save()

        self.assertEqual(AttributeValue.objects.count(), 1)
        self.assertEqual(AttributeValue.objects.last().value, "hoge")
        self.assertEqual(AttributeValue.objects.last().created_user, self._user)
        self.assertIsNotNone(AttributeValue.objects.last().created_time)

    def test_make_attribute(self):
        value = AttributeValue(value="hoge", created_user=self._user, parent_attr=self._attr)
        value.save()

        self._attr.values.add(value)

        self.assertEqual(Attribute.objects.count(), 1)
        self.assertEqual(Attribute.objects.last().objtype, ACLObjType.EntryAttr)
        self.assertEqual(Attribute.objects.last().values.count(), 1)
        self.assertEqual(Attribute.objects.last().values.last(), value)

    def test_make_entry(self):
        entry = Entry(name="test", schema=self._entity, created_user=self._user)
        entry.save()

        attr = self.make_attr("attr", entry=entry)
        entry.attrs.add(attr)

        self.assertEqual(Entry.objects.count(), 2)
        self.assertEqual(Entry.objects.last().created_user, self._user)
        self.assertEqual(Entry.objects.last().attrs.count(), 1)
        self.assertEqual(Entry.objects.last().attrs.last(), attr)
        self.assertEqual(Entry.objects.last().name, "test")
        self.assertEqual(
            Entry.objects.last().is_active,
            True,
            "Entry should not be deleted after created",
        )

    def test_inherite_attribute_permission_of_user(self):
        user = User.objects.create(username="hoge")

        entity = Entity.objects.create(name="entity", created_user=user)
        attrbase = EntityAttr.objects.create(name="attr", created_user=user, parent_entity=entity)

        # update acl metadata
        attrbase.is_public = False
        attrbase.default_permission = ACLType.Readable.id

        # set a permission to the user
        user.permissions.add(attrbase.writable)

        entry = Entry.objects.create(name="entry", schema=entity, created_user=user)
        attr = entry.add_attribute_from_base(attrbase, user)

        # checks that acl metadata is not inherited
        self.assertTrue(attr.is_public)
        self.assertEqual(attr.default_permission, ACLType.Nothing.id)
        self.assertEqual(list(user.permissions.filter(name="writable").all()), [attrbase.writable])

    def test_inherite_attribute_permission_of_group(self):
        user = User.objects.create(username="hoge")
        group = Group.objects.create(name="group")
        user.groups.add(group)

        entity = Entity.objects.create(name="entity", created_user=user)
        attrbase = EntityAttr.objects.create(name="attr", created_user=user, parent_entity=entity)

        # set a permission to the user
        group.permissions.add(attrbase.writable)

        entry = Entry.objects.create(name="entry", schema=entity, created_user=user)
        entry.add_attribute_from_base(attrbase, user)

        self.assertEqual(list(group.permissions.filter(name="writable").all()), [attrbase.writable])

    def test_update_attribute_from_base(self):
        user = User.objects.create(username="hoge")

        # test objects to be handled as referral
        entity = Entity.objects.create(name="entity", created_user=user)

        attrbase = EntityAttr.objects.create(
            name="attrbase",
            type=AttrTypeStr.TYPE,
            created_user=user,
            parent_entity=entity,
        )
        entry = Entry.objects.create(name="entry", schema=entity, created_user=user)

        # the case setting attribute lock to assure adding adding attribute processing
        # should be run only one time.
        cache_key = "add_%d" % attrbase.id
        entry.set_cache(cache_key, True)
        self.assertIsNone(entry.add_attribute_from_base(attrbase, user))
        self.assertEqual(entry.attrs.count(), 0)

        entry.clear_cache(cache_key)
        attr = entry.add_attribute_from_base(attrbase, user)
        self.assertEqual(entry.attrs.count(), 1)

        # check not to create multiple same Attribute objects by add_attribute_from_base method
        self.assertIsNone(entry.add_attribute_from_base(attrbase, user))
        self.assertEqual(entry.attrs.count(), 1)

        # update attrbase
        attrbase.name = "hoge"
        attrbase.type = AttrTypeObj.TYPE
        attrbase.referral.add(entity)
        attrbase.is_mandatory = True

        self.assertEqual(Attribute.objects.get(id=attr.id).schema, attrbase)

    def test_status_update_methods_of_attribute_value(self):
        value = AttributeValue(value="hoge", created_user=self._user, parent_attr=self._attr)
        value.save()

        self.assertFalse(value.get_status(AttributeValue.STATUS_DATA_ARRAY_PARENT))

        value.set_status(AttributeValue.STATUS_DATA_ARRAY_PARENT)

        self.assertTrue(value.get_status(AttributeValue.STATUS_DATA_ARRAY_PARENT))

        value.del_status(AttributeValue.STATUS_DATA_ARRAY_PARENT)

        self.assertFalse(value.get_status(AttributeValue.STATUS_DATA_ARRAY_PARENT))

    def test_attr_helper_of_attribute_with_string_values(self):
        self.assertTrue(self._attr.is_updated("hoge"))

        self._attr.values.add(
            AttributeValue.objects.create(
                value="hoge", created_user=self._user, parent_attr=self._attr
            )
        )
        self._attr.values.add(
            AttributeValue.objects.create(
                value="fuga", created_user=self._user, parent_attr=self._attr
            )
        )

        self.assertFalse(self._attr.is_updated("fuga"))
        self.assertTrue(self._attr.is_updated("hgoe"))
        self.assertTrue(self._attr.is_updated("puyo"))

    def test_attr_helper_of_attribute_with_object_values(self):
        e1 = Entry.objects.create(name="E1", created_user=self._user, schema=self._entity)
        e2 = Entry.objects.create(name="E2", created_user=self._user, schema=self._entity)

        entity = Entity.objects.create(name="e2", created_user=self._user)
        entry = Entry.objects.create(name="_E", created_user=self._user, schema=entity)

        attr = self.make_attr("attr2", attrtype=AttrTypeObj, entity=entity, entry=entry)
        attr.values.add(
            AttributeValue.objects.create(referral=e1, created_user=self._user, parent_attr=attr)
        )

        self.assertFalse(attr.is_updated(e1.id))
        self.assertTrue(attr.is_updated(e2.id))

        # checks that this method accepts Entry
        self.assertFalse(attr.is_updated(e1))
        self.assertTrue(attr.is_updated(e2))

    def test_attr_helper_of_attribute_with_array_string_vlaues(self):
        entity = Entity.objects.create(name="e2", created_user=self._user)
        entry = Entry.objects.create(name="_E", created_user=self._user, schema=entity)

        attr = self.make_attr("attr2", attrtype=AttrTypeArrStr, entity=entity, entry=entry)
        attr_value = AttributeValue.objects.create(created_user=self._user, parent_attr=attr)
        attr_value.set_status(AttributeValue.STATUS_DATA_ARRAY_PARENT)

        attr_value.data_array.add(
            AttributeValue.objects.create(value="hoge", created_user=self._user, parent_attr=attr)
        )

        attr_value.data_array.add(
            AttributeValue.objects.create(value="fuga", created_user=self._user, parent_attr=attr)
        )

        attr.values.add(attr_value)

        self.assertFalse(attr.is_updated(["hoge", "fuga"]))
        self.assertFalse(attr.is_updated(["fuga", "hoge"]))
        self.assertTrue(attr.is_updated(["hoge", "puyo"]))  # update
        self.assertTrue(attr.is_updated(["hoge"]))  # delete
        self.assertTrue(attr.is_updated(["puyo"]))  # delete & update
        self.assertTrue(attr.is_updated(["hoge", "fuga", "puyo"]))  # add
        self.assertTrue(attr.is_updated(["hoge", "fuga", "abcd"]))  # add & update

    def test_attr_helper_of_attribute_with_array_object_values(self):
        e1 = Entry.objects.create(name="E1", created_user=self._user, schema=self._entity)
        e2 = Entry.objects.create(name="E2", created_user=self._user, schema=self._entity)
        e3 = Entry.objects.create(name="E3", created_user=self._user, schema=self._entity)
        e4 = Entry.objects.create(name="E4", created_user=self._user, schema=self._entity)

        entity = Entity.objects.create(name="e2", created_user=self._user)
        entry = Entry.objects.create(name="_E", created_user=self._user, schema=entity)

        attr = self.make_attr("attr2", attrtype=AttrTypeArrObj, entity=entity, entry=entry)
        attr_value = AttributeValue.objects.create(created_user=self._user, parent_attr=attr)
        attr_value.set_status(AttributeValue.STATUS_DATA_ARRAY_PARENT)

        attr_value.data_array.add(
            AttributeValue.objects.create(referral=e1, created_user=self._user, parent_attr=attr)
        )

        attr_value.data_array.add(
            AttributeValue.objects.create(referral=e2, created_user=self._user, parent_attr=attr)
        )

        attr.values.add(attr_value)

        self.assertFalse(attr.is_updated([e1.id, e2.id]))
        self.assertFalse(attr.is_updated([e2.id, e1.id]))
        self.assertTrue(attr.is_updated([e1.id, e3.id]))  # update
        self.assertTrue(attr.is_updated([e1.id]))  # delete
        self.assertTrue(attr.is_updated([e3.id]))  # delete & update
        self.assertTrue(attr.is_updated([e1.id, e2.id, e3.id]))  # create
        self.assertTrue(attr.is_updated([e1.id, e3.id, e4.id]))  # create & update

        # checks that this method also accepts Entry
        self.assertFalse(attr.is_updated([e2, e1]))
        self.assertTrue(attr.is_updated([e1, e3]))

    def test_attr_helper_of_attribute_with_named_ref(self):
        ref_entity = Entity.objects.create(name="referred_entity", created_user=self._user)
        ref_entry1 = Entry.objects.create(
            name="referred_entry1", created_user=self._user, schema=ref_entity
        )
        ref_entry2 = Entry.objects.create(
            name="referred_entry2", created_user=self._user, schema=ref_entity
        )

        entity = Entity.objects.create(name="entity", created_user=self._user)
        new_attr_params = {
            "name": "named_ref",
            "type": AttrTypeValue["named_object"],
            "created_user": self._user,
            "parent_entity": entity,
        }
        attr_base = EntityAttr.objects.create(**new_attr_params)
        attr_base.referral.add(ref_entity)

        entity.attrs.add(attr_base)

        entry = Entry.objects.create(name="entry", created_user=self._user, schema=entity)
        entry.complement_attrs(self._user)

        attr = entry.attrs.get(name="named_ref")
        self.assertTrue(attr.is_updated(ref_entry1.id))

        # Check user id
        self.assertEqual(attr.created_user_id, self._complement_user.id)

        attr.values.add(
            AttributeValue.objects.create(
                created_user=self._user,
                parent_attr=attr,
                value="hoge",
                referral=ref_entry1,
            )
        )

        self.assertFalse(attr.is_updated({"id": ref_entry1.id, "name": "hoge"}))
        self.assertTrue(attr.is_updated({"id": ref_entry2.id, "name": "hoge"}))
        self.assertTrue(attr.is_updated({"id": ref_entry1.id, "name": "fuga"}))
        self.assertTrue(attr.is_updated({"id": ref_entry1.id, "name": ""}))

    def test_attr_helper_of_attribute_with_array_named_ref(self):
        # If 'AUTO_COMPLEMENT_USER' in settings is unmatch
        settings.AIRONE["AUTO_COMPLEMENT_USER"] = self._org_auto_complement_user + "1"

        ref_entity = Entity.objects.create(name="referred_entity", created_user=self._user)
        ref_entry = Entry.objects.create(
            name="referred_entry", created_user=self._user, schema=ref_entity
        )

        entity = Entity.objects.create(name="entity", created_user=self._user)
        new_attr_params = {
            "name": "arr_named_ref",
            "type": AttrTypeValue["array_named_object"],
            "created_user": self._user,
            "parent_entity": entity,
        }
        attr_base = EntityAttr.objects.create(**new_attr_params)
        attr_base.referral.add(ref_entity)

        entity.attrs.add(attr_base)

        # create an Entry associated to the 'entity'
        entry = Entry.objects.create(name="entry", created_user=self._user, schema=entity)
        entry.complement_attrs(self._user)

        attr = entry.attrs.get(name="arr_named_ref")
        self.assertTrue(attr.is_updated([{"id": ref_entry.id}]))

        # checks that this method also accepts Entry
        self.assertTrue(attr.is_updated([{"id": ref_entry}]))

        # Check user id
        self.assertEqual(attr.created_user_id, self._user.id)

        attrv = AttributeValue.objects.create(
            **{
                "parent_attr": attr,
                "created_user": self._user,
                "status": AttributeValue.STATUS_DATA_ARRAY_PARENT,
            }
        )

        r_entries = []
        for i in range(0, 3):
            r_entry = Entry.objects.create(
                name="r_%d" % i, created_user=self._user, schema=ref_entity
            )
            r_entries.append({"id": r_entry.id})

            attrv.data_array.add(
                AttributeValue.objects.create(
                    **{
                        "parent_attr": attr,
                        "created_user": self._user,
                        "value": "key_%d" % i,
                        "referral": r_entry,
                    }
                )
            )

        attr.values.add(attrv)

        self.assertTrue(attr.is_updated([{"name": x} for x in ["key_0", "key_1", "key_2"]]))
        self.assertTrue(
            attr.is_updated(
                [{"id": x["id"], "name": y} for x, y in zip(r_entries, ["key_0", "key_1"])]
            )
        )
        self.assertTrue(attr.is_updated(r_entries))

    def test_for_boolean_attr_and_value(self):
        attr = self.make_attr("attr_bool", AttrTypeValue["boolean"])

        # Checks get_latest_value returns empty AttributeValue
        # even if target attribute doesn't have any value
        attrv = attr.get_latest_value()
        self.assertIsNotNone(attrv)
        self.assertIsNone(attrv.referral)
        self.assertIsNone(attrv.date)

        attr.values.add(
            AttributeValue.objects.create(
                **{
                    "created_user": self._user,
                    "parent_attr": attr,
                }
            )
        )

        # Checks default value
        self.assertIsNotNone(attr.get_latest_value())
        self.assertFalse(attr.get_latest_value().boolean)

        # Checks attitude of is_update
        self.assertFalse(attr.is_updated(False))
        self.assertTrue(attr.is_updated(True))

    def test_for_date_attr_and_value(self):
        attr = self.make_attr("attr_date", AttrTypeValue["date"])

        attr.values.add(
            AttributeValue.objects.create(
                **{
                    "created_user": self._user,
                    "parent_attr": attr,
                }
            )
        )

        # Checks default value
        self.assertIsNotNone(attr.get_latest_value())
        self.assertIsNone(attr.get_latest_value().date)

        # Checks attitude of is_update
        self.assertTrue(attr.is_updated(date(9999, 12, 31)))

    def test_for_group_attr_and_value(self):
        test_group = Group.objects.create(name="g0")

        # create test target Attribute and empty AttributeValue for it
        attr = self.make_attr("attr_date", AttrTypeValue["group"])
        attr.add_value(self._user, None)

        # The cases when value will be updated
        for v in [str(test_group.id), test_group.id, test_group]:
            self.assertTrue(attr.is_updated(v))

        # The cases when value won't be updated
        for v in [None, "0", 0, "123456"]:
            self.assertFalse(attr.is_updated(v))

    def test_for_array_group_attr_and_value(self):
        test_groups = [Group.objects.create(name=x) for x in ["g0", "g1"]]

        # create test target Attribute and empty AttributeValue for it
        attr = self.make_attr("attr_date", AttrTypeValue["array_group"])
        attr.add_value(self._user, None)

        # The cases when value will be updated
        for v in [
            [str(x.id) for x in test_groups],
            [x.id for x in test_groups],
            test_groups,
        ]:
            self.assertTrue(attr.is_updated(v))

        # The cases when value won't be updated
        for v in [[], [None], None]:
            self.assertFalse(attr.is_updated(v))

    def test_get_attribute_value_during_updating(self):
        user = User.objects.create(username="hoge")

        entity = Entity.objects.create(name="entity", created_user=user)
        entity.attrs.add(
            EntityAttr.objects.create(
                name="attr",
                type=AttrTypeValue["string"],
                created_user=user,
                parent_entity=entity,
            )
        )

        entry = Entry.objects.create(name="entry", schema=entity, created_user=user)
        entry.complement_attrs(user)
        attr = entry.attrs.first()

        attrvs = [attr.add_value(self._user, str(x)) for x in range(2)]

        # Clear all is_latest flags to simulate a period of time in adding AttributeValue.
        attr.unset_latest_flag()

        # During updating processing, it may happen that there is no latest value in an attribute
        # for a short period of time. At that case, this returns last attribute value instead of
        # creating new one.
        self.assertEqual(attr.get_latest_value(), attrvs[-1])

    def test_get_referred_objects(self):
        entity = Entity.objects.create(name="Entity2", created_user=self._user)
        entry1 = Entry.objects.create(name="r1", created_user=self._user, schema=entity)
        entry2 = Entry.objects.create(name="r2", created_user=self._user, schema=entity)

        attr = self.make_attr("attr_ref", attrtype=AttrTypeValue["object"])

        # this attribute is needed to check not only get referral from normal object attribute,
        # but also from an attribute that refers array referral objects
        arr_attr = self.make_attr("attr_arr_ref", attrtype=AttrTypeValue["array_object"])

        # make multiple value that refer 'entry' object
        [
            attr.values.add(
                AttributeValue.objects.create(
                    created_user=self._user, parent_attr=attr, referral=entry1
                )
            )
            for _ in range(0, 10)
        ]
        # make a self reference value
        attr.values.add(
            AttributeValue.objects.create(
                created_user=self._user, parent_attr=attr, referral=self._entry
            )
        )

        # set another referral value to the 'attr_arr_ref' attr
        arr_attr.add_value(self._user, [entry1, entry2])

        self._entry.attrs.add(attr)
        self._entry.attrs.add(arr_attr)

        # This function checks that this get_referred_objects method only get
        # unique reference objects except for the self referred object.
        for entry in [entry1, entry2]:
            referred_entries = entry.get_referred_objects()
            self.assertEqual(referred_entries.count(), 1)
            self.assertEqual(list(referred_entries), [self._entry])

    def test_get_referred_objects_with_entity_param(self):
        for i in range(3, 5):
            entity = Entity.objects.create(name="Entity" + str(i), created_user=self._user)
            entry = Entry.objects.create(
                name="entry" + str(i), created_user=self._user, schema=entity
            )

            attr = self.make_attr(
                "attr_ref" + str(i),
                attrtype=AttrTypeValue["object"],
                entity=entity,
                entry=entry,
            )

            # make a reference 'entry' object
            attr.values.add(
                AttributeValue.objects.create(
                    created_user=self._user, parent_attr=attr, referral=self._entry
                )
            )

            entry.attrs.add(attr)

        # This function checks that this get_referred_objects method only get
        # unique reference objects except for the self referred object.
        referred_entries = self._entry.get_referred_objects()
        self.assertEqual(referred_entries.count(), 2)

        referred_entries = self._entry.get_referred_objects(entity_name="Entity3")
        self.assertEqual(referred_entries.count(), 1)
        self.assertEqual(referred_entries.first().name, "entry3")

    def test_coordinating_attribute_with_dynamically_added_one(self):
        newattr = EntityAttr.objects.create(
            name="newattr",
            type=AttrTypeStr,
            created_user=self._user,
            parent_entity=self._entity,
        )
        self._entity.attrs.add(newattr)

        # create new attributes which are appended after creation of Entity
        self._entry.complement_attrs(self._user)

        self.assertEqual(self._entry.attrs.count(), 1)
        self.assertEqual(self._entry.attrs.last().schema, newattr)

    def test_get_value_history(self):
        self._entity.attrs.add(
            EntityAttr.objects.create(
                **{
                    "name": "attr",
                    "type": AttrTypeStr,
                    "created_user": self._user,
                    "parent_entity": self._entity,
                }
            )
        )
        entry = Entry.objects.create(name="entry", schema=self._entity, created_user=self._user)
        entry.complement_attrs(self._user)

        for i in range(10):
            entry.attrs.first().add_value(self._user, "value-%d" % i)

        # check to get value history from the rear
        history = entry.get_value_history(self._user, count=2)
        self.assertEqual(len(history), 2)
        self.assertEqual([x["curr"]["value"] for x in history], ["value-9", "value-8"])
        self.assertEqual([x["prev"]["value"] for x in history], ["value-8", "value-7"])

        # check to skip history value by specifying index parameter
        history = entry.get_value_history(self._user, count=3, index=3)
        self.assertEqual(len(history), 3)
        self.assertEqual([x["curr"]["value"] for x in history], ["value-6", "value-5", "value-4"])

        # check get the oldest value of history value
        history = entry.get_value_history(self._user, count=10, index=9)
        self.assertEqual(len(history), 1)
        self.assertEqual([x["curr"]["value"] for x in history], ["value-0"])
        self.assertEqual([x["prev"] for x in history], [None])

    def test_delete_entry(self):
        entity = Entity.objects.create(name="ReferredEntity", created_user=self._user)
        entry = Entry.objects.create(name="entry", created_user=self._user, schema=entity)

        attr = self.make_attr("attr_ref", attrtype=AttrTypeObj)

        self._entry.attrs.add(attr)

        # make a self reference value
        attr.values.add(
            AttributeValue.objects.create(created_user=self._user, parent_attr=attr, referral=entry)
        )

        # set referral cache
        self.assertEqual(list(entry.get_referred_objects()), [self._entry])

        # register entry to the Elasticsearch to check that will be deleted
        deleting_entry_id = self._entry.id
        self._entry.register_es()
        res = self._es.get(
            index=settings.ES_CONFIG["INDEX"], doc_type="entry", id=deleting_entry_id
        )
        self.assertTrue(res["found"])

        # delete an entry that have an attribute which refers to the entry of ReferredEntity
        self._entry.delete()
        self.assertFalse(self._entry.is_active)
        self.assertEqual(self._entry.attrs.filter(is_active=True).count(), 0)

        # make sure that referral cache is updated by deleting referring entry
        self.assertEqual(list(entry.get_referred_objects()), [])

        # checks that the document in the Elasticsearch associated with the entry was also deleted
        res = self._es.get(
            index=settings.ES_CONFIG["INDEX"],
            doc_type="entry",
            id=deleting_entry_id,
            ignore=[404],
        )
        self.assertFalse(res["found"])

    def test_delete_entry_in_chain(self):
        # initilaize referral Entries for checking processing caused
        # by setting 'is_delete_in_chain' flag
        ref_entity = Entity.objects.create(name="ReferredEntity", created_user=self._user)
        ref_entries = [
            Entry.objects.create(name="ref-%d" % i, created_user=self._user, schema=ref_entity)
            for i in range(3)
        ]

        # initialize EntityAttrs
        attr_info = {
            "obj": {"type": AttrTypeValue["object"], "value": ref_entries[0]},
            "arr_obj": {"type": AttrTypeValue["array_object"], "value": ref_entries},
        }
        for attr_name, info in attr_info.items():
            # create EntityAttr object with is_delete_in_chain object
            attr = EntityAttr.objects.create(
                name=attr_name,
                type=info["type"],
                is_delete_in_chain=True,
                created_user=self._user,
                parent_entity=self._entity,
            )

            if info["type"] & AttrTypeValue["object"]:
                attr.referral.add(ref_entity)

            self._entity.attrs.add(attr)

        # create and initialize Entries
        entries = []
        for index in range(2):
            entry = Entry.objects.create(
                name="entry-%d" % index, schema=self._entity, created_user=self._user
            )
            entry.complement_attrs(self._user)
            entries.append(entry)

        # set AttributeValues of entry-0 that refers all referral entries
        for attr_name, info in attr_info.items():
            attr = entries[0].attrs.get(schema__name=attr_name)
            attr.add_value(self._user, info["value"])

        # set AttributeValues of entry-1 that refers only ref-2
        entries[1].attrs.get(schema__name="obj").add_value(self._user, ref_entries[2])

        # delete entry-0 and check the existance of each referred entries
        entries[0].delete()

        # sync referral entries from database
        [x.refresh_from_db() for x in ref_entries]

        self.assertFalse(ref_entries[0].is_active)
        self.assertFalse(ref_entries[1].is_active)
        self.assertTrue(ref_entries[2].is_active)

    def test_order_of_array_named_ref_entries(self):
        ref_entity = Entity.objects.create(name="referred_entity", created_user=self._user)
        ref_entry = Entry.objects.create(
            name="referred_entry", created_user=self._user, schema=ref_entity
        )

        entity = Entity.objects.create(name="entity", created_user=self._user)
        new_attr_params = {
            "name": "arr_named_ref",
            "type": AttrTypeValue["array_named_object"],
            "created_user": self._user,
            "parent_entity": entity,
        }
        attr_base = EntityAttr.objects.create(**new_attr_params)
        attr_base.referral.add(ref_entity)

        entity.attrs.add(attr_base)

        # create an Entry associated to the 'entity'
        entry = Entry.objects.create(name="entry", created_user=self._user, schema=entity)
        entry.complement_attrs(self._user)

        attr = entry.attrs.get(name="arr_named_ref")
        self.assertTrue(attr.is_updated([{"id": ref_entry.id}]))

        attrv = attr.add_value(
            self._user,
            [
                {
                    "name": "key_%d" % i,
                    "id": Entry.objects.create(
                        name="r_%d" % i, created_user=self._user, schema=ref_entity
                    ),
                }
                for i in range(3, 0, -1)
            ],
        )

        # checks the order of entries for array_named_ref that are shown in the views of
        # list/show/edit
        results = entry.get_available_attrs(self._user)
        self.assertEqual(len(results), 1)
        self.assertEqual(len(results[0]["last_value"]), 3)
        self.assertEqual(results[0]["last_value"][0]["value"], "key_1")
        self.assertEqual(results[0]["last_value"][1]["value"], "key_2")
        self.assertEqual(results[0]["last_value"][2]["value"], "key_3")

        # checks whether attribute will be invisible when a correspond EntityAttr is deleted
        attr_base.delete()
        results = entry.get_available_attrs(self._user)
        self.assertEqual(len(results), 0)

        # check following switched value case
        # initiated value is
        #   - [{'key_3': 'r_3'}, {'key_2': 'r_2'}, {'key_1': 'r_1'}]
        # then, check following value is different
        #   - [{'key_1': 'r_3'}, {'key_2': 'r_2'}, {'key_3': 'r_1'}]
        new_value = [
            {
                "name": "key_3",
                "id": attrv.data_array.get(referral__name="r_1").referral.id,
            },
            {
                "name": "key_2",
                "id": attrv.data_array.get(referral__name="r_2").referral.id,
            },
            {
                "name": "key_1",
                "id": attrv.data_array.get(referral__name="r_3").referral.id,
            },
        ]
        self.assertTrue(attr.is_updated(new_value))

    def test_clone_attribute_value(self):
        basic_params = {
            "created_user": self._user,
            "parent_attr": self._attr,
        }
        attrv = AttributeValue.objects.create(value="hoge", **basic_params)

        for i in range(0, 10):
            attrv.data_array.add(AttributeValue.objects.create(value=str(i), **basic_params))

        clone = attrv.clone(self._user)

        self.assertIsNotNone(clone)
        self.assertNotEqual(clone.id, attrv.id)
        self.assertNotEqual(clone.created_time, attrv.created_time)

        # check that data_array is cleared after cloning
        self.assertEqual(attrv.data_array.count(), 10)
        self.assertEqual(clone.data_array.count(), 0)

        # check that value and permission will be inherited from original one
        self.assertEqual(clone.value, attrv.value)

    def test_clone_attribute_without_permission(self):
        unknown_user = User.objects.create(username="unknown")

        attr = self.make_attr(name="attr", attrtype=AttrTypeValue["array_string"])
        attr.is_public = False
        attr.save()
        self.assertIsNone(attr.clone(unknown_user))

    def test_clone_attribute_typed_string(self):
        attr = self.make_attr(name="attr", attrtype=AttrTypeValue["string"])
        attr.add_value(self._user, "hoge")
        cloned_attr = attr.clone(self._user)

        self.assertIsNotNone(cloned_attr)
        self.assertNotEqual(cloned_attr.id, attr.id)
        self.assertEqual(cloned_attr.name, attr.name)
        self.assertEqual(cloned_attr.values.count(), attr.values.count())
        self.assertNotEqual(cloned_attr.values.last(), attr.values.last())

    def test_clone_attribute_typed_array_string(self):
        attr = self.make_attr(name="attr", attrtype=AttrTypeValue["array_string"])
        attr.add_value(self._user, [str(i) for i in range(10)])

        cloned_attr = attr.clone(self._user)
        self.assertIsNotNone(cloned_attr)
        self.assertNotEqual(cloned_attr.id, attr.id)
        self.assertEqual(cloned_attr.name, attr.name)
        self.assertEqual(cloned_attr.values.count(), attr.values.count())
        self.assertNotEqual(cloned_attr.values.last(), attr.values.last())

        # checks that AttributeValues that parent_attr has also be cloned
        orig_attrv = attr.values.last()
        cloned_attrv = cloned_attr.values.last()

        self.assertEqual(orig_attrv.data_array.count(), cloned_attrv.data_array.count())
        for v1, v2 in zip(orig_attrv.data_array.all(), cloned_attrv.data_array.all()):
            self.assertNotEqual(v1, v2)
            self.assertEqual(v1.value, v2.value)

    def test_clone_entry(self):
        test_entity = Entity.objects.create(name="E0", created_user=self._user)
        test_entity.attrs.add(
            EntityAttr.objects.create(
                **{
                    "name": "string",
                    "type": AttrTypeValue["string"],
                    "created_user": self._user,
                    "parent_entity": test_entity,
                }
            )
        )

        test_entity.attrs.add(
            EntityAttr.objects.create(
                **{
                    "name": "arrobj",
                    "type": AttrTypeValue["array_object"],
                    "created_user": self._user,
                    "parent_entity": test_entity,
                }
            )
        )

        entry = Entry.objects.create(name="entry", schema=test_entity, created_user=self._user)
        entry.complement_attrs(self._user)

        # register initial AttributeValue for each Attributes
        attr_string = entry.attrs.get(schema__name="string", is_active=True)
        for i in range(3):
            attr_string.add_value(self._user, str(i))

        attr_arrobj = entry.attrs.get(schema__name="arrobj", is_active=True)
        attr_arrobj.add_value(self._user, [entry])

        cloned_entry = entry.clone(self._user)

        self.assertIsNotNone(cloned_entry)
        self.assertNotEqual(cloned_entry.id, entry.id)
        self.assertEqual(cloned_entry.name, entry.name)
        self.assertEqual(cloned_entry.attrs.count(), entry.attrs.count())
        self.assertNotEqual(cloned_entry.attrs.last(), attr_string)

        # checks parent_entry in the cloned Attribute object is updated
        for (original_attr, cloned_attr) in [
            (
                attr_string,
                cloned_entry.attrs.get(schema__name="string", is_active=True),
            ),
            (
                attr_arrobj,
                cloned_entry.attrs.get(schema__name="arrobj", is_active=True),
            ),
        ]:

            self.assertEqual(original_attr.parent_entry, entry)
            self.assertEqual(cloned_attr.parent_entry, cloned_entry)

            # checks parent_entry in the cloned AttributeValue object is updated
            self.assertEqual(original_attr.values.last().parent_attr, original_attr)
            self.assertEqual(cloned_attr.values.last().parent_attr, cloned_attr)

            # checks AttributeValue.parent_attr for each child AttributeValue(s)
            cloned_attrv = cloned_attr.values.last()
            for co_attrv in cloned_attrv.data_array.all():
                self.assertEqual(co_attrv.parent_attr, cloned_attr)
                self.assertEqual(co_attrv.parent_attrv, cloned_attrv)

    def test_clone_entry_with_non_permitted_attributes(self):
        # set EntityAttr attr3 is not public
        attr_infos = [
            {"name": "attr1", "is_public": True},
            {"name": "attr2", "is_public": True},
            {"name": "attr3", "is_public": False},
        ]
        for info in attr_infos:
            self._entity.attrs.add(
                EntityAttr.objects.create(
                    **{
                        "type": AttrTypeValue["string"],
                        "created_user": self._user,
                        "parent_entity": self._entity,
                        "name": info["name"],
                        "is_public": info["is_public"],
                    }
                )
            )

        entry = Entry.objects.create(name="entry", schema=self._entity, created_user=self._user)
        entry.complement_attrs(self._user)

        # set Attribute attr2 is not public
        entry.attrs.filter(schema__name="attr2").update(is_public=False)

        # checks that cloned entry doesn't have non-permitted attributes
        cloned_entry = entry.clone(self._user)

        self.assertEqual(cloned_entry.attrs.count(), 1)
        self.assertEqual(cloned_entry.attrs.first().schema.name, "attr1")

    def test_clone_entry_with_extra_params(self):
        entry = Entry.objects.create(name="entry", schema=self._entity, created_user=self._user)
        entry.complement_attrs(self._user)

        clone = entry.clone(self._user, name="cloned_entry")

        self.assertIsNotNone(clone)
        self.assertNotEqual(clone.id, entry.id)
        self.assertEqual(clone.name, "cloned_entry")

    def test_clone_entry_without_permission(self):
<<<<<<< HEAD
        unknown_user = User.objects.create(username='unknown_user')
        role = Role.objects.create(name='role')
=======
        unknown_user = User.objects.create(username="unknown_user")
>>>>>>> 8fb1db4e

        entry = Entry.objects.create(
            name="entry", schema=self._entity, created_user=self._user, is_public=False
        )

        entry.complement_attrs(self._user)
        self.assertIsNone(entry.clone(unknown_user))

        # set permission to access, then it can be cloned
        role.permissions.add(entry.readable)
        role.users.add(unknown_user)
        self.assertIsNotNone(entry.clone(unknown_user))

    def test_set_value_method(self):
        user = User.objects.create(username="hoge")
        test_groups = [Group.objects.create(name=x) for x in ["g1", "g2"]]

        # create referred Entity and Entries
        ref_entity = Entity.objects.create(name="Referred Entity", created_user=user)
        ref_entry = Entry.objects.create(name="r0", schema=ref_entity, created_user=user)

        entity = self.create_entity_with_all_type_attributes(user)
        entry = Entry.objects.create(name="entry", schema=entity, created_user=user)
        entry.complement_attrs(user)

        # set initial values for entry
        attr_info = [
            {"name": "obj", "val": ref_entry},
            {"name": "name", "val": {"name": "new_value", "id": ref_entry}},
            {"name": "arr_obj", "val": [ref_entry]},
            {"name": "arr_name", "val": [{"name": "new_value", "id": ref_entry}]},
            {"name": "arr_group", "val": test_groups},
        ]
        for info in attr_info:
            attr = entry.attrs.get(schema__name=info["name"])
            attr.add_value(user, info["val"])

        latest_value = entry.attrs.get(name="obj").get_latest_value()
        self.assertEqual(latest_value.referral.id, ref_entry.id)

        latest_value = entry.attrs.get(name="name").get_latest_value()
        self.assertEqual(latest_value.value, "new_value")
        self.assertEqual(latest_value.referral.id, ref_entry.id)

        latest_value = entry.attrs.get(name="arr_obj").get_latest_value()
        self.assertEqual([x.referral.id for x in latest_value.data_array.all()], [ref_entry.id])

        latest_value = entry.attrs.get(name="arr_name").get_latest_value()
        self.assertEqual(
            [(x.value, x.referral.id) for x in latest_value.data_array.all()],
            [("new_value", ref_entry.id)],
        )

        latest_value = entry.attrs.get(name="arr_group").get_latest_value()
        self.assertEqual(
            [int(x.value) for x in latest_value.data_array.all()],
            [x.id for x in test_groups],
        )

    def test_get_available_attrs(self):
        user = User.objects.create(username="hoge")
        test_group = Group.objects.create(name="test-group")

        # create referred Entity and Entries
        ref_entity = Entity.objects.create(name="Referred Entity", created_user=user)
        ref_entry = Entry.objects.create(name="r0", schema=ref_entity, created_user=user)
        aclbase_ref = ACLBase.objects.get(id=ref_entry.id)

        entity = self.create_entity_with_all_type_attributes(user)
        entry = Entry.objects.create(name="entry", schema=entity, created_user=user)
        entry.complement_attrs(user)

        # set initial values for entry
        attrinfo = {}
        for info in self._get_attrinfo_template(ref_entry, test_group):
            attr = entry.attrs.get(schema__name=info["name"])
            attr.add_value(user, info["set_val"])

            if info["name"] not in attrinfo:
                attrinfo[info["name"]] = {}

            attrinfo[info["name"]]["attr"] = attr
            if attr.schema.type == AttrTypeValue["named_object"]:
                attrinfo[info["name"]]["exp_val"] = {
                    "value": "bar",
                    "id": aclbase_ref.id,
                    "name": aclbase_ref.name,
                }
            elif attr.schema.type == AttrTypeValue["object"]:
                attrinfo[info["name"]]["exp_val"] = aclbase_ref
            elif attr.schema.type == AttrTypeValue["array_named_object"]:
                attrinfo[info["name"]]["exp_val"] = [
                    {
                        "value": "hoge",
                        "id": aclbase_ref.id,
                        "name": aclbase_ref.name,
                    }
                ]
            elif attr.schema.type == AttrTypeValue["array_object"]:
                attrinfo[info["name"]]["exp_val"] = [aclbase_ref]
            elif attr.schema.type == AttrTypeValue["group"]:
                attrinfo[info["name"]]["exp_val"] = test_group
            elif attr.schema.type == AttrTypeValue["array_group"]:
                attrinfo[info["name"]]["exp_val"] = [test_group]
            else:
                attrinfo[info["name"]]["exp_val"] = info["exp_val"]

        results = entry.get_available_attrs(user)
        for result in results:
            attr = attrinfo[result["name"]]["attr"]

            self.assertEqual(result["id"], attr.id)
            self.assertEqual(result["entity_attr_id"], attr.schema.id)
            self.assertEqual(result["type"], attr.schema.type)
            self.assertEqual(result["is_mandatory"], attr.schema.is_mandatory)
            self.assertEqual(result["index"], attr.schema.index)
            self.assertEqual(result["is_readble"], True)
            self.assertEqual(result["last_value"], attrinfo[attr.name]["exp_val"])

    def test_get_available_attrs_with_multi_attribute(self):
        self._entity.attrs.add(self._attr.schema)
        self._entry.attrs.add(self._attr)

        # Add and register duplicate Attribute after registers
        dup_attr = Attribute.objects.create(
            name=self._attr.schema.name,
            schema=self._attr.schema,
            created_user=self._user,
            parent_entry=self._entry,
        )
        self._entry.attrs.add(dup_attr)

        self._attr.delete()

        attr = self._entry.attrs.filter(schema=self._attr.schema, is_active=True).first()
        attr.add_value(self._user, "hoge")

        results = self._entry.get_available_attrs(self._user)
        self.assertEqual(results[0]["last_value"], "hoge")

    def test_get_available_attrs_with_multi_attribute_value(self):
        self._entity.attrs.add(self._attr.schema)
        self._entry.attrs.add(self._attr)

        attr = self._entry.attrs.filter(schema=self._attr.schema, is_active=True).first()
        attr.add_value(self._user, "hoge")
        attr.add_value(self._user, "fuga")

        results = self._entry.get_available_attrs(self._user)
        self.assertEqual(results[0]["last_value"], "fuga")

        # AttributeValue with is_latest set to True is duplicated(rare case)
        attr.values.all().update(is_latest=True)

        results = self._entry.get_available_attrs(self._user)
        self.assertEqual(results[0]["last_value"], "fuga")

    def test_set_attrvalue_to_entry_attr_without_availabe_value(self):
        user = User.objects.create(username="hoge")

        entity = Entity.objects.create(name="entity", created_user=user)
        entity.attrs.add(
            EntityAttr.objects.create(
                **{
                    "name": "attr",
                    "type": AttrTypeValue["object"],
                    "created_user": user,
                    "parent_entity": entity,
                }
            )
        )

        entry = Entry.objects.create(name="entry", schema=entity, created_user=user)
        entry.complement_attrs(user)

        attr = entry.attrs.first()
        attrv = attr.add_value(user, None)

        self.assertIsNotNone(attrv)
        self.assertEqual(attr.values.count(), 1)
        self.assertIsNone(attr.values.first().referral)

    @skip(
        """
    The situation of this test mentioned, data_type of AttributeValue is changed, may not happen
    thrugoh current implementation. So test skips this case.
    """
    )
    def test_update_data_type_of_attrvalue(self):
        """
        This test checks that data_type parameter of AttributeValue will be changed after
        calling 'get_available_attrs' method if that parameter is not set.

        Basically, the data_type of AttributeValue is same with the type of Attribute. But,
        some AttributeValues which are registered before adding this parameter do not have
        available value. So this processing is needed to set. This assumes unknown typed
        AttributeValue as the current type of Attribute.
        """
        user = User.objects.create(username="hoge")

        entity = Entity.objects.create(name="entity", created_user=user)
        entity.attrs.add(
            EntityAttr.objects.create(
                **{
                    "name": "attr",
                    "type": AttrTypeValue["string"],
                    "created_user": user,
                    "parent_entity": entity,
                }
            )
        )

        entry = Entry.objects.create(name="entry", schema=entity, created_user=user)
        entry.complement_attrs(user)

        attrv = entry.attrs.first().add_value(user, "hoge")

        # vanish data_type of initial AttributeValue instance
        attrv.data_type = 0
        attrv.save()

        # this processing complements data_type parameter of latest AttributeValue
        # as the current type of Attribute instance
        results = entry.get_available_attrs(self._user)
        self.assertEqual(len(results), 1)
        self.assertEqual(results[0]["last_value"], "")
        self.assertEqual(AttributeValue.objects.get(id=attrv.id).data_type, AttrTypeValue["string"])

    def test_get_deleted_referred_attrs(self):
        user = User.objects.create(username="hoge")

        # create referred Entity and Entries
        ref_entity = Entity.objects.create(name="ReferredEntity", created_user=user)
        ref_entry = Entry.objects.create(name="ReferredEntry", schema=ref_entity, created_user=user)

        attr_info = {
            "obj": {"type": AttrTypeValue["object"], "value": ref_entry},
            "name": {
                "type": AttrTypeValue["named_object"],
                "value": {"name": "hoge", "id": ref_entry},
            },
            "arr_obj": {"type": AttrTypeValue["array_object"], "value": [ref_entry]},
            "arr_name": {
                "type": AttrTypeValue["array_named_object"],
                "value": [{"name": "hoge", "id": ref_entry}],
            },
        }

        entity = Entity.objects.create(name="entity", created_user=user)
        for attr_name, info in attr_info.items():
            attr = EntityAttr.objects.create(
                name=attr_name,
                type=info["type"],
                created_user=user,
                parent_entity=entity,
            )

            attr.referral.add(ref_entity)
            entity.attrs.add(attr)

        entry = Entry.objects.create(name="entry", schema=entity, created_user=user)
        entry.complement_attrs(user)
        for attr_name, info in attr_info.items():
            entry.attrs.get(name=attr_name).add_value(user, info["value"])

        # checks all set vaialbles can be got correctly
        available_attrs = entry.get_available_attrs(user)
        self.assertEqual(len(available_attrs), len(attr_info))
        for attr in available_attrs:
            if attr["name"] == "obj":
                self.assertEqual(attr["last_value"].id, ref_entry.id)
            elif attr["name"] == "name":
                self.assertEqual(attr["last_value"]["value"], "hoge")
                self.assertEqual(attr["last_value"]["id"], ref_entry.id)
                self.assertEqual(attr["last_value"]["name"], ref_entry.name)
            elif attr["name"] == "arr_obj":
                self.assertEqual([x.id for x in attr["last_value"]], [ref_entry.id])
            elif attr["name"] == "arr_name":
                self.assertEqual([x["value"] for x in attr["last_value"]], ["hoge"])
                self.assertEqual([x["id"] for x in attr["last_value"]], [ref_entry.id])
                self.assertEqual([x["name"] for x in attr["last_value"]], [ref_entry.name])

        # delete referral entry, then get available attrs
        ref_entry.delete()
        available_attrs = entry.get_available_attrs(user)
        self.assertEqual(len(available_attrs), len(attr_info))
        for attr in available_attrs:
            if attr["name"] == "obj":
                self.assertIsNone(attr["last_value"])
            elif attr["name"] == "name":
                self.assertEqual(attr["last_value"]["value"], "hoge")
                self.assertFalse(any([x in attr["last_value"] for x in ["id", "name"]]))
            elif attr["name"] == "arr_obj":
                self.assertEqual(attr["last_value"], [])
            elif attr["name"] == "arr_name":
                self.assertEqual([x["value"] for x in attr["last_value"]], ["hoge"])
                self.assertFalse(any([x in attr["last_value"] for x in ["id", "name"]]))

    def test_get_available_attrs_with_empty_referral(self):
        user = User.objects.create(username="hoge")

        ref_entity = Entity.objects.create(name="ReferredEntity", created_user=user)
        entity = Entity.objects.create(name="entity", created_user=user)
        attr_info = {
            "obj": {"type": AttrTypeValue["object"], "value": None},
            "name": {
                "type": AttrTypeValue["named_object"],
                "value": {"name": "hoge", "id": None},
            },
            "arr_obj": {"type": AttrTypeValue["array_object"], "value": []},
            "arr_name": {
                "type": AttrTypeValue["array_named_object"],
                "value": [{"name": "hoge", "id": None}],
            },
        }

        entity = Entity.objects.create(name="entity", created_user=user)
        for attr_name, info in attr_info.items():
            attr = EntityAttr.objects.create(
                name=attr_name,
                type=info["type"],
                created_user=user,
                parent_entity=entity,
            )

            attr.referral.add(ref_entity)
            entity.attrs.add(attr)

        entry = Entry.objects.create(name="entry", schema=entity, created_user=user)
        entry.complement_attrs(user)
        for attr_name, info in attr_info.items():
            entry.attrs.get(name=attr_name).add_value(user, info["value"])

        # get empty values for each attributes
        available_attrs = entry.get_available_attrs(user)
        self.assertEqual(len(available_attrs), len(attr_info))
        for attr in available_attrs:
            if attr["name"] == "obj":
                self.assertIsNone(attr["last_value"])
            elif attr["name"] == "name":
                self.assertEqual(attr["last_value"]["value"], "hoge")
                self.assertFalse(any([x in attr["last_value"] for x in ["id", "name"]]))
            elif attr["name"] == "arr_obj":
                self.assertEqual(attr["last_value"], [])
            elif attr["name"] == "arr_name":
                self.assertEqual([x["value"] for x in attr["last_value"]], ["hoge"])
                self.assertFalse(any([x in attr["last_value"] for x in ["id", "name"]]))

    def test_get_value_of_attrv(self):
        user = User.objects.create(username="hoge")

        # create referred Entity and Entries
        ref_entity = Entity.objects.create(name="Referred Entity", created_user=user)
        test_ref = Entry.objects.create(name="r0", schema=ref_entity, created_user=user)
        test_grp = Group.objects.create(name="g0")

        entity = self.create_entity_with_all_type_attributes(user)
        entry = Entry.objects.create(name="entry", schema=entity, created_user=user)
        entry.complement_attrs(user)

        attr_info = [
            {"name": "str", "set_val": "foo", "exp_val": "foo"},
            {"name": "obj", "set_val": str(test_ref.id), "exp_val": test_ref.name},
            {"name": "obj", "set_val": test_ref.id, "exp_val": test_ref.name},
            {"name": "obj", "set_val": test_ref, "exp_val": test_ref.name},
            {
                "name": "name",
                "set_val": {"name": "bar", "id": str(test_ref.id)},
                "exp_val": {"bar": test_ref.name},
            },
            {
                "name": "name",
                "set_val": {"name": "bar", "id": test_ref.id},
                "exp_val": {"bar": test_ref.name},
            },
            {
                "name": "name",
                "set_val": {"name": "bar", "id": test_ref},
                "exp_val": {"bar": test_ref.name},
            },
            {"name": "bool", "set_val": False, "exp_val": False},
            {
                "name": "arr_str",
                "set_val": ["foo", "bar", "baz"],
                "exp_val": ["foo", "bar", "baz"],
            },
            {
                "name": "arr_obj",
                "set_val": [str(test_ref.id)],
                "exp_val": [test_ref.name],
            },
            {"name": "arr_obj", "set_val": [test_ref.id], "exp_val": [test_ref.name]},
            {"name": "arr_obj", "set_val": [test_ref], "exp_val": [test_ref.name]},
            {
                "name": "arr_name",
                "set_val": [{"name": "hoge", "id": str(test_ref.id)}],
                "exp_val": [{"hoge": test_ref.name}],
            },
            {
                "name": "arr_name",
                "set_val": [{"name": "hoge", "id": test_ref.id}],
                "exp_val": [{"hoge": test_ref.name}],
            },
            {
                "name": "arr_name",
                "set_val": [{"name": "hoge", "id": test_ref}],
                "exp_val": [{"hoge": test_ref.name}],
            },
            {
                "name": "date",
                "set_val": date(2018, 12, 31),
                "exp_val": date(2018, 12, 31),
            },
            {"name": "group", "set_val": str(test_grp.id), "exp_val": test_grp.name},
            {"name": "group", "set_val": test_grp.id, "exp_val": test_grp.name},
            {"name": "group", "set_val": test_grp, "exp_val": test_grp.name},
            {
                "name": "arr_group",
                "set_val": [str(test_grp.id)],
                "exp_val": [test_grp.name],
            },
            {"name": "arr_group", "set_val": [test_grp.id], "exp_val": [test_grp.name]},
            {"name": "arr_group", "set_val": [test_grp], "exp_val": [test_grp.name]},
        ]
        for info in attr_info:
            attr = entry.attrs.get(name=info["name"])
            attr.add_value(user, info["set_val"])
            attrv = attr.get_latest_value()

            # test return value of get_value method
            self.assertEqual(attrv.get_value(), info["exp_val"])

            # test return value of get_value method with 'with_metainfo' parameter
            expected_value = {"type": attr.schema.type, "value": info["exp_val"]}
            if attr.schema.type & AttrTypeValue["array"]:
                if attr.schema.type & AttrTypeValue["named"]:
                    expected_value["value"] = [{"hoge": {"id": test_ref.id, "name": test_ref.name}}]
                elif attr.schema.type & AttrTypeValue["object"]:
                    expected_value["value"] = [{"id": test_ref.id, "name": test_ref.name}]
                elif attr.schema.type & AttrTypeValue["group"]:
                    expected_value["value"] = [{"id": test_grp.id, "name": test_grp.name}]

            elif attr.schema.type & AttrTypeValue["named"]:
                expected_value["value"] = {"bar": {"id": test_ref.id, "name": test_ref.name}}
            elif attr.schema.type & AttrTypeValue["object"]:
                expected_value["value"] = {"id": test_ref.id, "name": test_ref.name}
            elif attr.schema.type & AttrTypeValue["group"]:
                expected_value["value"] = {"id": test_grp.id, "name": test_grp.name}

            self.assertEqual(attrv.get_value(with_metainfo=True), expected_value)

    def test_get_value_with_serialize_parameter(self):
        # Craete Attribute instance and set test Date value
        date_value = date(2021, 6, 8)
        attr_date = self.make_attr("date", attrtype=AttrTypeValue["date"])
        attr_date.add_value(self._user, date_value)

        # test retrieved value by get_value method with serialize parameter is expected
        self.assertEqual(attr_date.get_latest_value().get_value(), date_value)
        self.assertEqual(attr_date.get_latest_value().get_value(serialize=True), str(date_value))

    def test_get_value_of_attrv_that_refers_deleted_entry(self):
        user = User.objects.create(username="hoge")

        # create referred Entity and Entries
        ref_entity = Entity.objects.create(name="Referred Entity", created_user=user)
        ref_entry = Entry.objects.create(name="Ref", schema=ref_entity, created_user=user)

        attr_info = {
            "obj": {"type": AttrTypeValue["object"], "value": str(ref_entry.id)},
            "name": {
                "type": AttrTypeValue["named_object"],
                "value": {"name": "foo", "id": str(ref_entry.id)},
            },
            "arr_obj": {
                "type": AttrTypeValue["array_object"],
                "value": [str(ref_entry.id)],
            },
            "arr_name": {
                "type": AttrTypeValue["array_named_object"],
                "value": [{"name": "bar", "id": str(ref_entry.id)}],
            },
        }
        entity = Entity.objects.create(name="Entity", created_user=user)
        for attr_name, info in attr_info.items():
            attr = EntityAttr.objects.create(
                name=attr_name,
                type=info["type"],
                created_user=user,
                parent_entity=entity,
            )

            if info["type"] & AttrTypeValue["object"]:
                attr.referral.add(ref_entity)

            entity.attrs.add(attr)

        entry = Entry.objects.create(name="Entry", schema=entity, created_user=user)
        entry.complement_attrs(user)
        [entry.attrs.get(name=x).add_value(user, y["value"]) for (x, y) in attr_info.items()]

        # delete entry to which all attribute values refer
        ref_entry.delete()

        expected_results = {
            "obj": None,
            "name": {"foo": None},
            "arr_obj": [None],
            "arr_name": [{"bar": None}],
        }
        for name, result in expected_results.items():
            self.assertEqual(entry.attrs.get(name=name).get_latest_value().get_value(), result)

    def test_convert_value_to_register(self):
        user = User.objects.create(username="hoge")

        ref_entity = Entity.objects.create(name="Referred Entity", created_user=user)
        ref_entry = Entry.objects.create(name="Ref Entry", schema=ref_entity, created_user=user)

        entity = self.create_entity_with_all_type_attributes(user, ref_entity)
        entry = Entry.objects.create(name="entry", schema=entity, created_user=user)
        entry.complement_attrs(user)

        group = Group.objects.create(name="Group")
        deleted_group = Group.objects.create(name="Deleting Group")
        deleted_group.delete()

        checklist = [
            {"attr": "str", "input": "foo", "checker": lambda x: x == "foo"},
            {
                "attr": "obj",
                "input": "Ref Entry",
                "checker": lambda x: x.id == ref_entry.id,
            },
            {"attr": "obj", "input": "Invalid Entry", "checker": lambda x: x is None},
            {
                "attr": "name",
                "input": {"foo": ref_entry},
                "checker": lambda x: x["name"] == "foo" and x["id"].id == ref_entry.id,
            },
            {"attr": "bool", "input": False, "checker": lambda x: x is False},
            {
                "attr": "arr_str",
                "input": ["foo", "bar"],
                "checker": lambda x: x == ["foo", "bar"],
            },
            {
                "attr": "arr_obj",
                "input": ["Ref Entry"],
                "checker": lambda x: len(x) == 1 and x[0].id == ref_entry.id,
            },
            {
                "attr": "arr_obj",
                "input": ["Ref Entry", "Invalid Entry"],
                "checker": lambda x: len(x) == 1 and x[0].id == ref_entry.id,
            },
            {
                "attr": "arr_name",
                "input": [{"foo": "Ref Entry"}],
                "checker": lambda x: len(x) == 1
                and x[0]["name"] == "foo"
                and x[0]["id"].id == ref_entry.id,
            },
            {
                "attr": "arr_name",
                "input": [{"foo": "Ref Entry"}, {"bar": "Invalid Entry"}],
                "checker": lambda x: (
                    len(x) == 2
                    and x[0]["name"] == "foo"
                    and x[0]["id"].id == ref_entry.id
                    and x[1]["name"] == "bar"
                    and x[1]["id"] is None
                ),
            },
            {
                "attr": "group",
                "input": "Group",
                "checker": lambda x: x == str(group.id),
            },
            {
                "attr": "group",
                "input": str(group.id),
                "checker": lambda x: x == str(group.id),
            },
            {
                "attr": "group",
                "input": group.id,
                "checker": lambda x: x == str(group.id),
            },
            {"attr": "group", "input": group, "checker": lambda x: x == str(group.id)},
            {"attr": "group", "input": deleted_group, "checker": lambda x: x is None},
            {
                "attr": "arr_group",
                "input": ["Group"],
                "checker": lambda x: x == [str(group.id)],
            },
            {
                "attr": "arr_group",
                "input": [str(group.id)],
                "checker": lambda x: x == [str(group.id)],
            },
            {
                "attr": "arr_group",
                "input": [group.id],
                "checker": lambda x: x == [str(group.id)],
            },
            {
                "attr": "arr_group",
                "input": [group],
                "checker": lambda x: x == [str(group.id)],
            },
            {
                "attr": "arr_group",
                "input": [deleted_group],
                "checker": lambda x: x == [],
            },
            {
                "attr": "date",
                "input": date(2018, 12, 31),
                "checker": lambda x: x == date(2018, 12, 31),
            },
            {
                "attr": "date",
                "input": "2020-01-01",
                "checker": lambda x: x == "2020-01-01",
            },
        ]
        for info in checklist:
            attr = entry.attrs.get(name=info["attr"])

            converted_data = attr.convert_value_to_register(info["input"])

            self.assertTrue(info["checker"](converted_data))

            # create AttributeValue using converted value
            attr.add_value(user, converted_data)

            self.assertIsNotNone(attr.get_latest_value())

    def test_export_entry(self):
        user = User.objects.create(username="hoge")

        ref_entity = Entity.objects.create(name="Referred Entity", created_user=user)
        attr_info = {
            "str1": {"type": AttrTypeValue["string"], "is_public": True},
            "str2": {"type": AttrTypeValue["string"], "is_public": True},
            "obj": {"type": AttrTypeValue["object"], "is_public": True},
            "invisible": {"type": AttrTypeValue["string"], "is_public": False},
        }

        entity = Entity.objects.create(name="entity", created_user=user)
        for attr_name, info in attr_info.items():
            attr = EntityAttr.objects.create(
                name=attr_name,
                type=info["type"],
                created_user=user,
                parent_entity=entity,
                is_public=info["is_public"],
            )

            if info["type"] & AttrTypeValue["object"]:
                attr.referral.add(ref_entity)

            entity.attrs.add(attr)

        entry = Entry.objects.create(name="entry", schema=entity, created_user=user)
        entry.complement_attrs(user)
        entry.attrs.get(name="str1").add_value(user, "hoge")

        entry.attrs.get(name="str2").add_value(user, "foo")
        # update AttributeValue of Attribute 'str2'
        entry.attrs.get(name="str2").add_value(user, "bar")

        exported_data = entry.export(user)
        self.assertEqual(exported_data["name"], entry.name)
        self.assertEqual(
            len(exported_data["attrs"]),
            len([x for x in attr_info.values() if x["is_public"]]),
        )

        self.assertEqual(exported_data["attrs"]["str1"], "hoge")
        self.assertEqual(exported_data["attrs"]["str2"], "bar")
        self.assertIsNone(exported_data["attrs"]["obj"])

        # change the name of EntityAttr then export entry
        NEW_ATTR_NAME = "str1 (changed)"
        entity_attr = entry.schema.attrs.get(name="str1")
        entity_attr.name = NEW_ATTR_NAME
        entity_attr.save()

        exported_data = entry.export(user)
        self.assertTrue(NEW_ATTR_NAME in exported_data["attrs"])
        self.assertEqual(exported_data["attrs"][NEW_ATTR_NAME], "hoge")

        # Add an Attribute after creating entry
        entity.attrs.add(
            EntityAttr.objects.create(
                **{
                    "name": "new_attr",
                    "type": AttrTypeValue["string"],
                    "created_user": user,
                    "parent_entity": entity,
                }
            )
        )
        exported_data = entry.export(user)
        self.assertTrue("new_attr" in exported_data["attrs"])

    def test_search_entries(self):
        user = User.objects.create(username="hoge")

        # create referred Entity and Entries
        ref_entity = Entity.objects.create(name="Referred Entity", created_user=user)
        ref_entry = Entry.objects.create(
            name="referred_entry", schema=ref_entity, created_user=user
        )
        ref_group = Group.objects.create(name="group")

        attr_info = {
            "str": {"type": AttrTypeValue["string"], "value": "foo-%d"},
            "str2": {"type": AttrTypeValue["string"], "value": "foo-%d"},
            "obj": {"type": AttrTypeValue["object"], "value": str(ref_entry.id)},
            "name": {
                "type": AttrTypeValue["named_object"],
                "value": {"name": "bar", "id": str(ref_entry.id)},
            },
            "bool": {"type": AttrTypeValue["boolean"], "value": False},
            "group": {"type": AttrTypeValue["group"], "value": str(ref_group.id)},
            "date": {"type": AttrTypeValue["date"], "value": date(2018, 12, 31)},
            "arr_str": {
                "type": AttrTypeValue["array_string"],
                "value": ["foo", "bar", "baz"],
            },
            "arr_obj": {
                "type": AttrTypeValue["array_object"],
                "value": [str(x.id) for x in Entry.objects.filter(schema=ref_entity)],
            },
            "arr_name": {
                "type": AttrTypeValue["array_named_object"],
                "value": [{"name": "hoge", "id": str(ref_entry.id)}],
            },
            "arr_group": {"type": AttrTypeValue["array_group"], "value": [ref_group]},
        }

        entity = Entity.objects.create(name="entity", created_user=user)
        for attr_name, info in attr_info.items():
            attr = EntityAttr.objects.create(
                name=attr_name,
                type=info["type"],
                created_user=user,
                parent_entity=entity,
            )

            if info["type"] & AttrTypeValue["object"]:
                attr.referral.add(ref_entity)

            entity.attrs.add(attr)

        for index in range(0, 11):
            entry = Entry.objects.create(name="e-%d" % index, schema=entity, created_user=user)
            entry.complement_attrs(user)

            for attr_name, info in attr_info.items():
                attr = entry.attrs.get(name=attr_name)
                if attr_name == "str":
                    attr.add_value(user, info["value"] % index)
                elif attr_name == "str2":
                    attr.add_value(user, info["value"] % (index + 100))
                else:
                    attr.add_value(user, info["value"])

            entry.register_es()

        # search entries
        ret = Entry.search_entries(
            user,
            [entity.id],
            [
                {"name": "str"},
                {"name": "str2"},
                {"name": "obj"},
                {"name": "name"},
                {"name": "bool"},
                {"name": "group"},
                {"name": "date"},
                {"name": "arr_str"},
                {"name": "arr_obj"},
                {"name": "arr_name"},
                {"name": "arr_group"},
            ],
        )
        self.assertEqual(ret["ret_count"], 11)
        self.assertEqual(len(ret["ret_values"]), 11)

        # check returned contents is corrected
        for v in ret["ret_values"]:
            self.assertEqual(v["entity"]["id"], entity.id)
            self.assertEqual(len(v["attrs"]), len(attr_info))

            entry = Entry.objects.get(id=v["entry"]["id"])

            for (attrname, attrinfo) in v["attrs"].items():
                attr = entry.attrs.get(schema__name=attrname)
                attrv = attr.get_latest_value()

                # checks accurate type parameters are stored
                self.assertEqual(attrinfo["type"], attrv.data_type)

                # checks accurate values are stored
                if attrname == "str" or attrname == "str2":
                    self.assertEqual(attrinfo["value"], attrv.value)

                elif attrname == "obj":
                    self.assertEqual(attrinfo["value"]["id"], attrv.referral.id)
                    self.assertEqual(attrinfo["value"]["name"], attrv.referral.name)

                elif attrname == "name":
                    key = attrv.value
                    self.assertEqual(attrinfo["value"][key]["id"], attrv.referral.id)
                    self.assertEqual(attrinfo["value"][key]["name"], attrv.referral.name)

                if attrname == "bool":
                    self.assertEqual(attrinfo["value"], str(attrv.boolean))

                if attrname == "date":
                    self.assertEqual(attrinfo["value"], str(attrv.date))

                elif attrname == "group":
                    group = Group.objects.get(id=int(attrv.value))
                    self.assertEqual(attrinfo["value"]["id"], group.id)
                    self.assertEqual(attrinfo["value"]["name"], group.name)

                elif attrname == "arr_str":
                    self.assertEqual(
                        sorted([x for x in attrinfo["value"]]),
                        sorted([x.value for x in attrv.data_array.all()]),
                    )

                elif attrname == "arr_obj":
                    self.assertEqual(
                        [x["id"] for x in attrinfo["value"]],
                        [x.referral.id for x in attrv.data_array.all()],
                    )
                    self.assertEqual(
                        [x["name"] for x in attrinfo["value"]],
                        [x.referral.name for x in attrv.data_array.all()],
                    )

                elif attrname == "arr_name":
                    for co_attrv in attrv.data_array.all():
                        _co_v = [x[co_attrv.value] for x in attrinfo["value"]]
                        self.assertTrue(_co_v)
                        self.assertEqual(_co_v[0]["id"], co_attrv.referral.id)
                        self.assertEqual(_co_v[0]["name"], co_attrv.referral.name)

                elif attrname == "arr_group":
                    self.assertEqual(
                        attrinfo["value"],
                        [{"id": ref_group.id, "name": ref_group.name}],
                    )

                else:
                    assert "Invalid result was happend"

        # search entries with maximum entries to get
        ret = Entry.search_entries(user, [entity.id], [{"name": "str"}], 5)
        self.assertEqual(ret["ret_count"], 11)
        self.assertEqual(len(ret["ret_values"]), 5)

        # search entries with keyword
        ret = Entry.search_entries(user, [entity.id], [{"name": "str", "keyword": "foo-5"}])
        self.assertEqual(ret["ret_count"], 1)
        self.assertEqual(ret["ret_values"][0]["entry"]["name"], "e-5")

        # search entries with blank values
        entry = Entry.objects.create(name="entry-blank", schema=entity, created_user=user)
        entry.complement_attrs(user)
        entry.register_es()

        for attrname in attr_info.keys():
            ret = Entry.search_entries(user, [entity.id], [{"name": attrname}])
            self.assertEqual(len([x for x in ret["ret_values"] if x["entry"]["id"] == entry.id]), 1)

        # check functionallity of the 'exact_match' parameter
        ret = Entry.search_entries(user, [entity.id], [{"name": "str", "keyword": "foo-1"}])
        self.assertEqual(ret["ret_count"], 2)
        ret = Entry.search_entries(
            user,
            [entity.id],
            [{"name": "str", "keyword": "foo-1", "exact_match": True}],
        )
        self.assertEqual(ret["ret_count"], 1)
        self.assertEqual(ret["ret_values"][0]["entry"]["name"], "e-1")

        # check functionallity of the 'entry_name' parameter
        ret = Entry.search_entries(user, [entity.id], entry_name="e-1")
        self.assertEqual(ret["ret_count"], 2)

        # check combination of 'entry_name' and 'hint_attrs' parameter
        ret = Entry.search_entries(
            user, [entity.id], [{"name": "str", "keyword": "foo-10"}], entry_name="e-1"
        )
        self.assertEqual(ret["ret_count"], 1)

        # check whether keyword would be insensitive case
        ret = Entry.search_entries(user, [entity.id], [{"name": "str", "keyword": "FOO-10"}])
        self.assertEqual(ret["ret_count"], 1)
        self.assertEqual(ret["ret_values"][0]["entry"]["name"], "e-10")

    def test_search_entries_with_hint_referral(self):
        user = User.objects.create(username="hoge")

        # Initialize entities -- there are 2 entities as below
        # * ReferredEntity - has no attribute
        # * Entity - has an attribute that refers ReferredEntity
        ref_entity = Entity.objects.create(name="Referred Entity", created_user=user)
        entity = Entity.objects.create(name="Entity", created_user=user)
        entity_attr = EntityAttr.objects.create(
            name="attr_ref",
            type=AttrTypeValue["object"],
            created_user=user,
            parent_entity=entity,
        )
        entity_attr.referral.add(ref_entity)
        entity.attrs.add(entity_attr)

        # Initialize entries as below
        ref_entries = [
            Entry.objects.create(name="ref%d" % i, schema=ref_entity, created_user=user)
            for i in range(3)
        ]
        for index in range(10):
            entry = Entry.objects.create(name="e-%d" % index, schema=entity, created_user=user)
            entry.complement_attrs(user)

            # set referral entry (ref0, ref1) alternately
            entry.attrs.first().add_value(user, ref_entries[index % 2])

        for ref_entry in ref_entries:
            ref_entry.register_es()

        # call search_entries with 'hint_referral' parameter,
        # then checks that result includes referral entries
        ret = Entry.search_entries(user, [ref_entity.id], [], hint_referral=True)
        self.assertEqual(ret["ret_count"], 3)
        self.assertEqual(
            sorted([x["id"] for x in ret["ret_values"][0]["referrals"]]),
            sorted([x.id for x in ref_entries[0].get_referred_objects()]),
        )

        # call search_entries with 'hint_referral',
        ret = Entry.search_entries(user, [ref_entity.id], [], hint_referral="e-")
        self.assertEqual(ret["ret_count"], 2)

        # call search_entries with 'hint_referral' parameter as string,
        # then checks that result includes referral entries that match specified referral name
        ret = Entry.search_entries(user, [ref_entity.id], [], hint_referral="e-1")
        self.assertEqual(ret["ret_count"], 1)
        self.assertEqual([x["entry"]["name"] for x in ret["ret_values"]], ["ref1"])

        # call search_entries with 'hint_referral' parameter as name of entry
        # which is not referred from any entries.
        ret = Entry.search_entries(user, [ref_entity.id], [], hint_referral="hogefuga")
        self.assertEqual(ret["ret_count"], 0)

        # call search_entries with 'backslash' in the 'hint_referral' parameter as entry of name
        ret = Entry.search_entries(
            user, [ref_entity.id], [], hint_referral=CONFIG.EMPTY_SEARCH_CHARACTER
        )
        self.assertEqual(ret["ret_count"], 1)
        self.assertEqual([x["entry"]["name"] for x in ret["ret_values"]], ["ref2"])

    def test_search_entries_with_exclusive_attrs(self):
        user = User.objects.create(username="hoge")
        entity_info = {
            "E1": [{"type": AttrTypeValue["string"], "name": "foo"}],
            "E2": [{"type": AttrTypeValue["string"], "name": "bar"}],
        }

        entity_ids = []
        for (name, attrinfos) in entity_info.items():
            entity = Entity.objects.create(name=name, created_user=user)
            entity_ids.append(entity.id)

            for attrinfo in attrinfos:
                entity.attrs.add(
                    EntityAttr.objects.create(
                        **{
                            "name": attrinfo["name"],
                            "type": attrinfo["type"],
                            "created_user": user,
                            "parent_entity": entity,
                        }
                    )
                )

            for i in [x for x in range(0, 5)]:
                entry = Entry.objects.create(
                    name="%s-%d" % (entity.name, i), schema=entity, created_user=user
                )
                entry.complement_attrs(user)

                for attrinfo in attrinfos:
                    attr = entry.attrs.get(schema__name=attrinfo["name"])
                    attr.add_value(user, str(i))

                entry.register_es()

        # search entries by only attribute name and keyword without entity with exclusive attrs
        ret = Entry.search_entries(
            user,
            entity_ids,
            [{"name": "foo", "keyword": ""}, {"name": "bar", "keyword": ""}],
        )
        self.assertEqual(ret["ret_count"], 10)
        self.assertEqual(
            sorted([x["entry"]["name"] for x in ret["ret_values"]]),
            sorted(["E1-%d" % i for i in range(5)] + ["E2-%d" % i for i in range(5)]),
        )

        # search entries by only attribute name and keyword without entity
        # with exclusive attrs and one keyword
        ret = Entry.search_entries(
            user,
            entity_ids,
            [{"name": "foo", "keyword": "3"}, {"name": "bar", "keyword": ""}],
        )
        self.assertEqual(ret["ret_count"], 1)
        self.assertEqual(sorted([x["entry"]["name"] for x in ret["ret_values"]]), sorted(["E1-3"]))

        # search entries by only attribute name and keyword without entity
        # with exclusive hint attrs and keywords
        ret = Entry.search_entries(
            user,
            entity_ids,
            [{"name": "foo", "keyword": "3"}, {"name": "bar", "keyword": "3"}],
        )
        self.assertEqual(ret["ret_count"], 0)

    def test_search_entries_about_insensitive_case(self):
        user = User.objects.create(username="hoge")

        entity = Entity.objects.create(name="Entity", created_user=user)
        entry = Entry.objects.create(name="Foo", schema=entity, created_user=user)
        entry.register_es()

        # This checks entry_name parameter would be insensitive case
        for name in ["foo", "fOO", "OO", "f"]:
            resp = Entry.search_entries(user, [entity.id], entry_name=name)
            self.assertEqual(resp["ret_count"], 1)
            self.assertEqual(resp["ret_values"][0]["entry"]["id"], entry.id)

    def test_search_entries_with_deleted_hint(self):
        # This call search_entries with hint_attrs that contains values which specify
        # entry name that has already deleted.

        # Initialize entities -- there are 2 entities as below
        # * ReferredEntity - has no attribute
        # * Entity - has an attribute that refers ReferredEntity
        ref_entity = Entity.objects.create(name="ReferredEntity", created_user=self._user)
        ref_entries = [
            Entry.objects.create(name="ref-%d" % i, schema=ref_entity, created_user=self._user)
            for i in range(4)
        ]

        entity = Entity.objects.create(name="Entity", created_user=self._user)
        ref_info = {
            "ref": {
                "type": AttrTypeValue["object"],
                "value": ref_entries[0],
                "expected_value": {"name": "", "id": ""},
            },
            "name": {
                "type": AttrTypeValue["named_object"],
                "value": {"name": "hoge", "id": ref_entries[1]},
                "expected_value": {"hoge": {"name": "", "id": ""}},
            },
            "arr_ref": {
                "type": AttrTypeValue["array_object"],
                "value": [ref_entries[2]],
                "expected_value": [{"name": "", "id": ""}],
            },
            "arr_name": {
                "type": AttrTypeValue["array_named_object"],
                "value": [{"name": "hoge", "id": ref_entries[3]}],
                "expected_value": [{"hoge": {"name": "", "id": ""}}],
            },
        }
        for (attr_name, info) in ref_info.items():
            entity_attr = EntityAttr.objects.create(
                name=attr_name,
                type=info["type"],
                created_user=self._user,
                parent_entity=entity,
            )
            entity_attr.referral.add(ref_entity)
            entity.attrs.add(entity_attr)

        # Initialize an entry that refers 'ref' entry which will be deleted later
        entry = Entry.objects.create(name="ent", schema=entity, created_user=self._user)
        entry.complement_attrs(self._user)
        for (attr_name, info) in ref_info.items():
            attr = entry.attrs.get(name=attr_name)
            attr.add_value(self._user, info["value"])

        # Finally, register this created entry to Elasticsearch
        entry.register_es()

        # delete each referred entries from 'ent' entry
        for ent in ref_entries:
            ent.delete()

        # Check search result when each referred entries which is specified in the hint still exist
        for attr_name in ref_info.keys():
            # Check search result without keyword of hint_attrs
            hint_attr = {"name": attr_name, "keyword": ""}
            ret = Entry.search_entries(self._user, [entity.id], hint_attrs=[hint_attr])
            self.assertEqual(ret["ret_count"], 1)
            self.assertEqual(len(ret["ret_values"][0]["attrs"]), 1)

            for (_name, _info) in ret["ret_values"][0]["attrs"].items():
                self.assertTrue(_name in ref_info)
                self.assertEqual(_info["value"], ref_info[_name]["expected_value"])

            hint_attr = {"name": attr_name, "keyword": "ref"}
            ret = Entry.search_entries(self._user, [entity.id], hint_attrs=[hint_attr])
            self.assertEqual(ret["ret_count"], 0)
            self.assertEqual(ret["ret_values"], [])

    def test_search_entries_with_regex_hint_attrs(self):
        user = User.objects.create(username="hoge")

        entity = Entity.objects.create(name="entity", created_user=user)
        attr = EntityAttr.objects.create(
            name="attr",
            type=AttrTypeValue["string"],
            created_user=user,
            parent_entity=entity,
        )
        entity.attrs.add(attr)

        for value in ["100", "101", "200"]:
            entry = Entry.objects.create(name=value, schema=entity, created_user=user)
            entry.complement_attrs(user)
            entry.attrs.get(schema=attr).add_value(user, value)
            entry.register_es()

        resp = Entry.search_entries(user, [entity.id], [{"name": attr.name, "keyword": "^10"}])
        self.assertEqual(resp["ret_count"], 2)
        resp = Entry.search_entries(user, [entity.id], [{"name": attr.name, "keyword": "00$"}])
        self.assertEqual(resp["ret_count"], 2)
        resp = Entry.search_entries(user, [entity.id], [{"name": attr.name, "keyword": "^100$"}])
        self.assertEqual(resp["ret_count"], 1)

    def test_register_entry_to_elasticsearch(self):
        ENTRY_COUNTS = 10
        user = User.objects.create(username="hoge")

        # create referred Entity and Entries
        ref_entity = Entity.objects.create(name="Referred Entity", created_user=user)

        ref_entry1 = Entry.objects.create(
            name="referred_entry1", schema=ref_entity, created_user=user
        )
        Entry.objects.create(name="referred_entry2", schema=ref_entity, created_user=user)

        ref_group = Group.objects.create(name="group")

        attr_info = {
            "str": {
                "type": AttrTypeValue["string"],
                "value": "foo",
            },
            "obj": {
                "type": AttrTypeValue["object"],
                "value": str(ref_entry1.id),
            },
            "name": {
                "type": AttrTypeValue["named_object"],
                "value": {"name": "bar", "id": str(ref_entry1.id)},
            },
            "bool": {
                "type": AttrTypeValue["boolean"],
                "value": False,
            },
            "date": {
                "type": AttrTypeValue["date"],
                "value": date(2018, 1, 1),
            },
            "group": {
                "type": AttrTypeValue["group"],
                "value": str(ref_group.id),
            },
            "arr_str": {
                "type": AttrTypeValue["array_string"],
                "value": ["foo", "bar", "baz"],
            },
            "arr_obj": {
                "type": AttrTypeValue["array_object"],
                "value": [str(x.id) for x in Entry.objects.filter(schema=ref_entity)],
            },
            "arr_name": {
                "type": AttrTypeValue["array_named_object"],
                "value": [
                    {"name": "hoge", "id": str(x.id)}
                    for x in Entry.objects.filter(schema=ref_entity)
                ],
            },
        }

        entity = Entity.objects.create(name="entity", created_user=user)
        for attr_name, info in attr_info.items():
            attr = EntityAttr.objects.create(
                name=attr_name,
                type=info["type"],
                created_user=user,
                parent_entity=entity,
            )

            if info["type"] & AttrTypeValue["object"]:
                attr.referral.add(ref_entity)

            entity.attrs.add(attr)

        for index in range(0, ENTRY_COUNTS):
            entry = Entry.objects.create(name="e-%d" % index, schema=entity, created_user=user)
            entry.complement_attrs(user)

            for attr_name, info in attr_info.items():
                attr = entry.attrs.get(name=attr_name)
                attr.add_value(user, info["value"])

            entry.register_es()

        # checks that all entries are registered to the ElasticSearch.
        res = self._es.indices.stats(index=settings.ES_CONFIG["INDEX"])
        self.assertEqual(res["_all"]["total"]["segments"]["count"], ENTRY_COUNTS)

        # checks that all registered entries can be got from Elasticsearch
        for entry in Entry.objects.filter(schema=entity):
            res = self._es.get(index=settings.ES_CONFIG["INDEX"], doc_type="entry", id=entry.id)
            self.assertTrue(res["found"])

            # This checks whether returned results have all values of attributes
            self.assertEqual(
                set([x["name"] for x in res["_source"]["attr"]]),
                set(k for k in attr_info.keys()),
            )

            for (k, v) in attr_info.items():
                value = [x for x in res["_source"]["attr"] if x["name"] == k]

                self.assertTrue(all([x["type"] == v["type"] for x in value]))
                if k == "str":
                    self.assertEqual(len(value), 1)
                    self.assertEqual(value[0]["value"], "foo")

                elif k == "obj":
                    self.assertEqual(len(value), 1)
                    self.assertEqual(value[0]["value"], ref_entry1.name)
                    self.assertEqual(value[0]["referral_id"], ref_entry1.id)

                elif k == "name":
                    self.assertEqual(len(value), 1)
                    self.assertEqual(value[0]["key"], "bar")
                    self.assertEqual(value[0]["value"], ref_entry1.name)
                    self.assertEqual(value[0]["referral_id"], ref_entry1.id)

                elif k == "bool":
                    self.assertEqual(len(value), 1)
                    self.assertEqual(value[0]["value"], "False")

                elif k == "date":
                    self.assertEqual(len(value), 1)
                    self.assertEqual(value[0]["date_value"], "2018-01-01")

                elif k == "group":
                    self.assertEqual(len(value), 1)
                    self.assertEqual(value[0]["value"], ref_group.name)
                    self.assertEqual(value[0]["referral_id"], ref_group.id)

                elif k == "arr_str":
                    self.assertEqual(len(value), 3)
                    self.assertEqual(
                        sorted([x["value"] for x in value]),
                        sorted(["foo", "bar", "baz"]),
                    )

                elif k == "arr_obj":
                    self.assertEqual(len(value), Entry.objects.filter(schema=ref_entity).count())
                    self.assertEqual(
                        sorted([x["value"] for x in value]),
                        sorted([x.name for x in Entry.objects.filter(schema=ref_entity)]),
                    )
                    self.assertEqual(
                        sorted([x["referral_id"] for x in value]),
                        sorted([x.id for x in Entry.objects.filter(schema=ref_entity)]),
                    )

                elif k == "arr_name":
                    self.assertEqual(len(value), Entry.objects.filter(schema=ref_entity).count())
                    self.assertEqual(
                        sorted([x["value"] for x in value]),
                        sorted([x.name for x in Entry.objects.filter(schema=ref_entity)]),
                    )
                    self.assertEqual(
                        sorted([x["referral_id"] for x in value]),
                        sorted([x.id for x in Entry.objects.filter(schema=ref_entity)]),
                    )
                    self.assertTrue(all([x["key"] == "hoge" for x in value]))

        # checks delete entry and checks deleted entry will also be removed from Elasticsearch
        entry = Entry.objects.filter(schema=entity).last()
        entry.delete()

        res = self._es.indices.stats(index=settings.ES_CONFIG["INDEX"])
        self.assertEqual(res["_all"]["total"]["segments"]["count"], ENTRY_COUNTS - 1)

        res = self._es.get(
            index=settings.ES_CONFIG["INDEX"],
            doc_type="entry",
            id=entry.id,
            ignore=[404],
        )
        self.assertFalse(res["found"])

    def test_register_entry_to_elasticsearch_with_multi_attribute(self):
        self._entity.attrs.add(self._attr.schema)
        self._entry.attrs.add(self._attr)

        # Add and register duplicate Attribute after registers
        dup_attr = Attribute.objects.create(
            name=self._attr.schema.name,
            schema=self._attr.schema,
            created_user=self._user,
            parent_entry=self._entry,
        )
        self._entry.attrs.add(dup_attr)

        self._attr.delete()

        attr = self._entry.attrs.filter(schema=self._attr.schema, is_active=True).first()
        attr.add_value(self._user, "hoge")

        self._entry.register_es()

        res = self._es.get(index=settings.ES_CONFIG["INDEX"], doc_type="entry", id=self._entry.id)
        self.assertEqual(res["_source"]["attr"][0]["value"], "hoge")

    def test_unregister_entry_to_elasticsearch(self):
        user = User.objects.create(username="hoge")

        # initialize Entity and Entry to test
        entity = Entity.objects.create(name="entity", created_user=user)
        entry = Entry.objects.create(name="entry", schema=entity, created_user=user)

        # register entry information to the Elasticsearch
        entry.register_es()

        ret = Entry.search_entries(user, [entity.id], [])
        self.assertEqual(ret["ret_count"], 1)
        self.assertEqual(
            [x["entry"] for x in ret["ret_values"]],
            [{"name": entry.name, "id": entry.id}],
        )

        # unregister entry information from the Elasticsearch
        entry.unregister_es()

        ret = Entry.search_entries(user, [entity.id], [])
        self.assertEqual(ret["ret_count"], 0)
        self.assertEqual(ret["ret_values"], [])

    def test_update_elasticsearch_field(self):
        user = User.objects.create(username="hoge")

        entity = Entity.objects.create(name="entity", created_user=user)
        entity_attr = EntityAttr.objects.create(
            name="attr",
            type=AttrTypeValue["string"],
            created_user=user,
            parent_entity=entity,
        )
        entity.attrs.add(entity_attr)

        entry = Entry.objects.create(name="entry", schema=entity, created_user=user)
        entry.complement_attrs(user)

        attr = entry.attrs.get(schema=entity_attr)
        attr.add_value(user, "hoge")

        # register entry to the Elasticsearch
        entry.register_es()

        # checks registered value is corrected
        res = self._es.get(index=settings.ES_CONFIG["INDEX"], doc_type="entry", id=entry.id)
        self.assertEqual(res["_source"]["attr"][0]["name"], entity_attr.name)
        self.assertEqual(res["_source"]["attr"][0]["type"], entity_attr.type)
        self.assertEqual(res["_source"]["attr"][0]["value"], "hoge")

        # update latest value of Attribute 'attr'
        attr.add_value(user, "fuga")
        entry.register_es()

        # checks registered value was also updated
        res = self._es.get(index=settings.ES_CONFIG["INDEX"], doc_type="entry", id=entry.id)
        self.assertEqual(res["_source"]["attr"][0]["value"], "fuga")

    def test_search_entries_from_elasticsearch(self):
        user = User.objects.create(username="hoge")

        entities = []
        for ename in ["eitnty1", "entity2"]:
            entity = Entity.objects.create(name=ename, created_user=user)

            entities.append(entity)
            for index in range(0, 2):
                entity.attrs.add(
                    EntityAttr.objects.create(
                        name="attr-%s" % index,
                        type=AttrTypeValue["string"],
                        created_user=user,
                        parent_entity=entity,
                    )
                )

            entity.attrs.add(
                EntityAttr.objects.create(
                    name="ほげ",
                    type=AttrTypeValue["string"],
                    created_user=user,
                    parent_entity=entity,
                )
            )

            entity.attrs.add(
                EntityAttr.objects.create(
                    name="attr-arr",
                    type=AttrTypeValue["array_string"],
                    created_user=user,
                    parent_entity=entity,
                )
            )

            entity.attrs.add(
                EntityAttr.objects.create(
                    name="attr-date",
                    type=AttrTypeValue["date"],
                    created_user=user,
                    parent_entity=entity,
                )
            )

        entry_info = {
            "entry1": {
                "attr-0": "2018/01/01",
                "attr-1": "bar",
                "ほげ": "ふが",
                "attr-date": date(2018, 1, 2),
                "attr-arr": ["hoge", "fuga"],
            },
            "entry2": {
                "attr-0": "hoge",
                "attr-1": "bar",
                "ほげ": "ふが",
                "attr-date": None,
                "attr-arr": ["2018/01/01"],
            },
            "entry3": {
                "attr-0": "0123-45-6789",  # This is date format but not date value
                "attr-1": "hoge",
                "ほげ": "fuga",
                "attr-date": None,
                "attr-arr": [],
            },
        }

        for entity in entities:
            for (name, attrinfo) in entry_info.items():
                entry = Entry.objects.create(name=name, schema=entity, created_user=user)
                entry.complement_attrs(user)

                for attr in entry.attrs.all():
                    attr.add_value(user, attrinfo[attr.schema.name])

                entry.register_es()

        # search entries of entity1 from Elasticsearch and checks that the entreis of non entity1
        # are not returned.
        resp = Entry.search_entries(user, [entities[0].id], [{"name": "attr-0"}])
        self.assertEqual(resp["ret_count"], 3)
        self.assertTrue(all([x["entity"]["id"] == entities[0].id for x in resp["ret_values"]]))

        # checks the value which is non date but date format was registered correctly
        self.assertEqual(
            [entry_info["entry3"]["attr-0"]],
            [
                x["attrs"]["attr-0"]["value"]
                for x in resp["ret_values"]
                if x["entry"]["name"] == "entry3"
            ],
        )

        # checks ret_count counts number of entries whatever attribute contidion was changed
        resp = Entry.search_entries(
            user, [entities[0].id], [{"name": "attr-0"}, {"name": "attr-1"}]
        )
        self.assertEqual(resp["ret_count"], 3)
        resp = Entry.search_entries(user, [entities[0].id, entities[1].id], [{"name": "attr-0"}])
        self.assertEqual(resp["ret_count"], 6)

        # checks results that contain multi-byte values could be got
        resp = Entry.search_entries(user, [entities[0].id], [{"name": "ほげ", "keyword": "ふが"}])
        self.assertEqual(resp["ret_count"], 2)
        self.assertEqual(
            sorted([x["entry"]["name"] for x in resp["ret_values"]]),
            sorted(["entry1", "entry2"]),
        )

        # search entries with date keyword parameter in string type from Elasticsearch
        resp = Entry.search_entries(
            user, [entities[0].id], [{"name": "attr-0", "keyword": "2018/01/01"}]
        )
        self.assertEqual(resp["ret_count"], 1)
        self.assertEqual(resp["ret_values"][0]["entry"]["name"], "entry1")
        self.assertEqual(resp["ret_values"][0]["attrs"]["attr-0"]["value"], "2018-01-01")

        # search entries with date keyword parameter in date type from Elasticsearch
        for x in ["2018-01-02", "2018/01/02", "2018-1-2", "2018-01-2", "2018-1-02"]:
            resp = Entry.search_entries(
                user, [entities[0].id], [{"name": "attr-date", "keyword": x}]
            )
            self.assertEqual(resp["ret_count"], 1)
            self.assertEqual(resp["ret_values"][0]["entry"]["name"], "entry1")
            self.assertEqual(resp["ret_values"][0]["attrs"]["attr-date"]["value"], "2018-01-02")

        # search entries with date keyword parameter in string array type from Elasticsearch
        resp = Entry.search_entries(
            user, [entities[0].id], [{"name": "attr-arr", "keyword": "2018-01-01"}]
        )
        self.assertEqual(resp["ret_count"], 1)
        self.assertEqual(resp["ret_values"][0]["entry"]["name"], "entry2")
        self.assertEqual(resp["ret_values"][0]["attrs"]["attr-arr"]["value"], ["2018-01-01"])

        # search entries with keyword parameter that other entry has same value in untarget attr
        resp = Entry.search_entries(user, [entities[0].id], [{"name": "attr-0", "keyword": "hoge"}])
        self.assertEqual(resp["ret_count"], 1)
        self.assertEqual(resp["ret_values"][0]["entry"]["name"], "entry2")

        # search entries with keyword parameter which is array type
        resp = Entry.search_entries(
            user, [entities[0].id], [{"name": "attr-arr", "keyword": "hoge"}]
        )
        self.assertEqual(resp["ret_count"], 1)
        self.assertEqual(resp["ret_values"][0]["entry"]["name"], "entry1")
        self.assertEqual(
            sorted(resp["ret_values"][0]["attrs"]["attr-arr"]["value"]),
            sorted(["hoge", "fuga"]),
        )

        # search entries with an invalid or unmatch date keyword parameter in date type
        # from Elasticsearch
        for x in ["2018/02/01", "hoge"]:
            resp = Entry.search_entries(
                user, [entities[0].id], [{"name": "attr-date", "keyword": x}]
            )
            self.assertEqual(resp["ret_count"], 0)

    def test_search_result_count(self):
        """
        This tests that ret_count of search_entries will be equal with actual count of entries.
        """
        user = User.objects.create(username="hoge")

        ref_entity = Entity.objects.create(name="ref_entity", created_user=user)
        ref_entry = Entry.objects.create(name="ref", schema=ref_entity, created_user=user)

        entity = Entity.objects.create(name="entity", created_user=user)
        for name in ["foo", "bar"]:
            attr = EntityAttr.objects.create(
                name=name,
                type=AttrTypeValue["object"],
                created_user=user,
                parent_entity=entity,
            )
            attr.referral.add(ref_entity)
            entity.attrs.add(attr)

        for i in range(0, 20):
            entry = Entry.objects.create(name="e%3d" % i, schema=entity, created_user=user)
            entry.complement_attrs(user)

            if i < 10:
                entry.attrs.get(schema__name="foo").add_value(user, ref_entry)
            else:
                entry.attrs.get(schema__name="bar").add_value(user, ref_entry)

            entry.register_es()

        resp = Entry.search_entries(user, [entity.id], [{"name": "foo", "keyword": "ref"}], limit=5)
        self.assertEqual(resp["ret_count"], 10)
        self.assertEqual(len(resp["ret_values"]), 5)

    def test_search_entities_have_individual_attrs(self):
        user = User.objects.create(username="hoge")

        entity_info = {"entity1": ["foo", "bar"], "entity2": ["bar", "hoge"]}

        entities = []
        for (entity_name, attrnames) in entity_info.items():
            entity = Entity.objects.create(name=entity_name, created_user=user)
            entities.append(entity.id)

            for attrname in attrnames:
                entity.attrs.add(
                    EntityAttr.objects.create(
                        name=attrname,
                        type=AttrTypeValue["string"],
                        created_user=user,
                        parent_entity=entity,
                    )
                )

            # create entries for this entity
            for i in range(0, 5):
                e = Entry.objects.create(name="entry-%d" % i, created_user=user, schema=entity)
                e.register_es()

        resp = Entry.search_entries(user, entities, [{"name": "foo"}])
        self.assertEqual(resp["ret_count"], 5)

        resp = Entry.search_entries(user, entities, [{"name": x} for x in ["foo", "hoge"]])
        self.assertEqual(resp["ret_count"], 10)

        resp = Entry.search_entries(user, entities, [{"name": x} for x in ["bar"]])
        self.assertEqual(resp["ret_count"], 10)
        for name in entity_info.keys():
            self.assertEqual(len([x for x in resp["ret_values"] if x["entity"]["name"] == name]), 5)

    def test_search_entries_sorted_result(self):
        user = User.objects.create(username="hoge")

        entity = Entity.objects.create(name="EntityA", created_user=user)
        entity.save()

        # register AAA5, AAA0, AAA4, AAA1, AAA3, AAA2 in this order
        for i in range(3):
            e1 = Entry.objects.create(name="AAA%d" % (5 - i), schema=entity, created_user=user)
            e1.save()
            e1.register_es()

            e2 = Entry.objects.create(name="AAA%d" % i, schema=entity, created_user=user)
            e2.save()
            e2.register_es()

        # search
        resp = Entry.search_entries(user, [entity.id], entry_name="AAA")

        # 6 results should be returned
        self.assertEqual(resp["ret_count"], 6)
        # 6 results should be sorted
        for i in range(6):
            self.assertEqual(resp["ret_values"][i]["entry"]["name"], "AAA%d" % i)

    def test_search_entries_with_date(self):
        user = User.objects.create(username="hoge")

        # initialize Entity
        entity = Entity.objects.create(name="entity", created_user=user)
        entity.attrs.add(
            EntityAttr.objects.create(
                name="date",
                type=AttrTypeValue["date"],
                created_user=user,
                parent_entity=entity,
            )
        )

        # Initialize to create following Entries
        # (entry name) : (value in Attribute date)
        #   - entry-1  :  2018-01-01
        #   - entry-2  :  2018-02-01
        #   - entry-3  :  2018-03-01
        for month in range(1, 4):
            entry = Entry.objects.create(name="entry-%d" % month, schema=entity, created_user=user)
            entry.complement_attrs(user)

            attr = entry.attrs.first()
            attr.add_value(user, "2018-%02d-01" % month)

            entry.register_es()

        # search entry that have AttributeValue exact matches with specified date.
        ret = Entry.search_entries(user, [entity.id], [{"name": "date", "keyword": "2018/01/01"}])
        self.assertEqual(len(ret["ret_values"]), 1)
        self.assertEqual(ret["ret_values"][0]["entry"]["name"], "entry-1")

        # The case of using condition 'less thatn',
        # this expects that entry-2 and entry-3 are matched
        ret = Entry.search_entries(user, [entity.id], [{"name": "date", "keyword": ">2018-01-01"}])
        self.assertEqual(len(ret["ret_values"]), 2)
        self.assertEqual(
            sorted([x["entry"]["name"] for x in ret["ret_values"]]),
            ["entry-2", "entry-3"],
        )

        # The case of using condition 'greater thatn',
        # this expects that entry-1 and entry-2 are matched
        ret = Entry.search_entries(user, [entity.id], [{"name": "date", "keyword": "<2018-03-01"}])
        self.assertEqual(len(ret["ret_values"]), 2)
        self.assertEqual(
            sorted([x["entry"]["name"] for x in ret["ret_values"]]),
            ["entry-1", "entry-2"],
        )

        # The case of using both conditions, this expects that only entry-2 is matched
        ret = Entry.search_entries(
            user, [entity.id], [{"name": "date", "keyword": "<2018-03-01 >2018-01-01"}]
        )
        self.assertEqual(len(ret["ret_values"]), 1)
        self.assertEqual(ret["ret_values"][0]["entry"]["name"], "entry-2")

        # The same case of before one, but date format of keyward was changed
        ret = Entry.search_entries(
            user, [entity.id], [{"name": "date", "keyword": "<2018/03/01 >2018/01/01"}]
        )
        self.assertEqual(len(ret["ret_values"]), 1)
        self.assertEqual(ret["ret_values"][0]["entry"]["name"], "entry-2")

    def test_get_last_value(self):
        user = User.objects.create(username="hoge")

        entity = Entity.objects.create(name="entity", created_user=user)
        for name in ["foo", "bar"]:
            entity.attrs.add(
                EntityAttr.objects.create(
                    name=name,
                    type=AttrTypeValue["string"],
                    created_user=user,
                    parent_entity=entity,
                )
            )

        entry = Entry.objects.create(name="entry", schema=entity, created_user=user)
        entry.complement_attrs(user)

        # the case of creating default empty AttributeValue
        attr = entry.attrs.get(schema__name="foo")
        self.assertEqual(attr.values.count(), 0)

        attrv = attr.get_last_value()
        self.assertIsNotNone(attrv)
        self.assertEqual(attrv.value, "")
        self.assertEqual(attrv, attr.get_latest_value())
        self.assertEqual(attr.values.count(), 1)

        # the case of creating specified AttributeValue
        attr = entry.attrs.get(schema__name="bar")
        self.assertEqual(attr.values.count(), 0)

        attr.add_value(user, "hoge")
        attrv = attr.get_last_value()
        self.assertIsNotNone(attrv)
        self.assertEqual(attrv.value, "hoge")
        self.assertEqual(attrv, attr.get_latest_value())
        self.assertEqual(attr.values.count(), 1)

    def test_get_latest_value_with_readonly(self):
        user = User.objects.create(username="hoge")
        entity = self.create_entity_with_all_type_attributes(user)
        entry = Entry.objects.create(name="entry", schema=entity, created_user=user)

        for entity_attr in entity.attrs.all():
            entry.add_attribute_from_base(entity_attr, user)

        for attr in entry.attrs.all():
            self.assertIsNone(attr.get_latest_value(is_readonly=True))

    def test_add_to_attrv(self):
        user = User.objects.create(username="hoge")
        entity_ref = Entity.objects.create(name="Ref", created_user=user)
        entity = self.create_entity_with_all_type_attributes(user, entity_ref)

        # create test groups but g2 is deleted
        test_groups = [Group.objects.create(name=x) for x in ["g0", "g1", "g2-deleted"]]
        test_groups[2].delete()

        # initialize test entry
        entry = Entry.objects.create(name="entry", schema=entity, created_user=user)
        entry.complement_attrs(user)
        entry_refs = [
            Entry.objects.create(name="ref-%d" % i, schema=entity_ref, created_user=user)
            for i in range(2)
        ]

        set_attrinfo = [
            {"name": "arr_str", "value": ["foo"]},
            {"name": "arr_obj", "value": [entry_refs[0]]},
            {"name": "arr_name", "value": [{"id": entry_refs[0], "name": "foo"}]},
            {"name": "arr_group", "value": [test_groups[0]]},
        ]
        attrs = {}
        for info in set_attrinfo:
            attr = attrs[info["name"]] = entry.attrs.get(schema__name=info["name"])
            attr.add_value(user, info["value"])

        # test added invalid values
        attrs["arr_str"].add_to_attrv(user, value="")
        self.assertEqual(
            [x.value for x in attrs["arr_str"].get_latest_value().data_array.all()],
            ["foo"],
        )
        attrs["arr_obj"].add_to_attrv(user, referral=None)
        self.assertEqual(
            [x.referral for x in attrs["arr_obj"].get_latest_value().data_array.all()],
            [ACLBase.objects.get(id=entry_refs[0].id)],
        )
        attrs["arr_name"].add_to_attrv(user, value="", referral=None)
        self.assertEqual(
            [
                (x.value, x.referral.name)
                for x in attrs["arr_name"].get_latest_value().data_array.all()
            ],
            [("foo", "ref-0")],
        )
        attrs["arr_group"].add_to_attrv(user, value=test_groups[2])
        self.assertEqual(
            [x.value for x in attrs["arr_group"].get_latest_value().data_array.all()],
            [str(test_groups[0].id)],
        )

        # test append attrv
        attrs["arr_str"].add_to_attrv(user, value="bar")
        attrv = attrs["arr_str"].get_latest_value()
        self.assertEqual(attrv.data_array.count(), 2)
        self.assertEqual(sorted([x.value for x in attrv.data_array.all()]), sorted(["foo", "bar"]))

        attrs["arr_obj"].add_to_attrv(user, referral=entry_refs[1])
        attrv = attrs["arr_obj"].get_latest_value()
        self.assertEqual(attrv.data_array.count(), 2)
        self.assertEqual(
            sorted([x.referral.name for x in attrv.data_array.all()]),
            sorted(["ref-0", "ref-1"]),
        )

        attrs["arr_name"].add_to_attrv(user, referral=entry_refs[1], value="baz", boolean=True)
        attrv = attrs["arr_name"].get_latest_value()
        self.assertEqual(attrv.data_array.count(), 2)
        self.assertEqual(sorted([x.value for x in attrv.data_array.all()]), sorted(["foo", "baz"]))
        self.assertEqual(
            sorted([x.referral.name for x in attrv.data_array.all()]),
            sorted(["ref-0", "ref-1"]),
        )
        self.assertEqual([x.boolean for x in attrv.data_array.filter(value="baz")], [True])

        attrs["arr_group"].add_to_attrv(user, value=test_groups[1])
        self.assertEqual(
            [x.value for x in attrs["arr_group"].get_latest_value().data_array.all()],
            [str(test_groups[0].id), str(test_groups[1].id)],
        )

    def test_remove_from_attrv(self):
        user = User.objects.create(username="hoge")
        entity_ref = Entity.objects.create(name="Ref", created_user=user)
        entity = self.create_entity_with_all_type_attributes(user, entity_ref)

        # create test groups but g1 is deleted
        test_groups = [Group.objects.create(name=x) for x in ["g0", "g1", "g2-deleted"]]

        # initialize test entry
        entry = Entry.objects.create(name="entry", schema=entity, created_user=user)
        entry.complement_attrs(user)
        entry_refs = [
            Entry.objects.create(name="ref-%d" % i, schema=entity_ref, created_user=user)
            for i in range(2)
        ]

        set_attrinfo = [
            {"name": "arr_str", "value": ["foo", "bar"]},
            {"name": "arr_obj", "value": entry_refs},
            {
                "name": "arr_name",
                "value": [
                    {"id": entry_refs[0], "name": "foo"},
                    {"id": entry_refs[1], "name": "bar"},
                ],
            },
            {"name": "arr_group", "value": test_groups},
        ]
        attrs = {}
        for info in set_attrinfo:
            attr = attrs[info["name"]] = entry.attrs.get(schema__name=info["name"])
            attr.add_value(user, info["value"])

        # remove group2 after registering
        test_groups[2].delete()

        # test remove_from_attrv with invalid value
        attrs["arr_str"].remove_from_attrv(user, value=None)
        attrv = attrs["arr_str"].get_latest_value()
        self.assertEqual(sorted([x.value for x in attrv.data_array.all()]), sorted(["foo", "bar"]))

        attrs["arr_obj"].remove_from_attrv(user, referral=None)
        attrv = attrs["arr_obj"].get_latest_value()
        self.assertEqual(
            sorted([x.referral.name for x in attrv.data_array.all()]),
            sorted(["ref-0", "ref-1"]),
        )

        attrs["arr_name"].remove_from_attrv(user, referral=None)
        attrv = attrs["arr_name"].get_latest_value()
        self.assertEqual(sorted([x.value for x in attrv.data_array.all()]), sorted(["foo", "bar"]))
        self.assertEqual(
            sorted([x.referral.name for x in attrv.data_array.all()]),
            sorted(["ref-0", "ref-1"]),
        )

        attrs["arr_group"].remove_from_attrv(user, value=None)
        self.assertEqual(
            [x.value for x in attrs["arr_group"].get_latest_value().data_array.all()],
            [str(x.id) for x in test_groups],
        )

        # test remove_from_attrv with valid value
        attrs["arr_str"].remove_from_attrv(user, value="foo")
        attrv = attrs["arr_str"].get_latest_value()
        self.assertEqual(sorted([x.value for x in attrv.data_array.all()]), sorted(["bar"]))

        attrs["arr_obj"].remove_from_attrv(user, referral=entry_refs[0])
        attrv = attrs["arr_obj"].get_latest_value()
        self.assertEqual(
            sorted([x.referral.name for x in attrv.data_array.all()]), sorted(["ref-1"])
        )

        attrs["arr_name"].remove_from_attrv(user, referral=entry_refs[0])
        attrv = attrs["arr_name"].get_latest_value()
        self.assertEqual(sorted([x.value for x in attrv.data_array.all()]), sorted(["bar"]))
        self.assertEqual(
            sorted([x.referral.name for x in attrv.data_array.all()]), sorted(["ref-1"])
        )

        # This checks that both specified group and invalid groups are removed
        attrs["arr_group"].remove_from_attrv(user, value=test_groups[1])
        self.assertEqual(
            [x.value for x in attrs["arr_group"].get_latest_value().data_array.all()],
            [str(test_groups[0].id)],
        )

    def test_is_importable_data(self):
        check_data = [
            {"expect": False, "data": ["foo", "bar"]},
            {"expect": False, "data": "foo"},
            {"expect": False, "data": {"Entity": "hoge"}},
            {"expect": False, "data": {"Entity": ["hoge"]}},
            {"expect": False, "data": {"Entity": [{"attrs": {}}]}},
            {"expect": False, "data": {"Entity": [{"name": "entry"}]}},
            {
                "expect": False,
                "data": {"Entity": [{"attrs": {"foo": "bar"}, "name": 1234}]},
            },
            {
                "expect": False,
                "data": {"Entity": [{"attrs": ["foo", "bar"], "name": "entry"}]},
            },
            {
                "expect": True,
                "data": {"Entity": [{"attrs": {"foo": "bar"}, "name": "entry"}]},
            },
        ]
        for info in check_data:
            ret = Entry.is_importable_data(info["data"])

            self.assertEqual(ret, info["expect"])

    def test_remove_duplicate_attr(self):
        # initialize EntityAttr and Entry objects to test
        entity_attr = EntityAttr.objects.create(
            **{
                "name": "attr",
                "created_user": self._user,
                "parent_entity": self._entity,
            }
        )
        self._entity.attrs.add(entity_attr)

        entry = Entry.objects.create(name="entry", schema=self._entity, created_user=self._user)
        entry.complement_attrs(self._user)

        # Add and register duplicate Attribute after registers
        dup_attr = Attribute.objects.create(
            name=entity_attr.name,
            schema=entity_attr,
            created_user=self._user,
            parent_entry=entry,
        )
        entry.attrs.add(dup_attr)

        # checks duplicate attr is registered as expected
        self.assertEqual(entry.attrs.count(), 2)
        self.assertTrue(entry.attrs.filter(id=dup_attr.id).exists())

        # remove duplicate attribute
        entry.may_remove_duplicate_attr(dup_attr)

        # checks duplicate attr would be removed
        self.assertEqual(entry.attrs.count(), 1)
        self.assertNotEqual(entry.attrs.first().id, dup_attr)
        self.assertFalse(dup_attr.is_active)

        # checks original attr would never be removed by same method
        orig_attr = entry.attrs.first()
        entry.may_remove_duplicate_attr(orig_attr)
        self.assertEqual(entry.attrs.count(), 1)
        self.assertEqual(entry.attrs.first(), orig_attr)

    def test_restore_entry_in_chain(self):
        # initilaize referral Entries for checking processing caused
        # by setting 'is_delete_in_chain' flag
        ref_entity = Entity.objects.create(name="ReferredEntity", created_user=self._user)
        ref_entries = [
            Entry.objects.create(name="ref-%d" % i, created_user=self._user, schema=ref_entity)
            for i in range(3)
        ]

        # initialize EntityAttrs
        attr_info = {
            "obj": {"type": AttrTypeValue["object"], "value": ref_entries[0]},
            "arr_obj": {
                "type": AttrTypeValue["array_object"],
                "value": ref_entries[1:],
            },
        }
        for attr_name, info in attr_info.items():
            # create EntityAttr object with is_delete_in_chain object
            attr = EntityAttr.objects.create(
                name=attr_name,
                type=info["type"],
                is_delete_in_chain=True,
                created_user=self._user,
                parent_entity=self._entity,
            )

            if info["type"] & AttrTypeValue["object"]:
                attr.referral.add(ref_entity)

            self._entity.attrs.add(attr)

        # initialize target entry
        entry = Entry.objects.create(name="entry", schema=self._entity, created_user=self._user)
        entry.complement_attrs(self._user)

        for attr_name, info in attr_info.items():
            attr = entry.attrs.get(schema__name=attr_name)
            attr.add_value(self._user, info["value"])

        # delete target entry at first
        entry.delete()

        self.assertFalse(entry.is_active)
        self.assertTrue(entry.name.find("_deleted_") > 0)
        self.assertFalse(any([Entry.objects.get(id=x.id).is_active for x in ref_entries]))

        # restore target entry
        entry.restore()

        self.assertTrue(entry.is_active)
        self.assertEqual(entry.name.find("_deleted_"), -1)
        self.assertTrue(all([Entry.objects.get(id=x.id).is_active for x in ref_entries]))

    def test_to_dict_entry(self):
        user = User.objects.create(username="hoge")
        test_group = Group.objects.create(name="test-group")

        # create referred Entity and Entries
        ref_entity = Entity.objects.create(name="Referred Entity", created_user=user)
        ref_entry = Entry.objects.create(name="r0", schema=ref_entity, created_user=user)

        entity = self.create_entity_with_all_type_attributes(user)
        entry = Entry.objects.create(name="entry", schema=entity, created_user=user)
        entry.complement_attrs(user)

        for info in self._get_attrinfo_template(ref_entry, test_group):
            attr = entry.attrs.get(schema__name=info["name"])
            attr.add_value(user, info["set_val"])

        # This checks all attribute values which are generated by entry.to_dict method
        ret_dict = entry.to_dict(user)
        expected_attrinfos = [
            {"name": "str", "value": "foo"},
            {"name": "text", "value": "bar"},
            {"name": "bool", "value": False},
            {"name": "arr_str", "value": ["foo", "bar", "baz"]},
            {"name": "date", "value": "2018-12-31"},
            {"name": "obj", "value": "r0"},
            {"name": "name", "value": {"bar": "r0"}},
            {"name": "arr_obj", "value": ["r0"]},
            {"name": "arr_name", "value": [{"hoge": "r0"}]},
            {"name": "group", "value": "test-group"},
            {"name": "arr_group", "value": ["test-group"]},
        ]
        for info in expected_attrinfos:
            self.assertEqual(
                [x["value"] for x in ret_dict["attrs"] if x["name"] == info["name"]],
                [info["value"]],
            )

    def test_to_dict_entry_with_metainfo_param(self):
        user = User.objects.create(username="hoge")
        test_group = Group.objects.create(name="test-group")

        # create referred Entity and Entries
        ref_entity = Entity.objects.create(name="Referred Entity", created_user=user)
        ref_entry = Entry.objects.create(name="r0", schema=ref_entity, created_user=user)

        entity = self.create_entity_with_all_type_attributes(user)
        entry = Entry.objects.create(name="entry", schema=entity, created_user=user)
        entry.complement_attrs(user)

        for info in self._get_attrinfo_template(ref_entry, test_group):
            attr = entry.attrs.get(schema__name=info["name"])
            attr.add_value(user, info["set_val"])

        # This checks all attribute values which are generated by entry.to_dict method
        ret_dict = entry.to_dict(user, with_metainfo=True)
        expected_attrinfos = [
            {"name": "str", "value": {"type": AttrTypeValue["string"], "value": "foo"}},
            {"name": "text", "value": {"type": AttrTypeValue["text"], "value": "bar"}},
            {
                "name": "bool",
                "value": {"type": AttrTypeValue["boolean"], "value": False},
            },
            {
                "name": "date",
                "value": {"type": AttrTypeValue["date"], "value": "2018-12-31"},
            },
            {
                "name": "arr_str",
                "value": {
                    "type": AttrTypeValue["array_string"],
                    "value": ["foo", "bar", "baz"],
                },
            },
            {
                "name": "obj",
                "value": {
                    "type": AttrTypeValue["object"],
                    "value": {"id": ref_entry.id, "name": ref_entry.name},
                },
            },
            {
                "name": "name",
                "value": {
                    "type": AttrTypeValue["named_object"],
                    "value": {"bar": {"id": ref_entry.id, "name": ref_entry.name}},
                },
            },
            {
                "name": "arr_obj",
                "value": {
                    "type": AttrTypeValue["array_object"],
                    "value": [{"id": ref_entry.id, "name": ref_entry.name}],
                },
            },
            {
                "name": "arr_name",
                "value": {
                    "type": AttrTypeValue["array_named_object"],
                    "value": [{"hoge": {"id": ref_entry.id, "name": ref_entry.name}}],
                },
            },
            {
                "name": "group",
                "value": {
                    "type": AttrTypeValue["group"],
                    "value": {"id": test_group.id, "name": test_group.name},
                },
            },
            {
                "name": "arr_group",
                "value": {
                    "type": AttrTypeValue["array_group"],
                    "value": [{"id": test_group.id, "name": test_group.name}],
                },
            },
        ]
        for info in expected_attrinfos:
            self.assertEqual(
                [x["value"] for x in ret_dict["attrs"] if x["name"] == info["name"]],
                [info["value"]],
            )

    def test_to_dict_entry_for_checking_permission(self):
        admin_user = User.objects.create(username="admin", is_superuser=True)

        private_entity = Entity.objects.create(
            name="private_entity", created_user=admin_user, is_public=False
        )
        public_entity = Entity.objects.create(name="public_entity", created_user=admin_user)

        attr_info = [
            {"name": "attr1", "is_public": True},
            {"name": "attr2", "is_public": False},
        ]
        for info in attr_info:
            [
                e.attrs.add(
                    EntityAttr.objects.create(
                        **{
                            "type": AttrTypeValue["string"],
                            "created_user": self._user,
                            "parent_entity": self._entity,
                            "name": info["name"],
                            "is_public": info["is_public"],
                        }
                    )
                )
                for e in [private_entity, public_entity]
            ]

        # Initialize three kind of entries as below
        entry_info = [
            {"name": "e1", "schema": private_entity, "is_public": True},
            {"name": "e2", "schema": public_entity, "is_public": False},
            {"name": "e3", "schema": public_entity, "is_public": True},
        ]
        entries = [Entry.objects.create(created_user=admin_user, **info) for info in entry_info]
        for entry in entries:
            entry.complement_attrs(admin_user)

            for attr in entry.attrs.all():
                attr.add_value(admin_user, "hoge")

        # Test to_dict method of Entry
        self.assertIsNone(entries[0].to_dict(self._user))
        self.assertIsNone(entries[1].to_dict(self._user))
        self.assertEqual(
            entries[2].to_dict(self._user),
            {
                "id": entries[2].id,
                "name": entries[2].name,
                "entity": {"id": public_entity.id, "name": public_entity.name},
                "attrs": [
                    {"name": "attr1", "value": "hoge"},
                ],
            },
        )

    def test_search_entries_blank_val(self):
        user = User.objects.create(username="hoge")

        # create referred Entity and Entries
        ref_entity = Entity.objects.create(name="Referred Entity", created_user=user)
        ref_entry = Entry.objects.create(
            name="referred_entry", schema=ref_entity, created_user=user
        )
        ref_group = Group.objects.create(name="group")

        attr_info = {
            "str": {"type": AttrTypeValue["string"], "value": "foo-%d"},
            "str2": {"type": AttrTypeValue["string"], "value": "foo-%d"},
            "obj": {"type": AttrTypeValue["object"], "value": str(ref_entry.id)},
            "name": {
                "type": AttrTypeValue["named_object"],
                "value": {"name": "bar", "id": str(ref_entry.id)},
            },
            "bool": {"type": AttrTypeValue["boolean"], "value": False},
            "group": {"type": AttrTypeValue["group"], "value": str(ref_group.id)},
            "date": {"type": AttrTypeValue["date"], "value": date(2018, 12, 31)},
            "arr_str": {
                "type": AttrTypeValue["array_string"],
                "value": ["foo", "bar", "baz"],
            },
            "arr_obj": {
                "type": AttrTypeValue["array_object"],
                "value": [str(x.id) for x in Entry.objects.filter(schema=ref_entity)],
            },
            "arr_name": {
                "type": AttrTypeValue["array_named_object"],
                "value": [{"name": "hoge", "id": str(ref_entry.id)}],
            },
        }

        entity = Entity.objects.create(name="entity", created_user=user)
        for attr_name, info in attr_info.items():
            attr = EntityAttr.objects.create(
                name=attr_name,
                type=info["type"],
                created_user=user,
                parent_entity=entity,
            )

            if info["type"] & AttrTypeValue["object"]:
                attr.referral.add(ref_entity)

            entity.attrs.add(attr)

        for index in range(0, 11):
            entry = Entry.objects.create(name="e-%d" % index, schema=entity, created_user=user)
            entry.complement_attrs(user)

            for attr_name, info in attr_info.items():
                attr = entry.attrs.get(name=attr_name)
                if attr_name == "str":
                    attr.add_value(user, info["value"] % index)
                elif attr_name == "str2":
                    attr.add_value(user, info["value"] % (index + 100))
                else:
                    attr.add_value(user, info["value"])

            entry.register_es()

        # search entries with blank values
        entry = Entry.objects.create(name="", schema=entity, created_user=user)
        entry.complement_attrs(user)
        entry.register_es()

        ref_entry = Entry.objects.create(
            name=CONFIG.EMPTY_SEARCH_CHARACTER, schema=ref_entity, created_user=user
        )
        ref_group = Group.objects.create(name=CONFIG.EMPTY_SEARCH_CHARACTER)

        # search entries with blank values
        entry = Entry.objects.create(
            name=CONFIG.EMPTY_SEARCH_CHARACTER, schema=entity, created_user=user
        )
        entry.complement_attrs(user)

        # search entries with back slash
        attr_info = {
            "str": {
                "type": AttrTypeValue["string"],
                "value": CONFIG.EMPTY_SEARCH_CHARACTER,
            },
            "str2": {
                "type": AttrTypeValue["string"],
                "value": CONFIG.EMPTY_SEARCH_CHARACTER,
            },
            "obj": {"type": AttrTypeValue["object"], "value": str(ref_entry.id)},
            "name": {
                "type": AttrTypeValue["named_object"],
                "value": {"name": "bar", "id": str(ref_entry.id)},
            },
            "bool": {"type": AttrTypeValue["boolean"], "value": False},
            "group": {"type": AttrTypeValue["group"], "value": str(ref_group.id)},
            "date": {"type": AttrTypeValue["date"], "value": date(2018, 12, 31)},
            "arr_str": {
                "type": AttrTypeValue["array_string"],
                "value": [CONFIG.EMPTY_SEARCH_CHARACTER],
            },
            "arr_obj": {
                "type": AttrTypeValue["array_object"],
                "value": [str(x.id) for x in Entry.objects.filter(schema=ref_entity)],
            },
            "arr_name": {
                "type": AttrTypeValue["array_named_object"],
                "value": [{"name": "hoge", "id": str(ref_entry.id)}],
            },
        }

        for attr_name, info in attr_info.items():
            attr = entry.attrs.get(name=attr_name)
            attr.add_value(user, info["value"])

        entry.register_es()

        # search entries with empty_search_character
        for attr_name, info in attr_info.items():
            ret = Entry.search_entries(
                user,
                [entity.id],
                [{"name": attr_name, "keyword": CONFIG.EMPTY_SEARCH_CHARACTER}],
            )
            if attr_name != "bool":
                self.assertEqual(ret["ret_count"], 1)
            else:
                self.assertEqual(ret["ret_count"], 0)

        # search entries with double_empty_search_character
        double_empty_search_character = (
            CONFIG.EMPTY_SEARCH_CHARACTER + CONFIG.EMPTY_SEARCH_CHARACTER
        )

        for attr_name, info in attr_info.items():
            ret = Entry.search_entries(
                user,
                [entity.id],
                [{"name": attr_name, "keyword": double_empty_search_character}],
            )
            self.assertEqual(ret["ret_count"], 0)

        # check functionallity of the 'entry_name' parameter
        ret = Entry.search_entries(user, [entity.id], entry_name=CONFIG.EMPTY_SEARCH_CHARACTER)
        self.assertEqual(ret["ret_count"], 1)

        ret = Entry.search_entries(user, [entity.id], entry_name=double_empty_search_character)
        self.assertEqual(ret["ret_count"], 0)

        # check combination of 'entry_name' and 'hint_attrs' parameter
        ret = Entry.search_entries(
            user,
            [entity.id],
            [{"name": "str", "keyword": CONFIG.EMPTY_SEARCH_CHARACTER}],
            entry_name=CONFIG.EMPTY_SEARCH_CHARACTER,
        )
        self.assertEqual(ret["ret_count"], 1)

    def test_cache_of_adding_attribute(self):
        """
        This test suite confirms that the creating cache not to remaining after
        creating Attribute instance. This indicates cache operation in the method
        of add_attribute_from_base has atomicity. It means cache value would not
        be set before and after calling this method that set cache value.
        """
        # initialize Entity an Entry
        user = User.objects.create(username="hoge")
        entity = Entity.objects.create(name="entity", created_user=user)
        attrbase = EntityAttr.objects.create(name="attr", created_user=user, parent_entity=entity)
        entity.attrs.add(attrbase)

        # call add_attribute_from_base method more than once
        entry = Entry.objects.create(name="entry", schema=entity, created_user=user)
        for _i in range(2):
            entry.add_attribute_from_base(attrbase, user)

        self.assertIsNone(entry.get_cache("add_%d" % attrbase.id))

    def test_may_append_attr(self):
        # initialize Entity an Entry
        entity = Entity.objects.create(name="entity", created_user=self._user)
        entry1 = Entry.objects.create(name="entry1", created_user=self._user, schema=entity)
        entry2 = Entry.objects.create(name="entry2", created_user=self._user, schema=entity)

        attr = self.make_attr("attr", attrtype=AttrTypeArrStr, entity=entity, entry=entry1)

        # Just after creating entries, there is no attribute in attrs member
        self.assertEqual(entry1.attrs.count(), 0)
        self.assertEqual(entry2.attrs.count(), 0)

        for entry in [entry1, entry2]:
            entry.may_append_attr(attr)

        # Attribute object should be set to appropriate entry's attrs member
        self.assertEqual(entry1.attrs.first(), attr)
        self.assertEqual(entry2.attrs.count(), 0)

    def test_search_entries_includes_and_or(self):
        user = User.objects.create(username="hoge")

        attr_info = []
        """
        testdata1 str1:foo str2:blank str3:blank arr_str:['hoge']
        testdata2 str1:foo str2:bar str3:blank arr_str:['hoge', 'fuga']
        testdata3 str1:foo str2:bar str3:baz arr_str:['hoge', 'fuga', 'piyo']
        """
        attr_info.append(
            {
                "str1": {"type": AttrTypeValue["string"], "value": "foo"},
                "str2": {"type": AttrTypeValue["string"], "value": ""},
                "str3": {"type": AttrTypeValue["string"], "value": ""},
                "arr_str": {"type": AttrTypeValue["array_string"], "value": ["hoge"]},
            }
        )
        attr_info.append(
            {
                "str1": {"type": AttrTypeValue["string"], "value": "foo"},
                "str2": {"type": AttrTypeValue["string"], "value": "bar"},
                "str3": {"type": AttrTypeValue["string"], "value": ""},
                "arr_str": {
                    "type": AttrTypeValue["array_string"],
                    "value": ["hoge", "fuga"],
                },
            }
        )
        attr_info.append(
            {
                "str1": {"type": AttrTypeValue["string"], "value": "foo"},
                "str2": {"type": AttrTypeValue["string"], "value": "bar"},
                "str3": {"type": AttrTypeValue["string"], "value": "baz"},
                "arr_str": {
                    "type": AttrTypeValue["array_string"],
                    "value": ["hoge", "fuga", "piyo"],
                },
            }
        )

        entity = Entity.objects.create(name="entity", created_user=user)
        for attr_name, info in attr_info[0].items():
            attr = EntityAttr.objects.create(
                name=attr_name,
                type=info["type"],
                created_user=user,
                parent_entity=entity,
            )
            entity.attrs.add(attr)

        for i, x in enumerate(attr_info):
            entry = Entry.objects.create(name="e-%s" % i, schema=entity, created_user=user)
            entry.complement_attrs(user)

            for attr_name, info in x.items():

                attr = entry.attrs.get(name=attr_name)
                attr.add_value(user, info["value"])

            entry.register_es()

        """
        Test case that contains only 'and'
        """
        test_suites = []
        test_suites.append(
            [
                {"ret_cnt": 3, "search_word": [{"name": "str1", "keyword": "foo"}]},
                {
                    "ret_cnt": 0,
                    "search_word": [
                        {"name": "str1", "keyword": "foo&bar"},
                        {"name": "str2", "keyword": "foo&bar"},
                    ],
                },
                {
                    "ret_cnt": 0,
                    "search_word": [
                        {"name": "str1", "keyword": "foo&bar&baz"},
                        {"name": "str2", "keyword": "foo&bar&baz"},
                        {"name": "str3", "keyword": "foo&bar&baz"},
                    ],
                },
                {
                    "ret_cnt": 3,
                    "search_word": [{"name": "arr_str", "keyword": "hoge"}],
                },
                {
                    "ret_cnt": 2,
                    "search_word": [{"name": "arr_str", "keyword": "hoge&fuga"}],
                },
                {
                    "ret_cnt": 1,
                    "search_word": [{"name": "arr_str", "keyword": "hoge&fuga&piyo"}],
                },
                {
                    "ret_cnt": 3,
                    "search_word": [
                        {"name": "str1", "keyword": "foo"},
                        {"name": "arr_str", "keyword": "hoge"},
                    ],
                },
                {
                    "ret_cnt": 2,
                    "search_word": [
                        {"name": "str1", "keyword": "foo"},
                        {"name": "str2", "keyword": "bar"},
                        {"name": "arr_str", "keyword": "hoge&fuga"},
                    ],
                },
                {
                    "ret_cnt": 1,
                    "search_word": [
                        {"name": "str1", "keyword": "foo"},
                        {"name": "str2", "keyword": "bar"},
                        {"name": "arr_str", "keyword": "hoge&fuga&piyo"},
                    ],
                },
            ]
        )

        """
        Test case that contains only 'or'
        """
        test_suites.append(
            [
                {"ret_cnt": 3, "search_word": [{"name": "str1", "keyword": "foo|bar"}]},
                {
                    "ret_cnt": 1,
                    "search_word": [
                        {"name": "str2", "keyword": "bar|baz"},
                        {"name": "str3", "keyword": "bar|baz"},
                    ],
                },
                {
                    "ret_cnt": 1,
                    "search_word": [
                        {"name": "str1", "keyword": "foo|bar|baz"},
                        {"name": "str2", "keyword": "foo|bar|baz"},
                        {"name": "str3", "keyword": "foo|bar|baz"},
                    ],
                },
                {
                    "ret_cnt": 3,
                    "search_word": [{"name": "arr_str", "keyword": "hoge|fuga"}],
                },
                {
                    "ret_cnt": 2,
                    "search_word": [{"name": "arr_str", "keyword": "fuga|piyo"}],
                },
                {
                    "ret_cnt": 3,
                    "search_word": [{"name": "arr_str", "keyword": "hoge|fuga|piyo"}],
                },
                {
                    "ret_cnt": 2,
                    "search_word": [
                        {"name": "str2", "keyword": "foo|bar"},
                        {"name": "arr_str", "keyword": "hoge"},
                    ],
                },
                {
                    "ret_cnt": 1,
                    "search_word": [
                        {"name": "str2", "keyword": "foo|bar"},
                        {"name": "str3", "keyword": "bar|baz"},
                        {"name": "arr_str", "keyword": "hoge|fuga"},
                    ],
                },
                {
                    "ret_cnt": 1,
                    "search_word": [
                        {"name": "str3", "keyword": "foo|baz"},
                        {"name": "arr_str", "keyword": "hoge|fuga|piyo"},
                    ],
                },
            ]
        )

        """
        Test cases that contain 'and' and 'or'
        """
        test_suites.append(
            [
                {"ret_cnt": 3, "search_word": [{"name": "str1", "keyword": "foo|bar"}]},
                {
                    "ret_cnt": 0,
                    "search_word": [
                        {"name": "str1", "keyword": "foo&baz|bar"},
                        {"name": "str2", "keyword": "foo&baz|bar"},
                        {"name": "str3", "keyword": "foo&baz|bar"},
                    ],
                },
                {
                    "ret_cnt": 0,
                    "search_word": [
                        {"name": "str1", "keyword": "foo|bar&baz"},
                        {"name": "str2", "keyword": "foo|bar&baz"},
                        {"name": "str3", "keyword": "foo|bar&baz"},
                    ],
                },
                {
                    "ret_cnt": 2,
                    "search_word": [{"name": "arr_str", "keyword": "hoge&piyo|fuga"}],
                },
                {
                    "ret_cnt": 2,
                    "search_word": [{"name": "arr_str", "keyword": "piyo|hoge&fuga"}],
                },
                {
                    "ret_cnt": 2,
                    "search_word": [
                        {"name": "str1", "keyword": "foo"},
                        {"name": "str2", "keyword": "bar|baz"},
                        {"name": "arr_str", "keyword": "hoge&piyo|fuga"},
                    ],
                },
            ]
        )

        for x in test_suites:
            for test_suite in x:
                ret = Entry.search_entries(user, [entity.id], test_suite["search_word"])
                self.assertEqual(ret["ret_count"], test_suite["ret_cnt"])

    def test_search_entries_entry_name(self):
        user = User.objects.create(username="hoge")
        entity = Entity.objects.create(name="entity", created_user=user)

        """
        testdata1 entry_name:'foo'
        testdata2 entry_name:'bar'
        testdata3 entry_name:'barbaz'
        """
        for entry_name in ["foo", "bar", "barbaz"]:
            entry = Entry.objects.create(name=entry_name, schema=entity, created_user=user)
            entry.register_es()

        search_words = {"foo": 1, "bar&baz": 1, "foo|bar": 3, "foo|bar&baz": 2}
        for word, count in search_words.items():
            ret = Entry.search_entries(user, [entity.id], entry_name=word)
            self.assertEqual(ret["ret_count"], count)

    def test_search_entries_get_regex_pattern(self):
        user = User.objects.create(username="hoge")
        entity = Entity.objects.create(name="entity", created_user=user)

        add_chars = [
            "!",
            '"',
            "#",
            "$",
            "%",
            "'",
            "(",
            ")",
            "-",
            "=",
            "^",
            "~",
            "@",
            "`",
            "[",
            "]",
            "{",
            "}",
            ";",
            "+",
            ":",
            "*",
            ",",
            "<",
            ">",
            ".",
            "/",
            "?",
            "_",
            " ",
        ]
        test_suites = []
        for i, add_char in enumerate(add_chars):
            entry_name = "test%s%s" % (add_char, i)
            entry = Entry.objects.create(name=entry_name, schema=entity, created_user=user)
            entry.register_es()

            test_suites.append(
                {"search_word": entry_name, "ret_cnt": 1, "ret_entry_name": entry_name}
            )

        for test_suite in test_suites:
            ret = Entry.search_entries(user, [entity.id], entry_name=test_suite["search_word"])
            self.assertEqual(ret["ret_count"], test_suite["ret_cnt"])
            self.assertEqual(ret["ret_values"][0]["entry"]["name"], test_suite["ret_entry_name"])

    def test_search_entries_with_is_output_all(self):
        self._entity.attrs.add(self._attr.schema)
        self._entry.attrs.add(self._attr)
        self._entry.attrs.first().add_value(self._user, "hoge")
        self._entry.register_es()
        ret = Entry.search_entries(self._user, [self._entity.id], is_output_all=True)
        self.assertEqual(
            ret["ret_values"][0]["attrs"],
            {"attr": {"value": "hoge", "is_readble": True, "type": 2}},
        )

        ret = Entry.search_entries(
            self._user,
            [self._entity.id],
            [{"name": "attr", "keyword": "^ge"}],
            is_output_all=True,
        )
        self.assertEqual(ret["ret_count"], 0)

    def test_search_entries_for_simple(self):
        self._entity.attrs.add(self._attr.schema)
        self._entry.attrs.add(self._attr)
        self._entry.attrs.first().add_value(self._user, "hoge")
        self._entry.register_es()

        # search by Entry name
        ret = Entry.search_entries_for_simple("entry")
        self.assertEqual(ret["ret_count"], 1)
        self.assertEqual(
            ret["ret_values"][0],
            {
                "id": str(self._entry.id),
                "name": self._entry.name,
            },
        )

        # search by AttributeValue
        ret = Entry.search_entries_for_simple("hoge")
        self.assertEqual(ret["ret_count"], 1)
        self.assertEqual(
            ret["ret_values"][0],
            {
                "id": str(self._entry.id),
                "name": self._entry.name,
                "attr": self._attr.schema.name,
            },
        )

    def test_search_entries_for_simple_with_hint_entity_name(self):
        self._entry.register_es()
        entity = Entity.objects.create(name="entity2", created_user=self._user)
        entry = Entry.objects.create(name="entry2", schema=entity, created_user=self._user)
        entry.register_es()

        ret = Entry.search_entries_for_simple("entry")
        self.assertEqual(ret["ret_count"], 2)
        self.assertEqual([x["name"] for x in ret["ret_values"]], ["entry", "entry2"])

        ret = Entry.search_entries_for_simple("entry", "entity")
        self.assertEqual(ret["ret_count"], 1)
        self.assertEqual([x["name"] for x in ret["ret_values"]], ["entry"])

    def test_search_entries_for_simple_with_limit_offset(self):
        for i in range(0, 10):
            entry = Entry.objects.create(
                name="e-%s" % i, schema=self._entity, created_user=self._user
            )
            entry.register_es()

        ret = Entry.search_entries_for_simple("e-", limit=5)
        self.assertEqual(ret["ret_count"], 10)
        self.assertEqual([x["name"] for x in ret["ret_values"]], ["e-%s" % x for x in range(0, 5)])

        ret = Entry.search_entries_for_simple("e-", offset=5)
        self.assertEqual(ret["ret_count"], 10)
        self.assertEqual([x["name"] for x in ret["ret_values"]], ["e-%s" % x for x in range(5, 10)])

        # param larger than max_result_window
        ret = Entry.search_entries_for_simple("e-", limit=500001)
        self.assertEqual(ret["ret_count"], 0)
        self.assertEqual(ret["ret_values"], [])

        ret = Entry.search_entries_for_simple("e-", offset=500001)
        self.assertEqual(ret["ret_count"], 0)
        self.assertEqual(ret["ret_values"], [])

    def test_get_es_document(self):
        user = User.objects.create(username="hoge")
        test_group = Group.objects.create(name="test-group")

        # create referred Entity and Entries
        ref_entity = Entity.objects.create(name="Referred Entity", created_user=user)
        ref_entry = Entry.objects.create(name="r0", schema=ref_entity, created_user=user)

        entity = self.create_entity_with_all_type_attributes(user)
        entry = Entry.objects.create(name="entry", schema=entity, created_user=user)
        entry.complement_attrs(user)

        for info in self._get_attrinfo_template(ref_entry, test_group):
            attr = entry.attrs.get(schema__name=info["name"])
            attr.add_value(user, info["set_val"])

        es_registering_value = entry.get_es_document()

        # this test value that will be registered in elasticsearch
        expected_values = {
            "str": {"key": [""], "value": ["foo"], "referral_id": [""]},
            "obj": {
                "key": [""],
                "value": [ref_entry.name],
                "referral_id": [ref_entry.id],
            },
            "text": {"key": [""], "value": ["bar"], "referral_id": [""]},
            "name": {
                "key": ["bar"],
                "value": [ref_entry.name],
                "referral_id": [ref_entry.id],
            },
            "bool": {"key": [""], "value": ["False"], "referral_id": [""]},
            "group": {
                "key": [""],
                "value": [test_group.name],
                "referral_id": [test_group.id],
            },
            "date": {
                "key": [""],
                "value": [""],
                "referral_id": [""],
                "date_value": [date(2018, 12, 31)],
            },
            "arr_str": {
                "key": ["", "", ""],
                "value": ["foo", "bar", "baz"],
                "referral_id": ["", "", ""],
            },
            "arr_obj": {
                "key": [""],
                "value": [ref_entry.name],
                "referral_id": [ref_entry.id],
            },
            "arr_name": {
                "key": ["hoge"],
                "value": [ref_entry.name],
                "referral_id": [ref_entry.id],
            },
            "arr_group": {
                "key": [""],
                "value": [test_group.name],
                "referral_id": [test_group.id],
            },
        }
        # check all attributes are expected ones
        self.assertEqual(
            set([x["name"] for x in es_registering_value["attr"]]),
            set(expected_values.keys()),
        )

        # check all attribute contexts are expected ones
        for attrname, attrinfo in expected_values.items():
            attr = entry.attrs.get(schema__name=attrname)
            set_attrs = [x for x in es_registering_value["attr"] if x["name"] == attrname]

            self.assertTrue(all([x["type"] == attr.schema.type for x in set_attrs]))
            self.assertTrue(all([x["is_readble"] is True for x in set_attrs]))
            for param_name in ["key", "value", "referral_id", "date_value"]:
                if param_name in attrinfo:
                    self.assertEqual(
                        sorted([x[param_name] for x in set_attrs]),
                        sorted(attrinfo[param_name]),
                    )

    def test_get_es_document_without_attribute_value(self):
        # If the AttributeValue does not exist, permission returns the default
        self._entity.attrs.add(self._attr.schema)
        self._entry.attrs.add(self._attr)

        result = self._entry.get_es_document()
        self.assertEqual(
            result["attr"],
            [
                {
                    "name": self._attr.name,
                    "type": self._attr.schema.type,
                    "key": "",
                    "value": "",
                    "referral_id": "",
                    "is_readble": True,
                }
            ],
        )

    def test_get_es_document_when_referred_entry_was_deleted(self):
        # This entry refers self._entry which will be deleted later
        ref_entity = Entity.objects.create(name="", created_user=self._user)
        ref_attr = EntityAttr.objects.create(
            **{
                "name": "ref",
                "type": AttrTypeValue["object"],
                "created_user": self._user,
                "parent_entity": ref_entity,
            }
        )
        ref_attr.referral.add(self._entity)
        ref_entity.attrs.add(ref_attr)

        ref_entry = Entry.objects.create(name="ref", schema=ref_entity, created_user=self._user)
        ref_entry.complement_attrs(self._user)

        ref_entry.attrs.first().add_value(self._user, self._entry)

        result = ref_entry.get_es_document()
        self.assertEqual(result["name"], ref_entry.name)
        self.assertEqual(
            result["attr"],
            [
                {
                    "name": ref_attr.name,
                    "type": ref_attr.type,
                    "key": "",
                    "value": self._entry.name,
                    "referral_id": self._entry.id,
                    "is_readble": True,
                }
            ],
        )

        # Delete an entry which is referred by ref_entry
        self._entry.delete()

        # Check result of query of ref_entry after referring entry is deleted.
        result = ref_entry.get_es_document()
        self.assertEqual(result["name"], ref_entry.name)
        self.assertEqual(
            result["attr"],
            [
                {
                    "name": ref_attr.name,
                    "type": ref_attr.type,
                    "key": "",
                    "value": "",  # expected not to have information about deleted entry
                    "referral_id": "",  # expected not to have information about deleted entry
                    "is_readble": True,
                }
            ],
        )

    def test_get_attrv_method_of_entry(self):
        # prepare Entry and Attribute for testing Entry.get_attrv method
        user = User.objects.create(username="hoge")
        entity = Entity.objects.create(name="entity", created_user=user)

        for attrname in ["attr", "attr-deleted"]:
            entity.attrs.add(
                EntityAttr.objects.create(
                    name=attrname,
                    type=AttrTypeValue["string"],
                    created_user=user,
                    parent_entity=entity,
                )
            )

        entry = Entry.objects.create(name="entry", schema=entity, created_user=user)
        entry.complement_attrs(user)

        for attr in entry.attrs.all():
            # set value to testing attribute
            attr.add_value(user, "hoge")

        # remove EntityAttr attr-deleted
        entity.attrs.get(name="attr-deleted").delete()

        # tests of get_attrv method
        self.assertEqual(entry.get_attrv("attr").value, "hoge")
        self.assertIsNone(entry.get_attrv("attr-deleted"))
        self.assertIsNone(entry.get_attrv("invalid-attribute-name"))

        # update AttributeValue
        entry.attrs.get(schema__name="attr").add_value(user, "fuga")
        self.assertEqual(entry.get_attrv("attr").value, "fuga")

        # AttributeValue with is_latest set to True is duplicated(rare case)
        entry.attrs.get(schema__name="attr").values.all().update(is_latest=True)
        self.assertEqual(entry.get_attrv("attr").value, "fuga")

    def test_inherit_individual_attribute_permissions_when_it_is_complemented(self):
<<<<<<< HEAD
        [user1, user2] = [User.objects.create(username=x) for x in ['u1', 'u2']]
        groups = [Group.objects.create(name=x) for x in ['g1', 'g2']]
        [user1.groups.add(g) for g in groups]

        # initialize Role instance
        role = Role.objects.create(name='Role')
        [role.users.add(x) for x in [user1, user2]]
        [role.groups.add(x) for x in groups]

        entity = Entity.objects.create(name='entity', created_user=user1)
        entity_attr = EntityAttr.objects.create(name='attr',
                                                type=AttrTypeValue['string'],
                                                created_user=user1,
                                                parent_entity=entity,
                                                is_public=False)

        # set permission for test Role instance
        role.permissions.add(entity_attr.full)

=======
        [user1, user2] = [User.objects.create(username=x) for x in ["u1", "u2"]]
        groups = [Group.objects.create(name=x) for x in ["g1", "g2"]]

        entity = Entity.objects.create(name="entity", created_user=user1)
        entity_attr = EntityAttr.objects.create(
            name="attr",
            type=AttrTypeValue["string"],
            created_user=user1,
            parent_entity=entity,
            is_public=False,
        )
        [x.permissions.add(entity_attr.full) for x in [user1, user2] + groups]
        [user1.groups.add(g) for g in groups]
>>>>>>> 8fb1db4e
        entity.attrs.add(entity_attr)

        entry = Entry.objects.create(name="entry", schema=entity, created_user=user1)
        entry.complement_attrs(user1)

        # This checks both users have permissions for Attribute 'attr'
        attr = entry.attrs.first()
        self.assertTrue(attr.is_public)
        self.assertTrue(all([g.has_permission(attr, ACLType.Full) for g in groups]))
        self.assertTrue(all([u.has_permission(attr, ACLType.Full) for u in [user1, user2]]))

    def test_format_for_history(self):
        user = User.objects.create(username="hoge")

        # create referred Entity and Entries
        ref_entity = Entity.objects.create(name="Referred Entity", created_user=user)
        test_ref = Entry.objects.create(name="r0", schema=ref_entity, created_user=user)
        test_grp = Group.objects.create(name="g0")

        entity = self.create_entity_with_all_type_attributes(user)
        entry = Entry.objects.create(name="entry", schema=entity, created_user=user)
        entry.complement_attrs(user)

        attr_info = [
            {"name": "str", "set_val": "foo", "exp_val": "foo"},
            {
                "name": "obj",
                "set_val": str(test_ref.id),
                "exp_val": ACLBase.objects.get(id=test_ref.id),
            },
            {
                "name": "obj",
                "set_val": test_ref.id,
                "exp_val": ACLBase.objects.get(id=test_ref.id),
            },
            {
                "name": "obj",
                "set_val": test_ref,
                "exp_val": ACLBase.objects.get(id=test_ref.id),
            },
            {
                "name": "name",
                "set_val": {"name": "bar", "id": str(test_ref.id)},
                "exp_val": {
                    "value": "bar",
                    "referral": ACLBase.objects.get(id=test_ref.id),
                },
            },
            {
                "name": "name",
                "set_val": {"name": "bar", "id": test_ref.id},
                "exp_val": {
                    "value": "bar",
                    "referral": ACLBase.objects.get(id=test_ref.id),
                },
            },
            {
                "name": "name",
                "set_val": {"name": "bar", "id": test_ref},
                "exp_val": {
                    "value": "bar",
                    "referral": ACLBase.objects.get(id=test_ref.id),
                },
            },
            {
                "name": "arr_str",
                "set_val": ["foo", "bar", "baz"],
                "exp_val": ["foo", "bar", "baz"],
            },
            {
                "name": "arr_obj",
                "set_val": [str(test_ref.id)],
                "exp_val": [ACLBase.objects.get(id=test_ref.id)],
            },
            {
                "name": "arr_obj",
                "set_val": [test_ref.id],
                "exp_val": [ACLBase.objects.get(id=test_ref.id)],
            },
            {
                "name": "arr_obj",
                "set_val": [test_ref],
                "exp_val": [ACLBase.objects.get(id=test_ref.id)],
            },
            {
                "name": "arr_name",
                "set_val": [{"name": "hoge", "id": str(test_ref.id)}],
                "exp_val": [{"value": "hoge", "referral": ACLBase.objects.get(id=test_ref.id)}],
            },
            {
                "name": "arr_name",
                "set_val": [{"name": "hoge", "id": test_ref.id}],
                "exp_val": [{"value": "hoge", "referral": ACLBase.objects.get(id=test_ref.id)}],
            },
            {
                "name": "arr_name",
                "set_val": [{"name": "hoge", "id": test_ref}],
                "exp_val": [{"value": "hoge", "referral": ACLBase.objects.get(id=test_ref.id)}],
            },
            {
                "name": "date",
                "set_val": date(2018, 12, 31),
                "exp_val": date(2018, 12, 31),
            },
            {"name": "group", "set_val": str(test_grp.id), "exp_val": test_grp},
            {"name": "group", "set_val": test_grp.id, "exp_val": test_grp},
            {"name": "group", "set_val": test_grp, "exp_val": test_grp},
            {"name": "group", "set_val": "abcd", "exp_val": ""},
            {"name": "arr_group", "set_val": [str(test_grp.id)], "exp_val": [test_grp]},
            {"name": "arr_group", "set_val": [test_grp.id], "exp_val": [test_grp]},
            {"name": "arr_group", "set_val": [test_grp], "exp_val": [test_grp]},
            {"name": "arr_group", "set_val": ["abcd"], "exp_val": []},
        ]
        for info in attr_info:
            attr = entry.attrs.get(name=info["name"])
            attr.add_value(user, info["set_val"])

            self.assertEqual(attr.get_latest_value().format_for_history(), info["exp_val"])

    def test_get_default_value(self):
        user = User.objects.create(username="hoge")
        entity = self.create_entity_with_all_type_attributes(user)
        entry = Entry.objects.create(name="entry", schema=entity, created_user=user)
        entry.complement_attrs(user)

        default_values = {
            "str": "",
            "text": "",
            "obj": None,
            "name": {"name": "", "id": None},
            "bool": False,
            "group": None,
            "date": None,
            "arr_str": [],
            "arr_obj": [],
            "arr_name": dict().values(),
            "arr_group": [],
        }
        for attr in entry.attrs.all():
            if attr.name == "arr_name":
                self.assertEqual(
                    list(default_values[attr.name]),
                    list(AttributeValue.get_default_value(attr)),
                )
            else:
                self.assertEqual(default_values[attr.name], AttributeValue.get_default_value(attr))<|MERGE_RESOLUTION|>--- conflicted
+++ resolved
@@ -1043,12 +1043,8 @@
         self.assertEqual(clone.name, "cloned_entry")
 
     def test_clone_entry_without_permission(self):
-<<<<<<< HEAD
         unknown_user = User.objects.create(username='unknown_user')
         role = Role.objects.create(name='role')
-=======
-        unknown_user = User.objects.create(username="unknown_user")
->>>>>>> 8fb1db4e
 
         entry = Entry.objects.create(
             name="entry", schema=self._entity, created_user=self._user, is_public=False
@@ -4073,7 +4069,6 @@
         self.assertEqual(entry.get_attrv("attr").value, "fuga")
 
     def test_inherit_individual_attribute_permissions_when_it_is_complemented(self):
-<<<<<<< HEAD
         [user1, user2] = [User.objects.create(username=x) for x in ['u1', 'u2']]
         groups = [Group.objects.create(name=x) for x in ['g1', 'g2']]
         [user1.groups.add(g) for g in groups]
@@ -4093,21 +4088,6 @@
         # set permission for test Role instance
         role.permissions.add(entity_attr.full)
 
-=======
-        [user1, user2] = [User.objects.create(username=x) for x in ["u1", "u2"]]
-        groups = [Group.objects.create(name=x) for x in ["g1", "g2"]]
-
-        entity = Entity.objects.create(name="entity", created_user=user1)
-        entity_attr = EntityAttr.objects.create(
-            name="attr",
-            type=AttrTypeValue["string"],
-            created_user=user1,
-            parent_entity=entity,
-            is_public=False,
-        )
-        [x.permissions.add(entity_attr.full) for x in [user1, user2] + groups]
-        [user1.groups.add(g) for g in groups]
->>>>>>> 8fb1db4e
         entity.attrs.add(entity_attr)
 
         entry = Entry.objects.create(name="entry", schema=entity, created_user=user1)
