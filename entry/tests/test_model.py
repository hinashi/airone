from group.models import Group
from datetime import date
from django.core.cache import cache
from django.conf import settings
from entity.models import Entity, EntityAttr
from entry.models import Entry, Attribute, AttributeValue
from entry.settings import CONFIG
from user.models import User
from acl.models import ACLBase
from airone.lib.acl import ACLObjType, ACLType
from airone.lib.types import AttrTypeStr, AttrTypeObj, AttrTypeArrStr, AttrTypeArrObj
from airone.lib.types import AttrTypeValue
from airone.lib.test import AironeTestCase
from unittest import skip


class ModelTest(AironeTestCase):
    def setUp(self):
        super(ModelTest, self).setUp()

        self._user = User(username='test')
        self._user.save()

        self._entity = Entity(name='entity', created_user=self._user)
        self._entity.save()

        self._entry = Entry(name='entry', created_user=self._user, schema=self._entity)
        self._entry.save()

        self._attr = self.make_attr('attr')
        self._attr.save()

        # clear all cache before start
        cache.clear()

        self._org_auto_complement_user = settings.AIRONE['AUTO_COMPLEMENT_USER']

        # make auto complement user
        self._complement_user = User(username=self._org_auto_complement_user,
                                     email='hoge@example.com', is_superuser=True)
        self._complement_user.set_password(self._org_auto_complement_user)
        self._complement_user.save()

    def create_entity_with_all_type_attributes(self, user, ref_entity=None):
        """
        This is a test helper method to add attributes of all attribute-types
        to specified entity.
        """
        entity = Entity.objects.create(name='entity', created_user=user)
        attr_info = {
            'str': AttrTypeValue['string'],
            'obj': AttrTypeValue['object'],
            'name': AttrTypeValue['named_object'],
            'bool': AttrTypeValue['boolean'],
            'group': AttrTypeValue['group'],
            'date': AttrTypeValue['date'],
            'arr_str': AttrTypeValue['array_string'],
            'arr_obj': AttrTypeValue['array_object'],
            'arr_name': AttrTypeValue['array_named_object'],
            'arr_group': AttrTypeValue['array_group'],
        }
        for attr_name, attr_type in attr_info.items():
            attr = EntityAttr.objects.create(name=attr_name,
                                             type=attr_type,
                                             created_user=user,
                                             parent_entity=entity)

            if attr_type & AttrTypeValue['object'] and ref_entity:
                attr.referral.add(ref_entity)

            entity.attrs.add(attr)

        return entity

    def tearDown(self):

        # settings initialization
        settings.AIRONE['AUTO_COMPLEMENT_USER'] = self._org_auto_complement_user

    def make_attr(self, name, attrtype=AttrTypeStr, user=None, entity=None, entry=None):
        entity_attr = EntityAttr.objects.create(name=name,
                                                type=attrtype,
                                                created_user=(user and user or self._user),
                                                parent_entity=(entity and entity or self._entity))

        return Attribute.objects.create(name=name,
                                        schema=entity_attr,
                                        created_user=(user and user or self._user),
                                        parent_entry=(entry and entry or self._entry))

    def test_make_attribute_value(self):
        AttributeValue(value='hoge', created_user=self._user, parent_attr=self._attr).save()

        self.assertEqual(AttributeValue.objects.count(), 1)
        self.assertEqual(AttributeValue.objects.last().value, 'hoge')
        self.assertEqual(AttributeValue.objects.last().created_user, self._user)
        self.assertIsNotNone(AttributeValue.objects.last().created_time)

    def test_make_attribute(self):
        value = AttributeValue(value='hoge', created_user=self._user, parent_attr=self._attr)
        value.save()

        self._attr.values.add(value)

        self.assertEqual(Attribute.objects.count(), 1)
        self.assertEqual(Attribute.objects.last().objtype, ACLObjType.EntryAttr)
        self.assertEqual(Attribute.objects.last().values.count(), 1)
        self.assertEqual(Attribute.objects.last().values.last(), value)

    def test_make_entry(self):
        entry = Entry(name='test',
                      schema=self._entity,
                      created_user=self._user)
        entry.save()

        attr = self.make_attr('attr', entry=entry)
        entry.attrs.add(attr)

        self.assertEqual(Entry.objects.count(), 2)
        self.assertEqual(Entry.objects.last().created_user, self._user)
        self.assertEqual(Entry.objects.last().attrs.count(), 1)
        self.assertEqual(Entry.objects.last().attrs.last(), attr)
        self.assertEqual(Entry.objects.last().name, 'test')
        self.assertEqual(Entry.objects.last().is_active, True,
                         "Entry should not be deleted after created")

    def test_inherite_attribute_permission_of_user(self):
        user = User.objects.create(username='hoge')

        entity = Entity.objects.create(name='entity', created_user=user)
        attrbase = EntityAttr.objects.create(name='attr',
                                             created_user=user,
                                             parent_entity=entity)

        # update acl metadata
        attrbase.is_public = False
        attrbase.default_permission = ACLType.Readable.id

        # set a permission to the user
        user.permissions.add(attrbase.writable)

        entry = Entry.objects.create(name='entry', schema=entity, created_user=user)
        attr = entry.add_attribute_from_base(attrbase, user)

        self.assertEqual(user.permissions.filter(name='writable').count(), 2)
        self.assertEqual(user.permissions.filter(name='writable').first(), attrbase.writable)
        self.assertEqual(user.permissions.filter(name='writable').last(), attr.writable)

        # checks that acl metadata is inherited
        self.assertFalse(attr.is_public)
        self.assertEqual(attr.default_permission, attrbase.default_permission)

    def test_inherite_attribute_permission_of_group(self):
        user = User.objects.create(username='hoge')
        group = Group.objects.create(name='group')
        user.groups.add(group)

        entity = Entity.objects.create(name='entity', created_user=user)
        attrbase = EntityAttr.objects.create(name='attr',
                                             created_user=user,
                                             parent_entity=entity)

        # set a permission to the user
        group.permissions.add(attrbase.writable)

        entry = Entry.objects.create(name='entry', schema=entity, created_user=user)
        attr = entry.add_attribute_from_base(attrbase, user)

        self.assertEqual(group.permissions.filter(name='writable').count(), 2)
        self.assertEqual(group.permissions.filter(name='writable').first(), attrbase.writable)
        self.assertEqual(group.permissions.filter(name='writable').last(), attr.writable)

    def test_update_attribute_from_base(self):
        user = User.objects.create(username='hoge')

        # test objects to be handled as referral
        entity = Entity.objects.create(name='entity', created_user=user)

        attrbase = EntityAttr.objects.create(name='attrbase',
                                             type=AttrTypeStr.TYPE,
                                             created_user=user,
                                             parent_entity=entity)
        entry = Entry.objects.create(name='entry', schema=entity, created_user=user)

        # the case setting attribute lock to assure adding adding attribute processing
        # should be run only one time.
        cache_key = 'add_%d' % attrbase.id
        entry.set_cache(cache_key, True)
        self.assertIsNone(entry.add_attribute_from_base(attrbase, user))
        self.assertEqual(entry.attrs.count(), 0)

        entry.clear_cache(cache_key)
        attr = entry.add_attribute_from_base(attrbase, user)
        self.assertEqual(entry.attrs.count(), 1)

        # check not to create multiple same Attribute objects by add_attribute_from_base method
        self.assertIsNone(entry.add_attribute_from_base(attrbase, user))
        self.assertEqual(entry.attrs.count(), 1)

        # update attrbase
        attrbase.name = 'hoge'
        attrbase.type = AttrTypeObj.TYPE
        attrbase.referral.add(entity)
        attrbase.is_mandatory = True

        self.assertEqual(Attribute.objects.get(id=attr.id).schema, attrbase)

    def test_status_update_methods_of_attribute_value(self):
        value = AttributeValue(value='hoge', created_user=self._user, parent_attr=self._attr)
        value.save()

        self.assertFalse(value.get_status(AttributeValue.STATUS_DATA_ARRAY_PARENT))

        value.set_status(AttributeValue.STATUS_DATA_ARRAY_PARENT)

        self.assertTrue(value.get_status(AttributeValue.STATUS_DATA_ARRAY_PARENT))

        value.del_status(AttributeValue.STATUS_DATA_ARRAY_PARENT)

        self.assertFalse(value.get_status(AttributeValue.STATUS_DATA_ARRAY_PARENT))

    def test_attr_helper_of_attribute_with_string_values(self):
        self.assertTrue(self._attr.is_updated('hoge'))

        self._attr.values.add(AttributeValue.objects.create(value='hoge',
                                                            created_user=self._user,
                                                            parent_attr=self._attr))
        self._attr.values.add(AttributeValue.objects.create(value='fuga',
                                                            created_user=self._user,
                                                            parent_attr=self._attr))

        self.assertFalse(self._attr.is_updated('fuga'))
        self.assertTrue(self._attr.is_updated('hgoe'))
        self.assertTrue(self._attr.is_updated('puyo'))

    def test_attr_helper_of_attribute_with_object_values(self):
        e1 = Entry.objects.create(name='E1', created_user=self._user, schema=self._entity)
        e2 = Entry.objects.create(name='E2', created_user=self._user, schema=self._entity)

        entity = Entity.objects.create(name='e2', created_user=self._user)
        entry = Entry.objects.create(name='_E', created_user=self._user, schema=entity)

        attr = self.make_attr('attr2', attrtype=AttrTypeObj, entity=entity, entry=entry)
        attr.values.add(AttributeValue.objects.create(referral=e1, created_user=self._user,
                                                      parent_attr=attr))

        self.assertFalse(attr.is_updated(e1.id))
        self.assertTrue(attr.is_updated(e2.id))

        # checks that this method accepts Entry
        self.assertFalse(attr.is_updated(e1))
        self.assertTrue(attr.is_updated(e2))

    def test_attr_helper_of_attribute_with_array_string_vlaues(self):
        entity = Entity.objects.create(name='e2', created_user=self._user)
        entry = Entry.objects.create(name='_E', created_user=self._user, schema=entity)

        attr = self.make_attr('attr2', attrtype=AttrTypeArrStr, entity=entity, entry=entry)
        attr_value = AttributeValue.objects.create(created_user=self._user, parent_attr=attr)
        attr_value.set_status(AttributeValue.STATUS_DATA_ARRAY_PARENT)

        attr_value.data_array.add(AttributeValue.objects.create(value='hoge',
                                                                created_user=self._user,
                                                                parent_attr=attr))

        attr_value.data_array.add(AttributeValue.objects.create(value='fuga',
                                                                created_user=self._user,
                                                                parent_attr=attr))

        attr.values.add(attr_value)

        self.assertFalse(attr.is_updated(['hoge', 'fuga']))
        self.assertFalse(attr.is_updated(['fuga', 'hoge']))
        self.assertTrue(attr.is_updated(['hoge', 'puyo']))          # update
        self.assertTrue(attr.is_updated(['hoge']))                  # delete
        self.assertTrue(attr.is_updated(['puyo']))                  # delete & update
        self.assertTrue(attr.is_updated(['hoge', 'fuga', 'puyo']))  # add
        self.assertTrue(attr.is_updated(['hoge', 'fuga', 'abcd']))  # add & update

    def test_attr_helper_of_attribute_with_array_object_values(self):
        e1 = Entry.objects.create(name='E1', created_user=self._user, schema=self._entity)
        e2 = Entry.objects.create(name='E2', created_user=self._user, schema=self._entity)
        e3 = Entry.objects.create(name='E3', created_user=self._user, schema=self._entity)
        e4 = Entry.objects.create(name='E4', created_user=self._user, schema=self._entity)

        entity = Entity.objects.create(name='e2', created_user=self._user)
        entry = Entry.objects.create(name='_E', created_user=self._user, schema=entity)

        attr = self.make_attr('attr2', attrtype=AttrTypeArrObj, entity=entity, entry=entry)
        attr_value = AttributeValue.objects.create(created_user=self._user, parent_attr=attr)
        attr_value.set_status(AttributeValue.STATUS_DATA_ARRAY_PARENT)

        attr_value.data_array.add(AttributeValue.objects.create(referral=e1,
                                                                created_user=self._user,
                                                                parent_attr=attr))

        attr_value.data_array.add(AttributeValue.objects.create(referral=e2,
                                                                created_user=self._user,
                                                                parent_attr=attr))

        attr.values.add(attr_value)

        self.assertFalse(attr.is_updated([e1.id, e2.id]))
        self.assertFalse(attr.is_updated([e2.id, e1.id]))
        self.assertTrue(attr.is_updated([e1.id, e3.id]))        # update
        self.assertTrue(attr.is_updated([e1.id]))               # delete
        self.assertTrue(attr.is_updated([e3.id]))               # delete & update
        self.assertTrue(attr.is_updated([e1.id, e2.id, e3.id]))  # create
        self.assertTrue(attr.is_updated([e1.id, e3.id, e4.id]))  # create & update

        # checks that this method also accepts Entry
        self.assertFalse(attr.is_updated([e2, e1]))
        self.assertTrue(attr.is_updated([e1, e3]))

    def test_attr_helper_of_attribute_with_named_ref(self):
        ref_entity = Entity.objects.create(name='referred_entity', created_user=self._user)
        ref_entry1 = Entry.objects.create(name='referred_entry1', created_user=self._user,
                                          schema=ref_entity)
        ref_entry2 = Entry.objects.create(name='referred_entry2', created_user=self._user,
                                          schema=ref_entity)

        entity = Entity.objects.create(name='entity', created_user=self._user)
        new_attr_params = {
            'name': 'named_ref',
            'type': AttrTypeValue['named_object'],
            'created_user': self._user,
            'parent_entity': entity,
        }
        attr_base = EntityAttr.objects.create(**new_attr_params)
        attr_base.referral.add(ref_entity)

        entity.attrs.add(attr_base)

        entry = Entry.objects.create(name='entry', created_user=self._user, schema=entity)
        entry.complement_attrs(self._user)

        attr = entry.attrs.get(name='named_ref')
        self.assertTrue(attr.is_updated(ref_entry1.id))

        # Check user id
        self.assertEqual(attr.created_user_id, self._complement_user.id)

        attr.values.add(AttributeValue.objects.create(created_user=self._user,
                                                      parent_attr=attr,
                                                      value='hoge',
                                                      referral=ref_entry1))

        self.assertFalse(attr.is_updated({'id': ref_entry1.id, 'name': 'hoge'}))
        self.assertTrue(attr.is_updated({'id': ref_entry2.id, 'name': 'hoge'}))
        self.assertTrue(attr.is_updated({'id': ref_entry1.id, 'name': 'fuga'}))
        self.assertTrue(attr.is_updated({'id': ref_entry1.id, 'name': ''}))

    def test_attr_helper_of_attribute_with_array_named_ref(self):
        # If 'AUTO_COMPLEMENT_USER' in settings is unmatch
        settings.AIRONE['AUTO_COMPLEMENT_USER'] = self._org_auto_complement_user + '1'

        ref_entity = Entity.objects.create(name='referred_entity', created_user=self._user)
        ref_entry = Entry.objects.create(name='referred_entry', created_user=self._user,
                                         schema=ref_entity)

        entity = Entity.objects.create(name='entity', created_user=self._user)
        new_attr_params = {
            'name': 'arr_named_ref',
            'type': AttrTypeValue['array_named_object'],
            'created_user': self._user,
            'parent_entity': entity,
        }
        attr_base = EntityAttr.objects.create(**new_attr_params)
        attr_base.referral.add(ref_entity)

        entity.attrs.add(attr_base)

        # create an Entry associated to the 'entity'
        entry = Entry.objects.create(name='entry', created_user=self._user, schema=entity)
        entry.complement_attrs(self._user)

        attr = entry.attrs.get(name='arr_named_ref')
        self.assertTrue(attr.is_updated([{'id': ref_entry.id}]))

        # checks that this method also accepts Entry
        self.assertTrue(attr.is_updated([{'id': ref_entry}]))

        # Check user id
        self.assertEqual(attr.created_user_id, self._user.id)

        attrv = AttributeValue.objects.create(**{
            'parent_attr': attr,
            'created_user': self._user,
            'status': AttributeValue.STATUS_DATA_ARRAY_PARENT,
        })

        r_entries = []
        for i in range(0, 3):
            r_entry = Entry.objects.create(name='r_%d' % i, created_user=self._user,
                                           schema=ref_entity)
            r_entries.append({'id': r_entry.id})

            attrv.data_array.add(AttributeValue.objects.create(**{
                'parent_attr': attr,
                'created_user': self._user,
                'value': 'key_%d' % i,
                'referral': r_entry,
            }))

        attr.values.add(attrv)

        self.assertTrue(attr.is_updated([{'name': x} for x in ['key_0', 'key_1', 'key_2']]))
        self.assertTrue(attr.is_updated(
            [{'id': x['id'], 'name': y} for x, y in zip(r_entries, ['key_0', 'key_1'])]))
        self.assertTrue(attr.is_updated(r_entries))

    def test_for_boolean_attr_and_value(self):
        attr = self.make_attr('attr_bool', AttrTypeValue['boolean'])

        # Checks get_latest_value returns empty AttributeValue
        # even if target attribute doesn't have any value
        attrv = attr.get_latest_value()
        self.assertIsNotNone(attrv)
        self.assertIsNone(attrv.referral)
        self.assertIsNone(attrv.date)

        attr.values.add(AttributeValue.objects.create(**{
            'created_user': self._user,
            'parent_attr': attr,
        }))

        # Checks default value
        self.assertIsNotNone(attr.get_latest_value())
        self.assertFalse(attr.get_latest_value().boolean)

        # Checks attitude of is_update
        self.assertFalse(attr.is_updated(False))
        self.assertTrue(attr.is_updated(True))

    def test_for_date_attr_and_value(self):
        attr = self.make_attr('attr_date', AttrTypeValue['date'])

        attr.values.add(AttributeValue.objects.create(**{
            'created_user': self._user,
            'parent_attr': attr,
        }))

        # Checks default value
        self.assertIsNotNone(attr.get_latest_value())
        self.assertIsNone(attr.get_latest_value().date)

        # Checks attitude of is_update
        self.assertTrue(attr.is_updated(date(9999, 12, 31)))

    def test_get_attribute_value_during_updating(self):
        user = User.objects.create(username='hoge')

        entity = Entity.objects.create(name='entity', created_user=user)
        entity.attrs.add(EntityAttr.objects.create(name='attr',
                                                   type=AttrTypeValue['string'],
                                                   created_user=user,
                                                   parent_entity=entity))

        entry = Entry.objects.create(name='entry', schema=entity, created_user=user)
        entry.complement_attrs(user)
        attr = entry.attrs.first()

        attrvs = [attr.add_value(self._user, str(x)) for x in range(2)]

        # Clear all is_latest flags to simulate a period of time in adding AttributeValue.
        attr.unset_latest_flag()

        # During updating processing, it may happen that there is no latest value in an attribute
        # for a short period of time. At that case, this returns last attribute value instead of
        # creating new one.
        self.assertEqual(attr.get_latest_value(), attrvs[-1])

    def test_get_referred_objects(self):
        entity = Entity.objects.create(name='Entity2', created_user=self._user)
        entry1 = Entry.objects.create(name='r1', created_user=self._user, schema=entity)
        entry2 = Entry.objects.create(name='r2', created_user=self._user, schema=entity)

        attr = self.make_attr('attr_ref', attrtype=AttrTypeValue['object'])

        # this attribute is needed to check not only get referral from normal object attribute,
        # but also from an attribute that refers array referral objects
        arr_attr = self.make_attr('attr_arr_ref', attrtype=AttrTypeValue['array_object'])

        # make multiple value that refer 'entry' object
        [attr.values.add(AttributeValue.objects.create(created_user=self._user,
                                                       parent_attr=attr,
                                                       referral=entry1)) for _ in range(0, 10)]
        # make a self reference value
        attr.values.add(AttributeValue.objects.create(created_user=self._user,
                                                      parent_attr=attr,
                                                      referral=self._entry))

        # set another referral value to the 'attr_arr_ref' attr
        arr_attr.add_value(self._user, [entry1, entry2])

        self._entry.attrs.add(attr)
        self._entry.attrs.add(arr_attr)

        # This function checks that this get_referred_objects method only get
        # unique reference objects except for the self referred object.
        for entry in [entry1, entry2]:
            referred_entries = entry.get_referred_objects()
            self.assertEqual(referred_entries.count(), 1)
            self.assertEqual(list(referred_entries), [self._entry])

    def test_coordinating_attribute_with_dynamically_added_one(self):
        newattr = EntityAttr.objects.create(name='newattr',
                                            type=AttrTypeStr,
                                            created_user=self._user,
                                            parent_entity=self._entity)
        self._entity.attrs.add(newattr)

        # create new attributes which are appended after creation of Entity
        self._entry.complement_attrs(self._user)

        self.assertEqual(self._entry.attrs.count(), 1)
        self.assertEqual(self._entry.attrs.last().schema, newattr)

    def test_get_value_history(self):
        self._entity.attrs.add(EntityAttr.objects.create(**{
            'name': 'attr',
            'type': AttrTypeStr,
            'created_user': self._user,
            'parent_entity': self._entity
        }))
        entry = Entry.objects.create(name='entry', schema=self._entity, created_user=self._user)
        entry.complement_attrs(self._user)

        for i in range(10):
            entry.attrs.first().add_value(self._user, 'value-%d' % i)

        # check to get value history from the rear
        history = entry.get_value_history(self._user, count=2)
        self.assertEqual(len(history), 2)
        self.assertEqual([x['curr']['value'] for x in history], ['value-9', 'value-8'])
        self.assertEqual([x['prev']['value'] for x in history], ['value-8', 'value-7'])

        # check to skip history value by specifying index parameter
        history = entry.get_value_history(self._user, count=3, index=3)
        self.assertEqual(len(history), 3)
        self.assertEqual([x['curr']['value'] for x in history], ['value-6', 'value-5', 'value-4'])

        # check get the oldest value of history value
        history = entry.get_value_history(self._user, count=10, index=9)
        self.assertEqual(len(history), 1)
        self.assertEqual([x['curr']['value'] for x in history], ['value-0'])
        self.assertEqual([x['prev'] for x in history], [None])

    def test_delete_entry(self):
        entity = Entity.objects.create(name='ReferredEntity', created_user=self._user)
        entry = Entry.objects.create(name='entry', created_user=self._user, schema=entity)

        attr = self.make_attr('attr_ref', attrtype=AttrTypeObj)

        self._entry.attrs.add(attr)

        # make a self reference value
        attr.values.add(AttributeValue.objects.create(created_user=self._user,
                                                      parent_attr=attr,
                                                      referral=entry))

        # set referral cache
        self.assertEqual(list(entry.get_referred_objects()), [self._entry])

        # register entry to the Elasticsearch to check that will be deleted
        deleting_entry_id = self._entry.id
        self._entry.register_es()
        res = self._es.get(index=settings.ES_CONFIG['INDEX'], doc_type='entry',
                           id=deleting_entry_id)
        self.assertTrue(res['found'])

        # delete an entry that have an attribute which refers to the entry of ReferredEntity
        self._entry.delete()
        self.assertFalse(self._entry.is_active)
        self.assertEqual(self._entry.attrs.filter(is_active=True).count(), 0)

        # make sure that referral cache is updated by deleting referring entry
        self.assertEqual(list(entry.get_referred_objects()), [])

        # checks that the document in the Elasticsearch associated with the entry was also deleted
        res = self._es.get(index=settings.ES_CONFIG['INDEX'], doc_type='entry',
                           id=deleting_entry_id, ignore=[404])
        self.assertFalse(res['found'])

    def test_delete_entry_in_chain(self):
        # initilaize referral Entries for checking processing caused
        # by setting 'is_delete_in_chain' flag
        ref_entity = Entity.objects.create(name='ReferredEntity', created_user=self._user)
        ref_entries = [Entry.objects.create(
            name='ref-%d' % i, created_user=self._user, schema=ref_entity) for i in range(3)]

        # initialize EntityAttrs
        attr_info = {
            'obj': {'type': AttrTypeValue['object'], 'value': ref_entries[0]},
            'arr_obj': {'type': AttrTypeValue['array_object'], 'value': ref_entries},
        }
        for attr_name, info in attr_info.items():
            # create EntityAttr object with is_delete_in_chain object
            attr = EntityAttr.objects.create(name=attr_name,
                                             type=info['type'],
                                             is_delete_in_chain=True,
                                             created_user=self._user,
                                             parent_entity=self._entity)

            if info['type'] & AttrTypeValue['object']:
                attr.referral.add(ref_entity)

            self._entity.attrs.add(attr)

        # create and initialize Entries
        entries = []
        for index in range(2):
            entry = Entry.objects.create(name='entry-%d' % index, schema=self._entity,
                                         created_user=self._user)
            entry.complement_attrs(self._user)
            entries.append(entry)

        # set AttributeValues of entry-0 that refers all referral entries
        for attr_name, info in attr_info.items():
            attr = entries[0].attrs.get(schema__name=attr_name)
            attr.add_value(self._user, info['value'])

        # set AttributeValues of entry-1 that refers only ref-2
        entries[1].attrs.get(schema__name='obj').add_value(self._user, ref_entries[2])

        # delete entry-0 and check the existance of each referred entries
        entries[0].delete()

        # sync referral entries from database
        [x.refresh_from_db() for x in ref_entries]

        self.assertFalse(ref_entries[0].is_active)
        self.assertFalse(ref_entries[1].is_active)
        self.assertTrue(ref_entries[2].is_active)

    def test_order_of_array_named_ref_entries(self):
        ref_entity = Entity.objects.create(name='referred_entity', created_user=self._user)
        ref_entry = Entry.objects.create(name='referred_entry', created_user=self._user,
                                         schema=ref_entity)

        entity = Entity.objects.create(name='entity', created_user=self._user)
        new_attr_params = {
            'name': 'arr_named_ref',
            'type': AttrTypeValue['array_named_object'],
            'created_user': self._user,
            'parent_entity': entity,
        }
        attr_base = EntityAttr.objects.create(**new_attr_params)
        attr_base.referral.add(ref_entity)

        entity.attrs.add(attr_base)

        # create an Entry associated to the 'entity'
        entry = Entry.objects.create(name='entry', created_user=self._user, schema=entity)
        entry.complement_attrs(self._user)

        attr = entry.attrs.get(name='arr_named_ref')
        self.assertTrue(attr.is_updated([{'id': ref_entry.id}]))

        attrv = attr.add_value(self._user, [{
            'name': 'key_%d' % i,
            'id': Entry.objects.create(name='r_%d' % i, created_user=self._user, schema=ref_entity),
        } for i in range(3, 0, -1)])

        # checks the order of entries for array_named_ref that are shown in the views of
        # list/show/edit
        results = entry.get_available_attrs(self._user)
        self.assertEqual(len(results), 1)
        self.assertEqual(len(results[0]['last_value']), 3)
        self.assertEqual(results[0]['last_value'][0]['value'], 'key_1')
        self.assertEqual(results[0]['last_value'][1]['value'], 'key_2')
        self.assertEqual(results[0]['last_value'][2]['value'], 'key_3')

        # checks whether attribute will be invisible when a correspond EntityAttr is deleted
        attr_base.delete()
        results = entry.get_available_attrs(self._user)
        self.assertEqual(len(results), 0)

        # check following switched value case
        # initiated value is
        #   - [{'key_3': 'r_3'}, {'key_2': 'r_2'}, {'key_1': 'r_1'}]
        # then, check following value is different
        #   - [{'key_1': 'r_3'}, {'key_2': 'r_2'}, {'key_3': 'r_1'}]
        new_value = [
            {'name': 'key_3', 'id': attrv.data_array.get(referral__name='r_1').referral.id},
            {'name': 'key_2', 'id': attrv.data_array.get(referral__name='r_2').referral.id},
            {'name': 'key_1', 'id': attrv.data_array.get(referral__name='r_3').referral.id},
        ]
        self.assertTrue(attr.is_updated(new_value))

    def test_clone_attribute_value(self):
        basic_params = {
            'created_user': self._user,
            'parent_attr': self._attr,
        }
        attrv = AttributeValue.objects.create(value='hoge', **basic_params)

        for i in range(0, 10):
            attrv.data_array.add(AttributeValue.objects.create(value=str(i), **basic_params))

        clone = attrv.clone(self._user)

        self.assertIsNotNone(clone)
        self.assertNotEqual(clone.id, attrv.id)
        self.assertNotEqual(clone.created_time, attrv.created_time)

        # check that data_array is cleared after cloning
        self.assertEqual(attrv.data_array.count(), 10)
        self.assertEqual(clone.data_array.count(), 0)

        # check that value and permission will be inherited from original one
        self.assertEqual(clone.value, attrv.value)

    def test_clone_attribute_without_permission(self):
        unknown_user = User.objects.create(username='unknown')

        attr = self.make_attr(name='attr', attrtype=AttrTypeValue['array_string'])
        attr.is_public = False
        attr.save()
        self.assertIsNone(attr.clone(unknown_user))

    def test_clone_attribute_typed_string(self):
        attr = self.make_attr(name='attr', attrtype=AttrTypeValue['string'])
        attr.add_value(self._user, 'hoge')
        cloned_attr = attr.clone(self._user)

        self.assertIsNotNone(cloned_attr)
        self.assertNotEqual(cloned_attr.id, attr.id)
        self.assertEqual(cloned_attr.name, attr.name)
        self.assertEqual(cloned_attr.values.count(), attr.values.count())
        self.assertNotEqual(cloned_attr.values.last(), attr.values.last())

    def test_clone_attribute_typed_array_string(self):
        attr = self.make_attr(name='attr', attrtype=AttrTypeValue['array_string'])
        attr.add_value(self._user, [str(i) for i in range(10)])

        cloned_attr = attr.clone(self._user)
        self.assertIsNotNone(cloned_attr)
        self.assertNotEqual(cloned_attr.id, attr.id)
        self.assertEqual(cloned_attr.name, attr.name)
        self.assertEqual(cloned_attr.values.count(), attr.values.count())
        self.assertNotEqual(cloned_attr.values.last(), attr.values.last())

        # checks that AttributeValues that parent_attr has also be cloned
        orig_attrv = attr.values.last()
        cloned_attrv = cloned_attr.values.last()

        self.assertEqual(orig_attrv.data_array.count(), cloned_attrv.data_array.count())
        for v1, v2 in zip(orig_attrv.data_array.all(), cloned_attrv.data_array.all()):
            self.assertNotEqual(v1, v2)
            self.assertEqual(v1.value, v2.value)

    def test_clone_entry(self):
        self._entity.attrs.add(EntityAttr.objects.create(**{
            'name': 'attr',
            'type': AttrTypeValue['string'],
            'created_user': self._user,
            'parent_entity': self._entity,
        }))

        entry = Entry.objects.create(name='entry', schema=self._entity, created_user=self._user)
        entry.complement_attrs(self._user)

        entry_attr = entry.attrs.last()
        for i in range(10):
            entry_attr.add_value(self._user, str(i))

        clone = entry.clone(self._user)

        self.assertIsNotNone(clone)
        self.assertNotEqual(clone.id, entry.id)
        self.assertEqual(clone.name, entry.name)
        self.assertEqual(clone.attrs.count(), entry.attrs.count())
        self.assertNotEqual(clone.attrs.last(), entry_attr)

        # checks parent_entry in the cloned Attribute object is updated
        clone_attr = clone.attrs.last()
        self.assertEqual(entry_attr.parent_entry, entry)
        self.assertEqual(clone_attr.parent_entry, clone)

        # checks parent_entry in the cloned AttributeValue object is updated
        self.assertEqual(entry_attr.values.last().parent_attr, entry_attr)
        self.assertEqual(clone_attr.values.last().parent_attr, clone_attr)

    def test_clone_entry_with_non_permitted_attributes(self):
        # set EntityAttr attr3 is not public
        attr_infos = [
            {'name': 'attr1', 'is_public': True},
            {'name': 'attr2', 'is_public': True},
            {'name': 'attr3', 'is_public': False}
        ]
        for info in attr_infos:
            self._entity.attrs.add(EntityAttr.objects.create(**{
                'type': AttrTypeValue['string'],
                'created_user': self._user,
                'parent_entity': self._entity,
                'name': info['name'],
                'is_public': info['is_public']
            }))

        entry = Entry.objects.create(name='entry', schema=self._entity, created_user=self._user)
        entry.complement_attrs(self._user)

        # set Attribute attr2 is not public
        entry.attrs.filter(schema__name='attr2').update(is_public=False)

        # checks that cloned entry doesn't have non-permitted attributes
        cloned_entry = entry.clone(self._user)

        self.assertEqual(cloned_entry.attrs.count(), 1)
        self.assertEqual(cloned_entry.attrs.first().schema.name, 'attr1')

    def test_clone_entry_with_extra_params(self):
        entry = Entry.objects.create(name='entry', schema=self._entity, created_user=self._user)
        entry.complement_attrs(self._user)

        clone = entry.clone(self._user, name='cloned_entry')

        self.assertIsNotNone(clone)
        self.assertNotEqual(clone.id, entry.id)
        self.assertEqual(clone.name, 'cloned_entry')

    def test_clone_entry_without_permission(self):
        unknown_user = User.objects.create(username='unknown_user')

        entry = Entry.objects.create(name='entry',
                                     schema=self._entity,
                                     created_user=self._user,
                                     is_public=False)

        entry.complement_attrs(self._user)
        self.assertIsNone(entry.clone(unknown_user))

        # set permission to access, then it can be cloned
        unknown_user.permissions.add(entry.readable)
        self.assertIsNotNone(entry.clone(unknown_user))

    def test_set_value_method(self):
        user = User.objects.create(username='hoge')
        groups = [Group.objects.create(name=x) for x in ['g1', 'g2']]

        # create referred Entity and Entries
        ref_entity = Entity.objects.create(name='Referred Entity', created_user=user)
        for index in range(0, 10):
            last_ref = Entry.objects.create(name='r-%s' % index, schema=ref_entity,
                                            created_user=user)

        attr_info = {
            'str': {'type': AttrTypeValue['string'], 'value': 'foo',
                    'invalid_values': [123, last_ref, True]},
            'obj': {'type': AttrTypeValue['object'], 'value': str(last_ref.id)},
            'name': {'type': AttrTypeValue['named_object'],
                     'value': {'name': 'bar', 'id': str(last_ref.id)}},
            'bool': {'type': AttrTypeValue['boolean'], 'value': False},
            'arr_str': {'type': AttrTypeValue['array_string'], 'value': ['foo', 'bar', 'baz']},
            'arr_obj': {'type': AttrTypeValue['array_object'],
                        'value': [str(x.id) for x in Entry.objects.filter(schema=ref_entity)]},
            'arr_name': {'type': AttrTypeValue['array_named_object'],
                         'value': [
                             {'name': 'hoge', 'id': str(last_ref.id)},
                             {'name': 'fuga', 'boolean': False},  # specify boolean parameter
                          ]},
            'group': {'type': AttrTypeValue['group'], 'value': str(groups[0].id)},
            'date': {'type': AttrTypeValue['date'], 'value': date(2018, 12, 31)},
            'arr_group': {
                'type': AttrTypeValue['array_group'],
                'value': [str(x.id) for x in groups]
            }
        }

        entity = Entity.objects.create(name='entity', created_user=user)
        for attr_name, info in attr_info.items():
            attr = EntityAttr.objects.create(name=attr_name,
                                             type=info['type'],
                                             created_user=user,
                                             parent_entity=entity)

            if info['type'] & AttrTypeValue['object']:
                attr.referral.add(ref_entity)

            entity.attrs.add(attr)

        entry = Entry.objects.create(name='entry', schema=entity, created_user=user)
        entry.complement_attrs(user)

        for attr_name, info in attr_info.items():
            attr = entry.attrs.get(name=attr_name)
            attrv = attr.add_value(user, info['value'])

            self.assertEqual(attrv, attr.get_latest_value())
            self.assertEqual(attr.values.last().data_type, info['type'])

            # check boolean parameter for each attrv
            self.assertTrue(all(x.boolean is False for x in attrv.data_array.all()))
            if attr_name == 'bool':
                self.assertEqual(attrv.boolean, info['value'])
            else:
                self.assertFalse(attrv.boolean)

            # checks that validation processing works well
            if 'invalid_values' in info:
                [self.assertEqual(attr.add_value(user, x).value,
                                  str(x)) for x in info['invalid_values']]

        # null-check of is_updated method for each type of Attributes
        for (attr_name, info) in attr_info.items():
            attr = entry.attrs.get(name=attr_name)

            if info['type'] == AttrTypeValue['boolean']:
                self.assertFalse(attr.is_updated(None))
            else:
                self.assertTrue(attr.is_updated(None))

        # check update attr-value with specifying entry directly
        new_ref = Entry.objects.get(schema=ref_entity, name='r-1')
        entry.attrs.get(name='obj').add_value(user, new_ref)
        entry.attrs.get(name='name').add_value(user, {'name': 'new_value', 'id': new_ref})
        entry.attrs.get(name='arr_obj').add_value(user, [new_ref])
        entry.attrs.get(name='arr_name').add_value(user, [{'name': 'new_value', 'id': new_ref}])

        latest_value = entry.attrs.get(name='obj').get_latest_value()
        self.assertEqual(latest_value.referral.id, new_ref.id)

        latest_value = entry.attrs.get(name='name').get_latest_value()
        self.assertEqual(latest_value.value, 'new_value')
        self.assertEqual(latest_value.referral.id, new_ref.id)

        latest_value = entry.attrs.get(name='arr_obj').get_latest_value()
        self.assertEqual(latest_value.data_array.count(), 1)
        self.assertEqual(latest_value.data_array.last().referral.id, new_ref.id)

        latest_value = entry.attrs.get(name='arr_name').get_latest_value()
        self.assertEqual(latest_value.data_array.count(), 1)
        self.assertEqual(latest_value.data_array.last().value, 'new_value')
        self.assertEqual(latest_value.data_array.last().referral.id, new_ref.id)

        latest_value = entry.attrs.get(name='arr_group').get_latest_value()
        self.assertEqual([int(x.value) for x in latest_value.data_array.all()],
                         [x.id for x in groups])

        # test to get attribute values of empty entry
        entry1 = Entry.objects.create(name='entry1', schema=entity, created_user=user)
        entry1.complement_attrs(user)

        results = entry1.get_available_attrs(user)
        self.assertIsNone([x for x in results if x['name'] == 'group'][0]['last_referral'])
        self.assertEqual([x for x in results if x['name'] == 'group'][0]['last_value'], '')

        # test add_value with boolean parameter
        for attr_name, info in attr_info.items():
            attr = entry.attrs.get(name=attr_name)
            attrv = attr.add_value(user, info['value'], boolean=True)

            # check boolean parameter for each attrv
            if attr_name == 'bool':
                self.assertEqual(attrv.boolean, info['value'])
            else:
                self.assertTrue(attrv.boolean)

            for co_attrv in attrv.data_array.all():
                if attr_name == 'arr_name' and co_attrv.value == 'fuga':
                    self.assertFalse(co_attrv.boolean)
                else:
                    self.assertTrue(co_attrv.boolean)

        # test add_value date as string
        entry.attrs.get(name='date').add_value(user, '2020-01-01')
        self.assertEqual(entry.attrs.get(name='date').get_latest_value().date, date(2020, 1, 1))

        # test update each Attribute's values of array by specifying None
        attr_name_arrays = [k for (k, v) in attr_info.items() if v['type'] & AttrTypeValue['array']]

        self.assertEqual(len(attr_name_arrays), 4)
        for attr_name in attr_name_arrays:
            attr = entry.attrs.get(name=attr_name)
            attr_value = attr.add_value(user, None)

            self.assertEqual(attr.get_latest_value(), attr_value)
            self.assertTrue(attr_value.get_status(AttributeValue.STATUS_DATA_ARRAY_PARENT))
            self.assertEqual(attr_value.data_array.count(), 0)

    def test_set_attrvalue_to_entry_attr_without_availabe_value(self):
        user = User.objects.create(username='hoge')

        entity = Entity.objects.create(name='entity', created_user=user)
        entity.attrs.add(EntityAttr.objects.create(**{
            'name': 'attr',
            'type': AttrTypeValue['object'],
            'created_user': user,
            'parent_entity': entity,
        }))

        entry = Entry.objects.create(name='entry', schema=entity, created_user=user)
        entry.complement_attrs(user)

        attr = entry.attrs.first()
        attrv = attr.add_value(user, None)

        self.assertIsNotNone(attrv)
        self.assertEqual(attr.values.count(), 1)
        self.assertIsNone(attr.values.first().referral)

    @skip('''
    The situation of this test mentioned, data_type of AttributeValue is changed, may not happen
    thrugoh current implementation. So test skips this case.
    ''')
    def test_update_data_type_of_attrvalue(self):
        """
        This test checks that data_type parameter of AttributeValue will be changed after
        calling 'get_available_attrs' method if that parameter is not set.

        Basically, the data_type of AttributeValue is same with the type of Attribute. But,
        some AttributeValues which are registered before adding this parameter do not have
        available value. So this processing is needed to set. This assumes unknown typed
        AttributeValue as the current type of Attribute.
        """
        user = User.objects.create(username='hoge')

        entity = Entity.objects.create(name='entity', created_user=user)
        entity.attrs.add(EntityAttr.objects.create(**{
            'name': 'attr',
            'type': AttrTypeValue['string'],
            'created_user': user,
            'parent_entity': entity,
        }))

        entry = Entry.objects.create(name='entry', schema=entity, created_user=user)
        entry.complement_attrs(user)

        attrv = entry.attrs.first().add_value(user, 'hoge')

        # vanish data_type of initial AttributeValue instance
        attrv.data_type = 0
        attrv.save()

        # this processing complements data_type parameter of latest AttributeValue
        # as the current type of Attribute instance
        results = entry.get_available_attrs(self._user)
        self.assertEqual(len(results), 1)
        self.assertEqual(results[0]['last_value'], '')
        self.assertEqual(AttributeValue.objects.get(id=attrv.id).data_type, AttrTypeValue['string'])

    def test_get_deleted_referred_attrs(self):
        user = User.objects.create(username='hoge')

        # create referred Entity and Entries
        ref_entity = Entity.objects.create(name='ReferredEntity', created_user=user)
        ref_entry = Entry.objects.create(name='ReferredEntry', schema=ref_entity, created_user=user)

        attr_info = {
            'obj': {'type': AttrTypeValue['object'], 'value': ref_entry},
            'name': {'type': AttrTypeValue['named_object'],
                     'value': {'name': 'hoge', 'id': ref_entry}},
            'arr_obj': {'type': AttrTypeValue['array_object'], 'value': [ref_entry]},
            'arr_name': {'type': AttrTypeValue['array_named_object'],
                         'value': [{'name': 'hoge', 'id': ref_entry}]},
        }

        entity = Entity.objects.create(name='entity', created_user=user)
        for attr_name, info in attr_info.items():
            attr = EntityAttr.objects.create(name=attr_name,
                                             type=info['type'],
                                             created_user=user,
                                             parent_entity=entity)

            attr.referral.add(ref_entity)
            entity.attrs.add(attr)

        entry = Entry.objects.create(name='entry', schema=entity, created_user=user)
        entry.complement_attrs(user)
        for attr_name, info in attr_info.items():
            entry.attrs.get(name=attr_name).add_value(user, info['value'])

        # checks all set vaialbles can be got correctly
        available_attrs = entry.get_available_attrs(user)

        self.assertEqual(len(available_attrs), len(attr_info))
        for attr in available_attrs:
            if attr['name'] == 'obj':
                self.assertEqual(attr['last_referral'].id, ref_entry.id)
            elif attr['name'] == 'name':
                self.assertEqual(attr['last_referral'].id, ref_entry.id)
            elif attr['name'] == 'arr_obj':
                self.assertEqual([x.id for x in attr['last_value']], [ref_entry.id])
            elif attr['name'] == 'arr_name':
                self.assertEqual([x['value'] for x in attr['last_value']], ['hoge'])
                self.assertEqual([x['referral'].id for x in attr['last_value']], [ref_entry.id])

        # delete referral entry, then get available attrs
        ref_entry.delete()
        available_attrs = entry.get_available_attrs(user)
        self.assertEqual(len(available_attrs), len(attr_info))
        for attr in available_attrs:
            if attr['name'] == 'obj':
                self.assertEqual(attr['last_referral'], None)
            elif attr['name'] == 'name':
                self.assertEqual(attr['last_referral'], None)
            elif attr['name'] == 'arr_obj':
                self.assertEqual(attr['last_value'], [])
            elif attr['name'] == 'arr_name':
                self.assertEqual([x['value'] for x in attr['last_value']], ['hoge'])
                self.assertEqual([x['referral'] for x in attr['last_value']], [None])

    def test_get_available_attrs_with_empty_referral(self):
        user = User.objects.create(username='hoge')

        ref_entity = Entity.objects.create(name='ReferredEntity', created_user=user)
        entity = Entity.objects.create(name='entity', created_user=user)
        attr_info = {
            'obj': {'type': AttrTypeValue['object'], 'value': None},
            'name': {'type': AttrTypeValue['named_object'], 'value': {'name': 'hoge', 'id': None}},
            'arr_obj': {'type': AttrTypeValue['array_object'], 'value': []},
            'arr_name': {'type': AttrTypeValue['array_named_object'],
                         'value': [{'name': 'hoge', 'id': None}]},
        }

        entity = Entity.objects.create(name='entity', created_user=user)
        for attr_name, info in attr_info.items():
            attr = EntityAttr.objects.create(name=attr_name,
                                             type=info['type'],
                                             created_user=user,
                                             parent_entity=entity)

            attr.referral.add(ref_entity)
            entity.attrs.add(attr)

        entry = Entry.objects.create(name='entry', schema=entity, created_user=user)
        entry.complement_attrs(user)
        for attr_name, info in attr_info.items():
            entry.attrs.get(name=attr_name).add_value(user, info['value'])

        # get empty values for each attributes
        available_attrs = entry.get_available_attrs(user)
        self.assertEqual(len(available_attrs), len(attr_info))
        for attr in available_attrs:
            if attr['name'] == 'obj':
                self.assertEqual(attr['last_referral'], None)
            elif attr['name'] == 'name':
                self.assertEqual(attr['last_referral'], None)
            elif attr['name'] == 'arr_obj':
                self.assertEqual(attr['last_value'], [])
            elif attr['name'] == 'arr_name':
                self.assertEqual([x['value'] for x in attr['last_value']], ['hoge'])
                self.assertEqual([x['referral'] for x in attr['last_value']], [None])

    def test_get_value_of_attrv(self):
        user = User.objects.create(username='hoge')

        # create referred Entity and Entries
        ref_entity = Entity.objects.create(name='Referred Entity', created_user=user)
        test_ref = Entry.objects.create(name='r0', schema=ref_entity, created_user=user)
        test_grp = Group.objects.create(name='g0')

        entity = self.create_entity_with_all_type_attributes(user)
        entry = Entry.objects.create(name='entry', schema=entity, created_user=user)
        entry.complement_attrs(user)

        attr_info = [
            {'name': 'str','set_val': 'foo', 'exp_val': 'foo'},
            {'name': 'obj', 'set_val': str(test_ref.id), 'exp_val': test_ref.name},
            {'name': 'obj', 'set_val': test_ref.id, 'exp_val': test_ref.name},
            {'name': 'obj', 'set_val': test_ref, 'exp_val': test_ref.name},
            {'name': 'name', 'set_val': {'name': 'bar', 'id': str(test_ref.id)},
             'exp_val': {'bar': test_ref.name}},
            {'name': 'name', 'set_val': {'name': 'bar', 'id': test_ref.id},
             'exp_val': {'bar': test_ref.name}},
            {'name': 'name', 'set_val': {'name': 'bar', 'id': test_ref},
             'exp_val': {'bar': test_ref.name}},
            {'name': 'bool', 'set_val': False, 'exp_val': False},
            {'name': 'arr_str', 'set_val': ['foo', 'bar', 'baz'], 'exp_val': ['foo', 'bar', 'baz']},
            {'name': 'arr_obj', 'set_val': [str(test_ref.id)], 'exp_val': [test_ref.name]},
            {'name': 'arr_obj', 'set_val': [test_ref.id], 'exp_val': [test_ref.name]},
            {'name': 'arr_obj', 'set_val': [test_ref], 'exp_val': [test_ref.name]},
            {'name': 'arr_name', 'set_val': [{'name': 'hoge', 'id': str(test_ref.id)}],
             'exp_val': [{'hoge': test_ref.name}]},
            {'name': 'arr_name', 'set_val': [{'name': 'hoge', 'id': test_ref.id}],
             'exp_val': [{'hoge': test_ref.name}]},
            {'name': 'arr_name', 'set_val': [{'name': 'hoge', 'id': test_ref}],
             'exp_val': [{'hoge': test_ref.name}]},
            {'name': 'date', 'set_val': date(2018, 12, 31), 'exp_val': date(2018, 12, 31)},
            {'name': 'group', 'set_val': str(test_grp.id), 'exp_val': test_grp.name},
            {'name': 'group', 'set_val': test_grp.id, 'exp_val': test_grp.name},
            {'name': 'group', 'set_val': test_grp, 'exp_val': test_grp.name},
            {'name': 'arr_group', 'set_val': [str(test_grp.id)], 'exp_val': [test_grp.name]},
            {'name': 'arr_group', 'set_val': [test_grp.id], 'exp_val': [test_grp.name]},
            {'name': 'arr_group', 'set_val': [test_grp], 'exp_val': [test_grp.name]},
        ]
        for info in attr_info:
            attr = entry.attrs.get(name=info['name'])
            attr.add_value(user, info['set_val'])
            attrv = attr.get_latest_value()

            # test return value of get_value method
            self.assertEqual(attrv.get_value(), info['exp_val'])

            # test return value of get_value method with 'with_metainfo' parameter
            expected_value = {'type': attr.schema.type, 'value': info['exp_val']}
            if attr.schema.type & AttrTypeValue['array']:
                if attr.schema.type & AttrTypeValue['named']:
                    expected_value['value'] = [{'hoge': {'id': test_ref.id, 'name': test_ref.name}}]
                elif attr.schema.type & AttrTypeValue['object']:
                    expected_value['value'] = [{'id': test_ref.id, 'name': test_ref.name}]
                elif attr.schema.type & AttrTypeValue['group']:
                    expected_value['value'] = [{'id': test_grp.id, 'name': test_grp.name}]

            elif attr.schema.type & AttrTypeValue['named']:
                expected_value['value'] = {'bar': {'id': test_ref.id, 'name': test_ref.name}}
            elif attr.schema.type & AttrTypeValue['object']:
                expected_value['value'] = {'id': test_ref.id, 'name': test_ref.name}
            elif attr.schema.type & AttrTypeValue['group']:
                expected_value['value'] = {'id': test_grp.id, 'name': test_grp.name}

            self.assertEqual(attrv.get_value(with_metainfo=True),
                             expected_value)

    def test_get_value_of_attrv_that_refers_deleted_entry(self):
        user = User.objects.create(username='hoge')

        # create referred Entity and Entries
        ref_entity = Entity.objects.create(name='Referred Entity', created_user=user)
        ref_entry = Entry.objects.create(name='Ref', schema=ref_entity, created_user=user)

        attr_info = {
            'obj': {'type': AttrTypeValue['object'], 'value': str(ref_entry.id)},
            'name': {'type': AttrTypeValue['named_object'],
                     'value': {'name': 'foo', 'id': str(ref_entry.id)}},
            'arr_obj': {'type': AttrTypeValue['array_object'], 'value': [str(ref_entry.id)]},
            'arr_name': {'type': AttrTypeValue['array_named_object'],
                         'value': [{'name': 'bar', 'id': str(ref_entry.id)}]},
        }
        entity = Entity.objects.create(name='Entity', created_user=user)
        for attr_name, info in attr_info.items():
            attr = EntityAttr.objects.create(name=attr_name,
                                             type=info['type'],
                                             created_user=user,
                                             parent_entity=entity)

            if info['type'] & AttrTypeValue['object']:
                attr.referral.add(ref_entity)

            entity.attrs.add(attr)

        entry = Entry.objects.create(name='Entry', schema=entity, created_user=user)
        entry.complement_attrs(user)
        [entry.attrs.get(name=x).add_value(user, y['value']) for (x, y) in attr_info.items()]

        # delete entry to which all attribute values refer
        ref_entry.delete()

        expected_results = {
            'obj': None,
            'name': {'foo': None},
            'arr_obj': [None],
            'arr_name': [{'bar': None}],
        }
        for name, result in expected_results.items():
            self.assertEqual(entry.attrs.get(name=name).get_latest_value().get_value(), result)

    def test_convert_value_to_register(self):
        user = User.objects.create(username='hoge')

        ref_entity = Entity.objects.create(name='Referred Entity', created_user=user)
        ref_entry = Entry.objects.create(name='Ref Entry', schema=ref_entity, created_user=user)
        attr_info = {
            'str': {'type': AttrTypeValue['string']},
            'obj': {'type': AttrTypeValue['object']},
            'name': {'type': AttrTypeValue['named_object']},
            'bool': {'type': AttrTypeValue['boolean']},
            'arr1': {'type': AttrTypeValue['array_string']},
            'arr2': {'type': AttrTypeValue['array_object']},
            'arr3': {'type': AttrTypeValue['array_named_object']},
            'group': {'type': AttrTypeValue['group']},
            'date': {'type': AttrTypeValue['date']}
        }

        entity = Entity.objects.create(name='entity', created_user=user)
        for attr_name, info in attr_info.items():
            attr = EntityAttr.objects.create(name=attr_name,
                                             type=info['type'],
                                             created_user=user,
                                             parent_entity=entity)

            if info['type'] & AttrTypeValue['object']:
                attr.referral.add(ref_entity)

            entity.attrs.add(attr)

        entry = Entry.objects.create(name='entry', schema=entity, created_user=user)
        entry.complement_attrs(user)

        group = Group.objects.create(name='Group')
        checklist = [
            {'attr': 'str', 'input': 'foo', 'checker': lambda x: x == 'foo'},
            {'attr': 'obj', 'input': 'Ref Entry', 'checker': lambda x: x.id == ref_entry.id},
            {'attr': 'obj', 'input': 'Invalid Entry', 'checker': lambda x: x is None},
            {'attr': 'name', 'input': {'foo': ref_entry},
             'checker': lambda x: x['name'] == 'foo' and x['id'].id == ref_entry.id},
            {'attr': 'bool', 'input': False, 'checker': lambda x: x is False},
            {'attr': 'arr1', 'input': ['foo', 'bar'], 'checker': lambda x: x == ['foo', 'bar']},
            {'attr': 'arr2', 'input': ['Ref Entry'],
             'checker': lambda x: len(x) == 1 and x[0].id == ref_entry.id},
            {'attr': 'arr2', 'input': ['Ref Entry', 'Invalid Entry'],
             'checker': lambda x: len(x) == 1 and x[0].id == ref_entry.id},
            {'attr': 'arr3', 'input': [{'foo': 'Ref Entry'}],
             'checker': lambda x: len(x) == 1 and x[0]['name'] == 'foo' and
             x[0]['id'].id == ref_entry.id},
            {'attr': 'arr3', 'input': [{'foo': 'Ref Entry'}, {'bar': 'Invalid Entry'}],
             'checker': lambda x: (len(x) == 2 and x[0]['name'] == 'foo' and
                                   x[0]['id'].id == ref_entry.id and x[1]['name'] == 'bar' and
                                   x[1]['id'] is None)},
            {'attr': 'group', 'input': 'Group', 'checker': lambda x: x == group.id},
            {'attr': 'date', 'input': date(2018, 12, 31),
             'checker': lambda x: x == date(2018, 12, 31)},
            {'attr': 'date', 'input': '2020-01-01', 'checker': lambda x: x == '2020-01-01'}
        ]
        for info in checklist:
            attr = entry.attrs.get(name=info['attr'])

            converted_data = attr.convert_value_to_register(info['input'])
            self.assertTrue(info['checker'](converted_data))

            # create AttributeValue using converted value
            attr.add_value(user, converted_data)

            self.assertIsNotNone(attr.get_latest_value())

    def test_export_entry(self):
        user = User.objects.create(username='hoge')

        ref_entity = Entity.objects.create(name='Referred Entity', created_user=user)
        attr_info = {
            'str1': {'type': AttrTypeValue['string'], 'is_public': True},
            'str2': {'type': AttrTypeValue['string'], 'is_public': True},
            'obj': {'type': AttrTypeValue['object'], 'is_public': True},
            'invisible': {'type': AttrTypeValue['string'], 'is_public': False},
        }

        entity = Entity.objects.create(name='entity', created_user=user)
        for attr_name, info in attr_info.items():
            attr = EntityAttr.objects.create(name=attr_name,
                                             type=info['type'],
                                             created_user=user,
                                             parent_entity=entity,
                                             is_public=info['is_public'])

            if info['type'] & AttrTypeValue['object']:
                attr.referral.add(ref_entity)

            entity.attrs.add(attr)

        entry = Entry.objects.create(name='entry', schema=entity, created_user=user)
        entry.complement_attrs(user)
        entry.attrs.get(name='str1').add_value(user, 'hoge')

        entry.attrs.get(name='str2').add_value(user, 'foo')
        # update AttributeValue of Attribute 'str2'
        entry.attrs.get(name='str2').add_value(user, 'bar')

        exported_data = entry.export(user)
        self.assertEqual(exported_data['name'], entry.name)
        self.assertEqual(len(exported_data['attrs']),
                         len([x for x in attr_info.values() if x['is_public']]))

        self.assertEqual(exported_data['attrs']['str1'], 'hoge')
        self.assertEqual(exported_data['attrs']['str2'], 'bar')
        self.assertIsNone(exported_data['attrs']['obj'])

        # change the name of EntityAttr then export entry
        NEW_ATTR_NAME = 'str1 (changed)'
        entity_attr = entry.schema.attrs.get(name='str1')
        entity_attr.name = NEW_ATTR_NAME
        entity_attr.save()

        exported_data = entry.export(user)
        self.assertTrue(NEW_ATTR_NAME in exported_data['attrs'])
        self.assertEqual(exported_data['attrs'][NEW_ATTR_NAME], 'hoge')

        # Add an Attribute after creating entry
        entity.attrs.add(EntityAttr.objects.create(**{
            'name': 'new_attr',
            'type': AttrTypeValue['string'],
            'created_user': user,
            'parent_entity': entity,
        }))
        exported_data = entry.export(user)
        self.assertTrue('new_attr' in exported_data['attrs'])

    def test_search_entries(self):
        user = User.objects.create(username='hoge')

        # create referred Entity and Entries
        ref_entity = Entity.objects.create(name='Referred Entity', created_user=user)
        ref_entry = Entry.objects.create(name='referred_entry', schema=ref_entity,
                                         created_user=user)
        ref_group = Group.objects.create(name='group')

        attr_info = {
            'str': {'type': AttrTypeValue['string'], 'value': 'foo-%d'},
            'str2': {'type': AttrTypeValue['string'], 'value': 'foo-%d'},
            'obj': {'type': AttrTypeValue['object'], 'value': str(ref_entry.id)},
            'name': {'type': AttrTypeValue['named_object'],
                     'value': {'name': 'bar', 'id': str(ref_entry.id)}},
            'bool': {'type': AttrTypeValue['boolean'], 'value': False},
            'group': {'type': AttrTypeValue['group'], 'value': str(ref_group.id)},
            'date': {'type': AttrTypeValue['date'], 'value': date(2018, 12, 31)},
            'arr_str': {'type': AttrTypeValue['array_string'], 'value': ['foo', 'bar', 'baz']},
            'arr_obj': {'type': AttrTypeValue['array_object'],
                        'value': [str(x.id) for x in Entry.objects.filter(schema=ref_entity)]},
            'arr_name': {'type': AttrTypeValue['array_named_object'],
                         'value': [{'name': 'hoge', 'id': str(ref_entry.id)}]},
        }

        entity = Entity.objects.create(name='entity', created_user=user)
        for attr_name, info in attr_info.items():
            attr = EntityAttr.objects.create(name=attr_name,
                                             type=info['type'],
                                             created_user=user,
                                             parent_entity=entity)

            if info['type'] & AttrTypeValue['object']:
                attr.referral.add(ref_entity)

            entity.attrs.add(attr)

        for index in range(0, 11):
            entry = Entry.objects.create(name='e-%d' % index, schema=entity, created_user=user)
            entry.complement_attrs(user)

            for attr_name, info in attr_info.items():
                attr = entry.attrs.get(name=attr_name)
                if attr_name == 'str':
                    attr.add_value(user, info['value'] % index)
                elif attr_name == 'str2':
                    attr.add_value(user, info['value'] % (index + 100))
                else:
                    attr.add_value(user, info['value'])

            entry.register_es()

        # search entries
        ret = Entry.search_entries(user, [entity.id], [
            {'name': 'str'},
            {'name': 'str2'},
            {'name': 'obj'},
            {'name': 'name'},
            {'name': 'bool'},
            {'name': 'group'},
            {'name': 'date'},
            {'name': 'arr_str'},
            {'name': 'arr_obj'},
            {'name': 'arr_name'},
        ])
        self.assertEqual(ret['ret_count'], 11)
        self.assertEqual(len(ret['ret_values']), 11)

        # check returned contents is corrected
        for v in ret['ret_values']:
            self.assertEqual(v['entity']['id'], entity.id)
            self.assertEqual(len(v['attrs']), len(attr_info))

            entry = Entry.objects.get(id=v['entry']['id'])

            for (attrname, attrinfo) in v['attrs'].items():
                attr = entry.attrs.get(schema__name=attrname)
                attrv = attr.get_latest_value()

                # checks accurate type parameters are stored
                self.assertEqual(attrinfo['type'], attrv.data_type)

                # checks accurate values are stored
                if attrname == 'str' or attrname == 'str2':
                    self.assertEqual(attrinfo['value'], attrv.value)

                elif attrname == 'obj':
                    self.assertEqual(attrinfo['value']['id'], attrv.referral.id)
                    self.assertEqual(attrinfo['value']['name'], attrv.referral.name)

                elif attrname == 'name':
                    key = attrv.value
                    self.assertEqual(attrinfo['value'][key]['id'], attrv.referral.id)
                    self.assertEqual(attrinfo['value'][key]['name'], attrv.referral.name)

                if attrname == 'bool':
                    self.assertEqual(attrinfo['value'], str(attrv.boolean))

                if attrname == 'date':
                    self.assertEqual(attrinfo['value'], str(attrv.date))

                elif attrname == 'group':
                    group = Group.objects.get(id=int(attrv.value))
                    self.assertEqual(attrinfo['value']['id'], group.id)
                    self.assertEqual(attrinfo['value']['name'], group.name)

                elif attrname == 'arr_str':
                    self.assertEqual(sorted([x for x in attrinfo['value']]),
                                     sorted([x.value for x in attrv.data_array.all()]))

                elif attrname == 'arr_obj':
                    self.assertEqual([x['id'] for x in attrinfo['value']],
                                     [x.referral.id for x in attrv.data_array.all()])
                    self.assertEqual([x['name'] for x in attrinfo['value']],
                                     [x.referral.name for x in attrv.data_array.all()])

                elif attrname == 'arr_name':
                    for co_attrv in attrv.data_array.all():
                        _co_v = [x[co_attrv.value] for x in attrinfo['value']]
                        self.assertTrue(_co_v)
                        self.assertEqual(_co_v[0]['id'], co_attrv.referral.id)
                        self.assertEqual(_co_v[0]['name'], co_attrv.referral.name)

        # search entries with maximum entries to get
        ret = Entry.search_entries(user, [entity.id], [{'name': 'str'}], 5)
        self.assertEqual(ret['ret_count'], 11)
        self.assertEqual(len(ret['ret_values']), 5)

        # search entries with keyword
        ret = Entry.search_entries(user, [entity.id], [{'name': 'str', 'keyword': 'foo-5'}])
        self.assertEqual(ret['ret_count'], 1)
        self.assertEqual(ret['ret_values'][0]['entry']['name'], 'e-5')

        # search entries with blank values
        entry = Entry.objects.create(name='entry-blank', schema=entity, created_user=user)
        entry.complement_attrs(user)
        entry.register_es()

        for attrname in attr_info.keys():
            ret = Entry.search_entries(user, [entity.id], [{'name': attrname}])
            self.assertEqual(len([x for x in ret['ret_values'] if x['entry']['id'] == entry.id]), 1)

        # check functionallity of the 'exact_match' parameter
        ret = Entry.search_entries(user, [entity.id], [{'name': 'str', 'keyword': 'foo-1'}])
        self.assertEqual(ret['ret_count'], 2)
        ret = Entry.search_entries(user, [entity.id], [{'name': 'str', 'keyword': 'foo-1',
                                   'exact_match': True}])
        self.assertEqual(ret['ret_count'], 1)
        self.assertEqual(ret['ret_values'][0]['entry']['name'], 'e-1')

        # check functionallity of the 'entry_name' parameter
        ret = Entry.search_entries(user, [], entry_name='e-1')
        self.assertEqual(ret['ret_count'], 2)

        # check combination of 'entry_name' and 'hint_attrs' parameter
        ret = Entry.search_entries(user, [entity.id], [{'name': 'str', 'keyword': 'foo-10'}],
                                   entry_name='e-1')
        self.assertEqual(ret['ret_count'], 1)

        # check whether keyword would be insensitive case
        ret = Entry.search_entries(user, [entity.id], [{'name': 'str', 'keyword': 'FOO-10'}])
        self.assertEqual(ret['ret_count'], 1)
        self.assertEqual(ret['ret_values'][0]['entry']['name'], 'e-10')

    def test_search_entries_with_hint_referral(self):
        user = User.objects.create(username='hoge')

        # Initialize entities -- there are 2 entities as below
        # * ReferredEntity - has no attribute
        # * Entity - has an attribute that refers ReferredEntity
        ref_entity = Entity.objects.create(name='Referred Entity', created_user=user)
        entity = Entity.objects.create(name='Entity', created_user=user)
        entity_attr = EntityAttr.objects.create(name='attr_ref',
                                                type=AttrTypeValue['object'],
                                                created_user=user,
                                                parent_entity=entity)
        entity_attr.referral.add(ref_entity)
        entity.attrs.add(entity_attr)

        # Initialize entries as below
        ref_entries = [Entry.objects.create(name='ref%d' % i, schema=ref_entity,
                                            created_user=user) for i in range(3)]
        for index in range(10):
            entry = Entry.objects.create(name='e-%d' % index, schema=entity, created_user=user)
            entry.complement_attrs(user)

            # set referral entry (ref0, ref1) alternately
            entry.attrs.first().add_value(user, ref_entries[index % 2])

        for ref_entry in ref_entries:
            ref_entry.register_es()

        # call search_entries with 'hint_referral' parameter,
        # then checks that result includes referral entries
        ret = Entry.search_entries(user, [ref_entity.id], [], hint_referral=True)
        self.assertEqual(ret['ret_count'], 3)
        self.assertEqual(sorted([x['id'] for x in ret['ret_values'][0]['referrals']]),
                         sorted([x.id for x in ref_entries[0].get_referred_objects()]))

        # call search_entries with 'hint_referral',
        ret = Entry.search_entries(user, [ref_entity.id], [], hint_referral='e-')
        self.assertEqual(ret['ret_count'], 2)

        # call search_entries with 'hint_referral' parameter as string,
        # then checks that result includes referral entries that match specified referral name
        ret = Entry.search_entries(user, [ref_entity.id], [], hint_referral='e-1')
        self.assertEqual(ret['ret_count'], 1)
        self.assertEqual([x['entry']['name'] for x in ret['ret_values']], ['ref1'])

        # call search_entries with 'hint_referral' parameter as name of entry
        # which is not referred from any entries.
        ret = Entry.search_entries(user, [ref_entity.id], [], hint_referral='hogefuga')
        self.assertEqual(ret['ret_count'], 0)

        # call search_entries with 'backslash' in the 'hint_referral' parameter as entry of name
        ret = Entry.search_entries(user, [ref_entity.id], [],
                                   hint_referral=CONFIG.EMPTY_SEARCH_CHARACTER)
        self.assertEqual(ret['ret_count'], 1)
        self.assertEqual([x['entry']['name'] for x in ret['ret_values']], ['ref2'])

    def test_search_entries_with_exclusive_attrs(self):
        user = User.objects.create(username='hoge')
        entity_info = {
            'E1': [
                {'type': AttrTypeValue['string'], 'name': 'foo'}
            ],
            'E2': [
                {'type': AttrTypeValue['string'], 'name': 'bar'}
            ]
        }

        for (name, attrinfos) in entity_info.items():
            entity = Entity.objects.create(name=name, created_user=user)

            for attrinfo in attrinfos:
                entity.attrs.add(EntityAttr.objects.create(**{
                    'name': attrinfo['name'],
                    'type': attrinfo['type'],
                    'created_user': user,
                    'parent_entity': entity,
                }))

            for i in [x for x in range(0, 5)]:
                entry = Entry.objects.create(name='%s-%d' % (entity.name, i), schema=entity,
                                             created_user=user)
                entry.complement_attrs(user)

                for attrinfo in attrinfos:
                    attr = entry.attrs.get(schema__name=attrinfo['name'])
                    attr.add_value(user, str(i))

                entry.register_es()

        # search entries by only attribute name and keyword without entity with exclusive attrs
        ret = Entry.search_entries(user, [], [{'name': 'foo', 'keyword': ''},
                                   {'name': 'bar', 'keyword': ''}])
        self.assertEqual(ret['ret_count'], 10)
        self.assertEqual(sorted([x['entry']['name'] for x in ret['ret_values']]),
                         sorted(['E1-%d' % i for i in range(5)] + ['E2-%d' % i for i in range(5)]))

        # search entries by only attribute name and keyword without entity
        # with exclusive attrs and one keyword
        ret = Entry.search_entries(user, [], [{'name': 'foo', 'keyword': '3'},
                                   {'name': 'bar', 'keyword': ''}])
        self.assertEqual(ret['ret_count'], 1)
        self.assertEqual(sorted([x['entry']['name'] for x in ret['ret_values']]), sorted(['E1-3']))

        # search entries by only attribute name and keyword without entity
        # with exclusive hint attrs and keywords
        ret = Entry.search_entries(user, [], [{'name': 'foo', 'keyword': '3'},
                                   {'name': 'bar', 'keyword': '3'}])
        self.assertEqual(ret['ret_count'], 0)

        # search entries using or_match parameter
        hints = [
            {'name': x.name, 'keyword': '3'} for x in EntityAttr.objects.filter(is_active=True)]
        ret = Entry.search_entries(user, [], hints, or_match=True)
        self.assertEqual(ret['ret_count'], 2)
        self.assertEqual(sorted([x['entry']['name'] for x in ret['ret_values']]),
                         sorted(['E1-3', 'E2-3']))

    def test_search_entries_about_insensitive_case(self):
        user = User.objects.create(username='hoge')

        entity = Entity.objects.create(name='Entity', created_user=user)
        entry = Entry.objects.create(name='Foo', schema=entity, created_user=user)
        entry.register_es()

        # This checks entry_name parameter would be insensitive case
        for name in ['foo', 'fOO', 'OO', 'f']:
            resp = Entry.search_entries(user, [], entry_name="foo")
            self.assertEqual(resp['ret_count'], 1)
            self.assertEqual(resp['ret_values'][0]['entry']['id'], entry.id)

    def test_search_entries_with_deleted_hint(self):
        # This call search_entries with hint_attrs that contains values which specify
        # entry name that has already deleted.

        # Initialize entities -- there are 2 entities as below
        # * ReferredEntity - has no attribute
        # * Entity - has an attribute that refers ReferredEntity
        ref_entity = Entity.objects.create(name='ReferredEntity', created_user=self._user)
        ref_entries = [Entry.objects.create(name='ref-%d' % i,
                                            schema=ref_entity,
                                            created_user=self._user) for i in range(4)]

        entity = Entity.objects.create(name='Entity', created_user=self._user)
        ref_info = {
            'ref': {
                'type': AttrTypeValue['object'],
                'value': ref_entries[0],
                'expected_value': {'name': '', 'id': ''}
            },
            'name': {
                'type': AttrTypeValue['named_object'],
                'value': {'name': 'hoge', 'id': ref_entries[1]},
                'expected_value': {'hoge': {'name': '', 'id': ''}}
            },
            'arr_ref': {
                'type': AttrTypeValue['array_object'],
                'value': [ref_entries[2]],
                'expected_value': [{'name': '', 'id': ''}]
            },
            'arr_name': {
                'type': AttrTypeValue['array_named_object'],
                'value': [{'name': 'hoge', 'id': ref_entries[3]}],
                'expected_value': [{'hoge': {'name': '', 'id': ''}}]
            }
        }
        for (attr_name, info) in ref_info.items():
            entity_attr = EntityAttr.objects.create(name=attr_name,
                                                    type=info['type'],
                                                    created_user=self._user,
                                                    parent_entity=entity)
            entity_attr.referral.add(ref_entity)
            entity.attrs.add(entity_attr)

        # Initialize an entry that refers 'ref' entry which will be deleted later
        entry = Entry.objects.create(name='ent', schema=entity, created_user=self._user)
        entry.complement_attrs(self._user)
        for (attr_name, info) in ref_info.items():
            attr = entry.attrs.get(name=attr_name)
            attr.add_value(self._user, info['value'])

        # Finally, register this created entry to Elasticsearch
        entry.register_es()

        # delete each referred entries from 'ent' entry
        for ent in ref_entries:
            ent.delete()

        # Check search result when each referred entries which is specified in the hint still exist
        for attr_name in ref_info.keys():
            # Check search result without keyword of hint_attrs
            hint_attr = {'name': attr_name, 'keyword': ''}
            ret = Entry.search_entries(self._user, [entity.id], hint_attrs=[hint_attr])
            self.assertEqual(ret['ret_count'], 1)
            self.assertEqual(len(ret['ret_values'][0]['attrs']), len(ref_info))

            for (_name, _info) in ret['ret_values'][0]['attrs'].items():
                self.assertTrue(_name in ref_info)
                self.assertEqual(_info['value'], ref_info[_name]['expected_value'])

            hint_attr = {'name': attr_name, 'keyword': 'ref'}
            ret = Entry.search_entries(self._user, [entity.id], hint_attrs=[hint_attr])
            self.assertEqual(ret['ret_count'], 0)
            self.assertEqual(ret['ret_values'], [])

    def test_register_entry_to_elasticsearch(self):
        ENTRY_COUNTS = 10
        user = User.objects.create(username='hoge')

        # create referred Entity and Entries
        ref_entity = Entity.objects.create(name='Referred Entity', created_user=user)

        ref_entry1 = Entry.objects.create(name='referred_entry1', schema=ref_entity,
                                          created_user=user)
        Entry.objects.create(name='referred_entry2', schema=ref_entity, created_user=user)

        ref_group = Group.objects.create(name='group')

        attr_info = {
            'str': {
                'type': AttrTypeValue['string'],
                'value': 'foo',
            },
            'obj': {
                'type': AttrTypeValue['object'],
                'value': str(ref_entry1.id),
            },
            'name': {
                'type': AttrTypeValue['named_object'],
                'value': {'name': 'bar', 'id': str(ref_entry1.id)},
            },
            'bool': {
                'type': AttrTypeValue['boolean'],
                'value': False,
            },
            'date': {
                'type': AttrTypeValue['date'],
                'value': date(2018, 1, 1),
            },
            'group': {
                'type': AttrTypeValue['group'],
                'value': str(ref_group.id),
            },
            'arr_str': {
                'type': AttrTypeValue['array_string'],
                'value': ['foo', 'bar', 'baz'],
            },
            'arr_obj': {
                'type': AttrTypeValue['array_object'],
                'value': [str(x.id) for x in Entry.objects.filter(schema=ref_entity)],
            },
            'arr_name': {
                'type': AttrTypeValue['array_named_object'],
                'value': [{'name': 'hoge',
                           'id': str(x.id)} for x in Entry.objects.filter(schema=ref_entity)],
            }
        }

        entity = Entity.objects.create(name='entity', created_user=user)
        for attr_name, info in attr_info.items():
            attr = EntityAttr.objects.create(name=attr_name,
                                             type=info['type'],
                                             created_user=user,
                                             parent_entity=entity)

            if info['type'] & AttrTypeValue['object']:
                attr.referral.add(ref_entity)

            entity.attrs.add(attr)

        for index in range(0, ENTRY_COUNTS):
            entry = Entry.objects.create(name='e-%d' % index, schema=entity, created_user=user)
            entry.complement_attrs(user)

            for attr_name, info in attr_info.items():
                attr = entry.attrs.get(name=attr_name)
                attr.add_value(user, info['value'])

            entry.register_es()

        # checks that all entries are registered to the ElasticSearch.
        res = self._es.indices.stats(index=settings.ES_CONFIG['INDEX'])
        self.assertEqual(res['_all']['total']['segments']['count'], ENTRY_COUNTS)

        # checks that all registered entries can be got from Elasticsearch
        for entry in Entry.objects.filter(schema=entity):
            res = self._es.get(index=settings.ES_CONFIG['INDEX'], doc_type='entry', id=entry.id)
            self.assertTrue(res['found'])

            # This checks whether returned results have all values of attributes
            self.assertEqual(set([x['name'] for x in res['_source']['attr']]),
                             set(k for k in attr_info.keys()))

            for (k, v) in attr_info.items():
                value = [x for x in res['_source']['attr'] if x['name'] == k]

                self.assertTrue(all([x['type'] == v['type'] for x in value]))
                if k == 'str':
                    self.assertEqual(len(value), 1)
                    self.assertEqual(value[0]['value'], 'foo')

                elif k == 'obj':
                    self.assertEqual(len(value), 1)
                    self.assertEqual(value[0]['value'], ref_entry1.name)
                    self.assertEqual(value[0]['referral_id'], ref_entry1.id)

                elif k == 'name':
                    self.assertEqual(len(value), 1)
                    self.assertEqual(value[0]['key'], 'bar')
                    self.assertEqual(value[0]['value'], ref_entry1.name)
                    self.assertEqual(value[0]['referral_id'], ref_entry1.id)

                elif k == 'bool':
                    self.assertEqual(len(value), 1)
                    self.assertEqual(value[0]['value'], 'False')

                elif k == 'date':
                    self.assertEqual(len(value), 1)
                    self.assertEqual(value[0]['date_value'], '2018-01-01')

                elif k == 'group':
                    self.assertEqual(len(value), 1)
                    self.assertEqual(value[0]['value'], ref_group.name)
                    self.assertEqual(value[0]['referral_id'], ref_group.id)

                elif k == 'arr_str':
                    self.assertEqual(len(value), 3)
                    self.assertEqual(sorted([x['value'] for x in value]),
                                     sorted(['foo', 'bar', 'baz']))

                elif k == 'arr_obj':
                    self.assertEqual(len(value), Entry.objects.filter(schema=ref_entity).count())
                    self.assertEqual(
                        sorted([x['value'] for x in value]),
                        sorted([x.name for x in Entry.objects.filter(schema=ref_entity)]))
                    self.assertEqual(
                        sorted([x['referral_id'] for x in value]),
                        sorted([x.id for x in Entry.objects.filter(schema=ref_entity)]))

                elif k == 'arr_name':
                    self.assertEqual(len(value), Entry.objects.filter(schema=ref_entity).count())
                    self.assertEqual(
                        sorted([x['value'] for x in value]),
                        sorted([x.name for x in Entry.objects.filter(schema=ref_entity)]))
                    self.assertEqual(
                        sorted([x['referral_id'] for x in value]),
                        sorted([x.id for x in Entry.objects.filter(schema=ref_entity)]))
                    self.assertTrue(all([x['key'] == 'hoge' for x in value]))

        # checks delete entry and checks deleted entry will also be removed from Elasticsearch
        entry = Entry.objects.filter(schema=entity).last()
        entry.delete()

        res = self._es.indices.stats(index=settings.ES_CONFIG['INDEX'])
        self.assertEqual(res['_all']['total']['segments']['count'], ENTRY_COUNTS - 1)

        res = self._es.get(index=settings.ES_CONFIG['INDEX'], doc_type='entry', id=entry.id,
                           ignore=[404])
        self.assertFalse(res['found'])

    def test_unregister_entry_to_elasticsearch(self):
        user = User.objects.create(username='hoge')

        # initialize Entity and Entry to test
        entity = Entity.objects.create(name='entity', created_user=user)
        entry = Entry.objects.create(name='entry', schema=entity, created_user=user)

        # register entry information to the Elasticsearch
        entry.register_es()

        ret = Entry.search_entries(user, [entity.id], [])
        self.assertEqual(ret['ret_count'], 1)
        self.assertEqual([x['entry'] for x in ret['ret_values']],
                         [{'name': entry.name, 'id': entry.id}])

        # unregister entry information from the Elasticsearch
        entry.unregister_es()

        ret = Entry.search_entries(user, [entity.id], [])
        self.assertEqual(ret['ret_count'], 0)
        self.assertEqual(ret['ret_values'], [])

    def test_update_elasticsearch_field(self):
        user = User.objects.create(username='hoge')

        entity = Entity.objects.create(name='entity', created_user=user)
        entity_attr = EntityAttr.objects.create(name='attr',
                                                type=AttrTypeValue['string'],
                                                created_user=user,
                                                parent_entity=entity)
        entity.attrs.add(entity_attr)

        entry = Entry.objects.create(name='entry', schema=entity, created_user=user)
        entry.complement_attrs(user)

        attr = entry.attrs.get(schema=entity_attr)
        attr.add_value(user, 'hoge')

        # register entry to the Elasticsearch
        entry.register_es()

        # checks registered value is corrected
        res = self._es.get(index=settings.ES_CONFIG['INDEX'], doc_type='entry', id=entry.id)
        self.assertEqual(res['_source']['attr'][0]['name'], entity_attr.name)
        self.assertEqual(res['_source']['attr'][0]['type'], entity_attr.type)
        self.assertEqual(res['_source']['attr'][0]['value'], 'hoge')

        # update latest value of Attribute 'attr'
        attr.add_value(user, 'fuga')
        entry.register_es()

        # checks registered value was also updated
        res = self._es.get(index=settings.ES_CONFIG['INDEX'], doc_type='entry', id=entry.id)
        self.assertEqual(res['_source']['attr'][0]['value'], 'fuga')

    def test_search_entries_from_elasticsearch(self):
        user = User.objects.create(username='hoge')

        entities = []
        for ename in ['eitnty1', 'entity2']:
            entity = Entity.objects.create(name=ename, created_user=user)

            entities.append(entity)
            for index in range(0, 2):
                entity.attrs.add(EntityAttr.objects.create(name='attr-%s' % index,
                                                           type=AttrTypeValue['string'],
                                                           created_user=user,
                                                           parent_entity=entity))

            entity.attrs.add(EntityAttr.objects.create(name='ほげ',
                                                       type=AttrTypeValue['string'],
                                                       created_user=user,
                                                       parent_entity=entity))

            entity.attrs.add(EntityAttr.objects.create(name='attr-arr',
                                                       type=AttrTypeValue['array_string'],
                                                       created_user=user,
                                                       parent_entity=entity))

            entity.attrs.add(EntityAttr.objects.create(name='attr-date',
                                                       type=AttrTypeValue['date'],
                                                       created_user=user,
                                                       parent_entity=entity))

        entry_info = {
            'entry1': {
                'attr-0': '2018/01/01',
                'attr-1': 'bar',
                'ほげ': 'ふが',
                'attr-date': date(2018, 1, 2),
                'attr-arr': ['hoge', 'fuga']
            },
            'entry2': {
                'attr-0': 'hoge',
                'attr-1': 'bar',
                'ほげ': 'ふが',
                'attr-date': None,
                'attr-arr': ['2018/01/01']
            },
            'entry3': {
                'attr-0': '0123-45-6789',  # This is date format but not date value
                'attr-1': 'hoge',
                'ほげ': 'fuga',
                'attr-date': None,
                'attr-arr': []
            }
        }

        for entity in entities:
            for (name, attrinfo) in entry_info.items():
                entry = Entry.objects.create(name=name, schema=entity, created_user=user)
                entry.complement_attrs(user)

                for attr in entry.attrs.all():
                    attr.add_value(user, attrinfo[attr.schema.name])

                entry.register_es()

        # search entries of entity1 from Elasticsearch and checks that the entreis of non entity1
        # are not returned.
        resp = Entry.search_entries(user, [entities[0].id], [{'name': 'attr-0'}])
        self.assertEqual(resp['ret_count'], 3)
        self.assertTrue(all([x['entity']['id'] == entities[0].id for x in resp['ret_values']]))

        # checks the value which is non date but date format was registered correctly
        self.assertEqual([entry_info['entry3']['attr-0']],
                         [x['attrs']['attr-0']['value'] for x in resp['ret_values']
                             if x['entry']['name'] == 'entry3'])

        # checks ret_count counts number of entries whatever attribute contidion was changed
        resp = Entry.search_entries(user,
                                    [entities[0].id], [{'name': 'attr-0'}, {'name': 'attr-1'}])
        self.assertEqual(resp['ret_count'], 3)
        resp = Entry.search_entries(user, [entities[0].id, entities[1].id], [{'name': 'attr-0'}])
        self.assertEqual(resp['ret_count'], 6)

        # checks results that contain multi-byte values could be got
        resp = Entry.search_entries(user, [entities[0].id], [{'name': 'ほげ', 'keyword': 'ふが'}])
        self.assertEqual(resp['ret_count'], 2)
        self.assertEqual(sorted([x['entry']['name'] for x in resp['ret_values']]),
                         sorted(['entry1', 'entry2']))

        # search entries with date keyword parameter in string type from Elasticsearch
        resp = Entry.search_entries(user, [entities[0].id],
                                    [{'name': 'attr-0', 'keyword': '2018/01/01'}])
        self.assertEqual(resp['ret_count'], 1)
        self.assertEqual(resp['ret_values'][0]['entry']['name'], 'entry1')
        self.assertEqual(resp['ret_values'][0]['attrs']['attr-0']['value'], '2018-01-01')

        # search entries with date keyword parameter in date type from Elasticsearch
        for x in ['2018-01-02', '2018/01/02', '2018-1-2', '2018-01-2', '2018-1-02']:
            resp = Entry.search_entries(user, [entities[0].id],
                                        [{'name': 'attr-date', 'keyword': x}])
            self.assertEqual(resp['ret_count'], 1)
            self.assertEqual(resp['ret_values'][0]['entry']['name'], 'entry1')
            self.assertEqual(resp['ret_values'][0]['attrs']['attr-date']['value'], '2018-01-02')

        # search entries with date keyword parameter in string array type from Elasticsearch
        resp = Entry.search_entries(user, [entities[0].id],
                                    [{'name': 'attr-arr', 'keyword': '2018-01-01'}])
        self.assertEqual(resp['ret_count'], 1)
        self.assertEqual(resp['ret_values'][0]['entry']['name'], 'entry2')
        self.assertEqual(resp['ret_values'][0]['attrs']['attr-arr']['value'], ['2018-01-01'])

        # search entries with keyword parameter that other entry has same value in untarget attr
        resp = Entry.search_entries(user, [entities[0].id], [{'name': 'attr-0', 'keyword': 'hoge'}])
        self.assertEqual(resp['ret_count'], 1)
        self.assertEqual(resp['ret_values'][0]['entry']['name'], 'entry2')

        # search entries with keyword parameter which is array type
        resp = Entry.search_entries(user, [entities[0].id],
                                    [{'name': 'attr-arr', 'keyword': 'hoge'}])
        self.assertEqual(resp['ret_count'], 1)
        self.assertEqual(resp['ret_values'][0]['entry']['name'], 'entry1')
        self.assertEqual(sorted(resp['ret_values'][0]['attrs']['attr-arr']['value']),
                         sorted(['hoge', 'fuga']))

        # search entries with an invalid or unmatch date keyword parameter in date type
        # from Elasticsearch
        for x in ['2018/02/01', 'hoge']:
            resp = Entry.search_entries(user, [entities[0].id],
                                        [{'name': 'attr-date', 'keyword': x}])
            self.assertEqual(resp['ret_count'], 0)

    def test_search_result_count(self):
        """
        This tests that ret_count of search_entries will be equal with actual count of entries.
        """
        user = User.objects.create(username='hoge')

        ref_entity = Entity.objects.create(name='ref_entity', created_user=user)
        ref_entry = Entry.objects.create(name='ref', schema=ref_entity, created_user=user)

        entity = Entity.objects.create(name='entity', created_user=user)
        for name in ['foo', 'bar']:
            attr = EntityAttr.objects.create(name=name,
                                             type=AttrTypeValue['object'],
                                             created_user=user,
                                             parent_entity=entity)
            attr.referral.add(ref_entity)
            entity.attrs.add(attr)

        for i in range(0, 20):
            entry = Entry.objects.create(name='e%3d' % i, schema=entity, created_user=user)
            entry.complement_attrs(user)

            if i < 10:
                entry.attrs.get(schema__name='foo').add_value(user, ref_entry)
            else:
                entry.attrs.get(schema__name='bar').add_value(user, ref_entry)

            entry.register_es()

        resp = Entry.search_entries(user, [entity.id], [{'name': 'foo', 'keyword': 'ref'}], limit=5)
        self.assertEqual(resp['ret_count'], 10)

    def test_search_entities_have_individual_attrs(self):
        user = User.objects.create(username='hoge')

        entity_info = {
            'entity1': ['foo', 'bar'],
            'entity2': ['bar', 'hoge']
        }

        entities = []
        for (entity_name, attrnames) in entity_info.items():
            entity = Entity.objects.create(name=entity_name, created_user=user)
            entities.append(entity.id)

            for attrname in attrnames:
                entity.attrs.add(EntityAttr.objects.create(name=attrname,
                                                           type=AttrTypeValue['string'],
                                                           created_user=user,
                                                           parent_entity=entity))

            # create entries for this entity
            for i in range(0, 5):
                e = Entry.objects.create(name='entry-%d' % i, created_user=user, schema=entity)
                e.register_es()

        resp = Entry.search_entries(user, entities, [{'name': 'foo'}])
        self.assertEqual(resp['ret_count'], 5)

        resp = Entry.search_entries(user, entities, [{'name': x} for x in ['foo', 'hoge']])
        self.assertEqual(resp['ret_count'], 10)

        resp = Entry.search_entries(user, entities, [{'name': x} for x in ['bar']])
        self.assertEqual(resp['ret_count'], 10)
        for name in entity_info.keys():
            self.assertEqual(len([x for x in resp['ret_values'] if x['entity']['name'] == name]), 5)

    def test_search_entries_sorted_result(self):
        user = User.objects.create(username='hoge')

        entity = Entity.objects.create(name='EntityA', created_user=user)
        entity.save()

        # register AAA5, AAA0, AAA4, AAA1, AAA3, AAA2 in this order
        for i in range(3):
            e1 = Entry.objects.create(name="AAA%d" % (5 - i), schema=entity, created_user=user)
            e1.save()
            e1.register_es()

            e2 = Entry.objects.create(name="AAA%d" % i, schema=entity, created_user=user)
            e2.save()
            e2.register_es()

        # search
        resp = Entry.search_entries(user, [], entry_name="AAA")

        # 6 results should be returned
        self.assertEqual(resp['ret_count'], 6)
        # 6 results should be sorted
        for i in range(6):
            self.assertEqual(resp['ret_values'][i]['entry']['name'], "AAA%d" % i)

    def test_search_entries_with_date(self):
        user = User.objects.create(username='hoge')

        # initialize Entity
        entity = Entity.objects.create(name='entity', created_user=user)
        entity.attrs.add(EntityAttr.objects.create(name='date',
                                                   type=AttrTypeValue['date'],
                                                   created_user=user,
                                                   parent_entity=entity))

        # Initialize to create following Entries
        # (entry name) : (value in Attribute date)
        #   - entry-1  :  2018-01-01
        #   - entry-2  :  2018-02-01
        #   - entry-3  :  2018-03-01
        for month in range(1, 4):
            entry = Entry.objects.create(name='entry-%d' % month, schema=entity, created_user=user)
            entry.complement_attrs(user)

            attr = entry.attrs.first()
            attr.add_value(user, '2018-%02d-01' % month)

            entry.register_es()

        # search entry that have AttributeValue exact matches with specified date.
        ret = Entry.search_entries(user, [entity.id], [{'name': 'date', 'keyword': '2018/01/01'}])
        self.assertEqual(len(ret['ret_values']), 1)
        self.assertEqual(ret['ret_values'][0]['entry']['name'], 'entry-1')

        # The case of using condition 'less thatn',
        # this expects that entry-2 and entry-3 are matched
        ret = Entry.search_entries(user, [entity.id], [{'name': 'date', 'keyword': '>2018-01-01'}])
        self.assertEqual(len(ret['ret_values']), 2)
        self.assertEqual(sorted([x['entry']['name'] for x in ret['ret_values']]),
                         ['entry-2', 'entry-3'])

        # The case of using condition 'greater thatn',
        # this expects that entry-1 and entry-2 are matched
        ret = Entry.search_entries(user, [entity.id], [{'name': 'date', 'keyword': '<2018-03-01'}])
        self.assertEqual(len(ret['ret_values']), 2)
        self.assertEqual(sorted([x['entry']['name'] for x in ret['ret_values']]),
                         ['entry-1', 'entry-2'])

        # The case of using both conditions, this expects that only entry-2 is matched
        ret = Entry.search_entries(user, [entity.id],
                                   [{'name': 'date', 'keyword': '<2018-03-01 >2018-01-01'}])
        self.assertEqual(len(ret['ret_values']), 1)
        self.assertEqual(ret['ret_values'][0]['entry']['name'], 'entry-2')

        # The same case of before one, but date format of keyward was changed
        ret = Entry.search_entries(user, [entity.id],
                                   [{'name': 'date', 'keyword': '<2018/03/01 >2018/01/01'}])
        self.assertEqual(len(ret['ret_values']), 1)
        self.assertEqual(ret['ret_values'][0]['entry']['name'], 'entry-2')

    def test_get_last_value(self):
        user = User.objects.create(username='hoge')

        entity = Entity.objects.create(name='entity', created_user=user)
        for name in ['foo', 'bar']:
            entity.attrs.add(EntityAttr.objects.create(name=name,
                                                       type=AttrTypeValue['string'],
                                                       created_user=user,
                                                       parent_entity=entity))

        entry = Entry.objects.create(name='entry', schema=entity, created_user=user)
        entry.complement_attrs(user)

        # the case of creating default empty AttributeValue
        attr = entry.attrs.get(schema__name='foo')
        self.assertEqual(attr.values.count(), 0)

        attrv = attr.get_last_value()
        self.assertIsNotNone(attrv)
        self.assertEqual(attrv.value, '')
        self.assertEqual(attrv, attr.get_latest_value())
        self.assertEqual(attr.values.count(), 1)

        # the case of creating specified AttributeValue
        attr = entry.attrs.get(schema__name='bar')
        self.assertEqual(attr.values.count(), 0)

        attr.add_value(user, 'hoge')
        attrv = attr.get_last_value()
        self.assertIsNotNone(attrv)
        self.assertEqual(attrv.value, 'hoge')
        self.assertEqual(attrv, attr.get_latest_value())
        self.assertEqual(attr.values.count(), 1)

    def test_utility_for_updating_attributes(self):
        user = User.objects.create(username='hoge')
        entity_ref = Entity.objects.create(name='Ref', created_user=user)
        entry_refs = [Entry.objects.create(name='ref-%d' % i, schema=entity_ref,
                                           created_user=user) for i in range(3)]
        entity = Entity.objects.create(name='Entity', created_user=user)

        attrinfos = [
            {'name': 'arr_str', 'type': AttrTypeValue['array_string'],
             'value': ['foo']},
            {'name': 'arr_obj', 'type': AttrTypeValue['array_object'], 'referral': entity_ref,
             'value': [entry_refs[0]]},
            {'name': 'arr_name', 'type': AttrTypeValue['array_named_object'],
             'referral': entity_ref, 'value': [{'id': entry_refs[0], 'name': 'foo'}]},
        ]
        for info in attrinfos:
            attr = EntityAttr.objects.create(name=info['name'],
                                             type=info['type'],
                                             created_user=user,
                                             parent_entity=entity)
            if 'referral' in info:
                attr.referral.add(info['referral'])

            entity.attrs.add(attr)

        # initialize test entry
        entry = Entry.objects.create(name='entry', schema=entity, created_user=user)
        entry.complement_attrs(user)

        attrs = {}
        for info in attrinfos:
            attr = attrs[info['name']] = entry.attrs.get(schema__name=info['name'])
            attr.add_value(user, info['value'])

        # test append attrv
        attrs['arr_str'].add_to_attrv(user, value='bar')
        attrv = attrs['arr_str'].get_latest_value()
        self.assertEqual(attrv.data_array.count(), 2)
        self.assertEqual(sorted([x.value for x in attrv.data_array.all()]),
                         sorted(['foo', 'bar']))

        attrs['arr_obj'].add_to_attrv(user, referral=entry_refs[1])
        attrv = attrs['arr_obj'].get_latest_value()
        self.assertEqual(attrv.data_array.count(), 2)
        self.assertEqual(sorted([x.referral.name for x in attrv.data_array.all()]),
                         sorted(['ref-0', 'ref-1']))

        attrs['arr_name'].add_to_attrv(user, referral=entry_refs[1], value='baz', boolean=True)
        attrv = attrs['arr_name'].get_latest_value()
        self.assertEqual(attrv.data_array.count(), 2)
        self.assertEqual(sorted([x.value for x in attrv.data_array.all()]),
                         sorted(['foo', 'baz']))
        self.assertEqual(sorted([x.referral.name for x in attrv.data_array.all()]),
                         sorted(['ref-0', 'ref-1']))
        self.assertEqual([x.boolean for x in attrv.data_array.filter(value='baz')], [True])

        # test remove attrv
        attrs['arr_str'].remove_from_attrv(user, value='foo')
        attrv = attrs['arr_str'].get_latest_value()
        self.assertEqual(attrv.data_array.count(), 1)
        self.assertEqual(sorted([x.value for x in attrv.data_array.all()]),
                         sorted(['bar']))

        attrs['arr_obj'].remove_from_attrv(user, referral=entry_refs[0])
        attrv = attrs['arr_obj'].get_latest_value()
        self.assertEqual(attrv.data_array.count(), 1)
        self.assertEqual(sorted([x.referral.name for x in attrv.data_array.all()]),
                         sorted(['ref-1']))

        attrs['arr_name'].remove_from_attrv(user, referral=entry_refs[0])
        attrv = attrs['arr_name'].get_latest_value()
        self.assertEqual(attrv.data_array.count(), 1)
        self.assertEqual(sorted([x.value for x in attrv.data_array.all()]),
                         sorted(['baz']))
        self.assertEqual(sorted([x.referral.name for x in attrv.data_array.all()]),
                         sorted(['ref-1']))
        self.assertEqual([x.boolean for x in attrv.data_array.filter(value='baz')], [True])

        # test try to remove attrv with invalid value
        attrs['arr_str'].remove_from_attrv(user, value=None)
        attrv = attrs['arr_str'].get_latest_value()
        self.assertEqual(attrv.data_array.count(), 1)
        self.assertEqual(sorted([x.value for x in attrv.data_array.all()]),
                         sorted(['bar']))

        attrs['arr_obj'].remove_from_attrv(user, referral=None)
        attrv = attrs['arr_obj'].get_latest_value()
        self.assertEqual(attrv.data_array.count(), 1)
        self.assertEqual(sorted([x.referral.name for x in attrv.data_array.all()]),
                         sorted(['ref-1']))

        attrs['arr_name'].remove_from_attrv(user, referral=None)
        attrv = attrs['arr_name'].get_latest_value()
        self.assertEqual(attrv.data_array.count(), 1)
        self.assertEqual(sorted([x.value for x in attrv.data_array.all()]),
                         sorted(['baz']))
        self.assertEqual(sorted([x.referral.name for x in attrv.data_array.all()]),
                         sorted(['ref-1']))

        # test to apply with empty value
        attrs['arr_str'].add_value(user, [])
        attrs['arr_obj'].add_value(user, [])
        attrs['arr_name'].add_value(user, [{'name': 'foo', 'id': None}])

        attrs['arr_str'].remove_from_attrv(user, value='foo')
        attrs['arr_obj'].remove_from_attrv(user, referral=entry_refs[0])
        attrs['arr_name'].remove_from_attrv(user, referral=entry_refs[0])

        attrs['arr_str'].add_to_attrv(user, value='foo')
        attrs['arr_obj'].add_to_attrv(user, referral=entry_refs[0])
        attrs['arr_name'].add_to_attrv(user, referral=entry_refs[0])

        self.assertEqual(attrs['arr_str'].get_latest_value().data_array.count(), 1)
        self.assertEqual([x.value for x in attrs['arr_str'].get_latest_value().data_array.all()],
                         ['foo'])
        self.assertEqual(attrs['arr_obj'].get_latest_value().data_array.count(), 1)
        self.assertEqual(
            [x.referral.id for x in attrs['arr_obj'].get_latest_value().data_array.all()],
            [entry_refs[0].id])
        self.assertEqual(attrs['arr_name'].get_latest_value().data_array.count(), 2)
        self.assertEqual(
            [x.referral.id for x in attrs['arr_name'].get_latest_value().data_array.all()
             if x.referral], [entry_refs[0].id])
        self.assertEqual(
            sorted([x.value for x in attrs['arr_name'].get_latest_value().data_array.all()]),
            sorted(['', 'foo']))

        # set value with blank value, then blank value will be ignored to regiter
        attrs['arr_str'].add_value(user, ['foo', 'bar', ''])
        attrs['arr_obj'].add_value(user, [entry_refs[0], entry_refs[1], None])
        attrs['arr_name'].add_value(user, [
            {'name': 'foo', 'id': None},
            {'name': '', 'id': entry_refs[0]},
            {'name': '', 'id': None},
        ])
        for attr in entry.attrs.all():
            attrv = attr.get_latest_value()
            self.assertEqual(attrv.data_array.count(), 2)

    def test_is_importable_data(self):
        check_data = [
            {'expect': False, 'data': ['foo', 'bar']},
            {'expect': False, 'data': 'foo'},
            {'expect': False, 'data': {'Entity': 'hoge'}},
            {'expect': False, 'data': {'Entity': ['hoge']}},
            {'expect': False, 'data': {'Entity': [{'attrs': {}}]}},
            {'expect': False, 'data': {'Entity': [{'name': 'entry'}]}},
            {'expect': False, 'data': {'Entity': [{'attrs': {'foo': 'bar'}, 'name': 1234}]}},
            {'expect': False, 'data': {'Entity': [{'attrs': ['foo', 'bar'], 'name': 'entry'}]}},
            {'expect': True, 'data': {'Entity': [{'attrs': {'foo': 'bar'}, 'name': 'entry'}]}},
        ]
        for info in check_data:
            ret = Entry.is_importable_data(info['data'])

            self.assertEqual(ret, info['expect'])

    def test_remove_duplicate_attr(self):
        # initialize EntityAttr and Entry objects to test
        entity_attr = EntityAttr.objects.create(**{
            'name': 'attr',
            'created_user': self._user,
            'parent_entity': self._entity
        })
        self._entity.attrs.add(entity_attr)

        entry = Entry.objects.create(name='entry', schema=self._entity, created_user=self._user)
        entry.complement_attrs(self._user)

        # Add and register duplicate Attribute after registers
        dup_attr = Attribute.objects.create(name=entity_attr.name,
                                            schema=entity_attr,
                                            created_user=self._user,
                                            parent_entry=entry)
        entry.attrs.add(dup_attr)

        # checks duplicate attr is registered as expected
        self.assertEqual(entry.attrs.count(), 2)
        self.assertTrue(entry.attrs.filter(id=dup_attr.id).exists())

        # remove duplicate attribute
        entry.may_remove_duplicate_attr(dup_attr)

        # checks duplicate attr would be removed
        self.assertEqual(entry.attrs.count(), 1)
        self.assertNotEqual(entry.attrs.first().id, dup_attr)
        self.assertFalse(dup_attr.is_active)

        # checks original attr would never be removed by same method
        orig_attr = entry.attrs.first()
        entry.may_remove_duplicate_attr(orig_attr)
        self.assertEqual(entry.attrs.count(), 1)
        self.assertEqual(entry.attrs.first(), orig_attr)

    def test_restore_entry_in_chain(self):
        # initilaize referral Entries for checking processing caused
        # by setting 'is_delete_in_chain' flag
        ref_entity = Entity.objects.create(name='ReferredEntity', created_user=self._user)
        ref_entries = [Entry.objects.create(name='ref-%d' % i, created_user=self._user,
                                            schema=ref_entity) for i in range(3)]

        # initialize EntityAttrs
        attr_info = {
            'obj': {'type': AttrTypeValue['object'], 'value': ref_entries[0]},
            'arr_obj': {'type': AttrTypeValue['array_object'], 'value': ref_entries[1:]},
        }
        for attr_name, info in attr_info.items():
            # create EntityAttr object with is_delete_in_chain object
            attr = EntityAttr.objects.create(name=attr_name,
                                             type=info['type'],
                                             is_delete_in_chain=True,
                                             created_user=self._user,
                                             parent_entity=self._entity)

            if info['type'] & AttrTypeValue['object']:
                attr.referral.add(ref_entity)

            self._entity.attrs.add(attr)

        # initialize target entry
        entry = Entry.objects.create(name='entry', schema=self._entity, created_user=self._user)
        entry.complement_attrs(self._user)

        for attr_name, info in attr_info.items():
            attr = entry.attrs.get(schema__name=attr_name)
            attr.add_value(self._user, info['value'])

        # delete target entry at first
        entry.delete()

        self.assertFalse(entry.is_active)
        self.assertTrue(entry.name.find('_deleted_') > 0)
        self.assertFalse(any([Entry.objects.get(id=x.id).is_active for x in ref_entries]))

        # restore target entry
        entry.restore()

        self.assertTrue(entry.is_active)
        self.assertEqual(entry.name.find('_deleted_'), -1)
        self.assertTrue(all([Entry.objects.get(id=x.id).is_active for x in ref_entries]))

    def test_to_dict_entry(self):
        admin_user = User.objects.create(username='admin', is_superuser=True)

        private_entity = Entity.objects.create(name='private_entity', created_user=admin_user,
                                               is_public=False)
        public_entity = Entity.objects.create(name='public_entity', created_user=admin_user)

        attr_info = [
            {'name': 'attr1', 'is_public': True},
            {'name': 'attr2', 'is_public': False},
        ]
        for info in attr_info:
            [e.attrs.add(EntityAttr.objects.create(**{
                'type': AttrTypeValue['string'],
                'created_user': self._user,
                'parent_entity': self._entity,
                'name': info['name'],
                'is_public': info['is_public']
            })) for e in [private_entity, public_entity]]

        # Initialize three kind of entries as below
        entry_info = [
            {'name': 'e1', 'schema': private_entity, 'is_public': True},
            {'name': 'e2', 'schema': public_entity, 'is_public': False},
            {'name': 'e3', 'schema': public_entity, 'is_public': True},
        ]
        entries = [Entry.objects.create(created_user=admin_user, **info) for info in entry_info]
        for entry in entries:
            entry.complement_attrs(admin_user)

            for attr in entry.attrs.all():
                attr.add_value(admin_user, 'hoge')

        # Test to_dict method of Entry
        self.assertIsNone(entries[0].to_dict(self._user))
        self.assertIsNone(entries[1].to_dict(self._user))
        self.assertEqual(entries[2].to_dict(self._user), {
            'id': entries[2].id,
            'name': entries[2].name,
            'entity': {
                'id': public_entity.id,
                'name': public_entity.name
            },
            'attrs': [
                {'name': 'attr1', 'value': 'hoge'},
            ]
        })

    def test_search_entries_blank_val(self):
        user = User.objects.create(username='hoge')

        # create referred Entity and Entries
        ref_entity = Entity.objects.create(name='Referred Entity', created_user=user)
        ref_entry = Entry.objects.create(name='referred_entry', schema=ref_entity,
                                         created_user=user)
        ref_group = Group.objects.create(name='group')

        attr_info = {
            'str': {'type': AttrTypeValue['string'], 'value': 'foo-%d'},
            'str2': {'type': AttrTypeValue['string'], 'value': 'foo-%d'},
            'obj': {'type': AttrTypeValue['object'], 'value': str(ref_entry.id)},
            'name': {'type': AttrTypeValue['named_object'],
                     'value': {'name': 'bar', 'id': str(ref_entry.id)}},
            'bool': {'type': AttrTypeValue['boolean'], 'value': False},
            'group': {'type': AttrTypeValue['group'], 'value': str(ref_group.id)},
            'date': {'type': AttrTypeValue['date'], 'value': date(2018, 12, 31)},
            'arr_str': {'type': AttrTypeValue['array_string'], 'value': ['foo', 'bar', 'baz']},
            'arr_obj': {'type': AttrTypeValue['array_object'],
                        'value': [str(x.id) for x in Entry.objects.filter(schema=ref_entity)]},
            'arr_name': {'type': AttrTypeValue['array_named_object'],
                         'value': [{'name': 'hoge', 'id': str(ref_entry.id)}]},
        }

        entity = Entity.objects.create(name='entity', created_user=user)
        for attr_name, info in attr_info.items():
            attr = EntityAttr.objects.create(name=attr_name,
                                             type=info['type'],
                                             created_user=user,
                                             parent_entity=entity)

            if info['type'] & AttrTypeValue['object']:
                attr.referral.add(ref_entity)

            entity.attrs.add(attr)

        for index in range(0, 11):
            entry = Entry.objects.create(name='e-%d' % index, schema=entity, created_user=user)
            entry.complement_attrs(user)

            for attr_name, info in attr_info.items():
                attr = entry.attrs.get(name=attr_name)
                if attr_name == 'str':
                    attr.add_value(user, info['value'] % index)
                elif attr_name == 'str2':
                    attr.add_value(user, info['value'] % (index + 100))
                else:
                    attr.add_value(user, info['value'])

            entry.register_es()

        # search entries with blank values
        entry = Entry.objects.create(name='', schema=entity, created_user=user)
        entry.complement_attrs(user)
        entry.register_es()

        ref_entry = Entry.objects.create(name=CONFIG.EMPTY_SEARCH_CHARACTER, schema=ref_entity,
                                         created_user=user)
        ref_group = Group.objects.create(name=CONFIG.EMPTY_SEARCH_CHARACTER)

        # search entries with blank values
        entry = Entry.objects.create(name=CONFIG.EMPTY_SEARCH_CHARACTER, schema=entity,
                                     created_user=user)
        entry.complement_attrs(user)

        # search entries with back slash
        attr_info = {
            'str': {'type': AttrTypeValue['string'], 'value': CONFIG.EMPTY_SEARCH_CHARACTER},
            'str2': {'type': AttrTypeValue['string'], 'value': CONFIG.EMPTY_SEARCH_CHARACTER},
            'obj': {'type': AttrTypeValue['object'], 'value': str(ref_entry.id)},
            'name': {'type': AttrTypeValue['named_object'],
                     'value': {'name': 'bar', 'id': str(ref_entry.id)}},
            'bool': {'type': AttrTypeValue['boolean'], 'value': False},
            'group': {'type': AttrTypeValue['group'], 'value': str(ref_group.id)},
            'date': {'type': AttrTypeValue['date'], 'value': date(2018, 12, 31)},
            'arr_str': {'type': AttrTypeValue['array_string'],
                        'value': [CONFIG.EMPTY_SEARCH_CHARACTER]},
            'arr_obj': {'type': AttrTypeValue['array_object'],
                        'value': [str(x.id) for x in Entry.objects.filter(schema=ref_entity)]},
            'arr_name': {'type': AttrTypeValue['array_named_object'],
                         'value': [{'name': 'hoge', 'id': str(ref_entry.id)}]},
        }

        for attr_name, info in attr_info.items():
            attr = entry.attrs.get(name=attr_name)
            attr.add_value(user, info['value'])

        entry.register_es()

        # search entries with empty_search_character
        for attr_name, info in attr_info.items():
            ret = Entry.search_entries(
                user, [entity.id], [{'name': attr_name, 'keyword': CONFIG.EMPTY_SEARCH_CHARACTER}])
            if attr_name != 'bool':
                self.assertEqual(ret['ret_count'], 1)
            else:
                self.assertEqual(ret['ret_count'], 0)

        # search entries with double_empty_search_character
        double_empty_search_character = \
            CONFIG.EMPTY_SEARCH_CHARACTER + CONFIG.EMPTY_SEARCH_CHARACTER

        for attr_name, info in attr_info.items():
            ret = Entry.search_entries(
                user, [entity.id], [{'name': attr_name, 'keyword': double_empty_search_character}])
            if attr_name not in ['bool', 'date']:
                self.assertEqual(ret['ret_count'], 1)
            else:
                self.assertEqual(ret['ret_count'], 0)

        # check functionallity of the 'entry_name' parameter
        ret = Entry.search_entries(user, [], entry_name=CONFIG.EMPTY_SEARCH_CHARACTER)
        self.assertEqual(ret['ret_count'], 1)

        ret = Entry.search_entries(user, [], entry_name=double_empty_search_character)
        self.assertEqual(ret['ret_count'], 1)

        # check combination of 'entry_name' and 'hint_attrs' parameter
        ret = Entry.search_entries(user, [entity.id],
                                   [{'name': 'str', 'keyword': CONFIG.EMPTY_SEARCH_CHARACTER}],
                                   entry_name=CONFIG.EMPTY_SEARCH_CHARACTER)
        self.assertEqual(ret['ret_count'], 1)

    def test_cache_of_adding_attribute(self):
        """
        This test suite confirms that the creating cache not to remaining after
        creating Attribute instance. This indicates cache operation in the method
        of add_attribute_from_base has atomicity. It means cache value would not
        be set before and after calling this method that set cache value.
        """
        # initialize Entity an Entry
        user = User.objects.create(username='hoge')
        entity = Entity.objects.create(name='entity', created_user=user)
        attrbase = EntityAttr.objects.create(name='attr',
                                             created_user=user,
                                             parent_entity=entity)
        entity.attrs.add(attrbase)

        # call add_attribute_from_base method more than once
        entry = Entry.objects.create(name='entry', schema=entity, created_user=user)
        for _i in range(2):
            entry.add_attribute_from_base(attrbase, user)

        self.assertIsNone(entry.get_cache('add_%d' % attrbase.id))

    def test_may_append_attr(self):
        # initialize Entity an Entry
        entity = Entity.objects.create(name='entity', created_user=self._user)
        entry1 = Entry.objects.create(name='entry1', created_user=self._user, schema=entity)
        entry2 = Entry.objects.create(name='entry2', created_user=self._user, schema=entity)

        attr = self.make_attr('attr', attrtype=AttrTypeArrStr, entity=entity, entry=entry1)

        # Just after creating entries, there is no attribute in attrs member
        self.assertEqual(entry1.attrs.count(), 0)
        self.assertEqual(entry2.attrs.count(), 0)

        for entry in [entry1, entry2]:
            entry.may_append_attr(attr)

        # Attribute object should be set to appropriate entry's attrs member
        self.assertEqual(entry1.attrs.first(), attr)
        self.assertEqual(entry2.attrs.count(), 0)

    def test_search_entries_includes_and_or(self):
        user = User.objects.create(username='hoge')

        attr_info = []
        """
        testdata1 str1:foo str2:blank str3:blank arr_str:['hoge']
        testdata2 str1:foo str2:bar str3:blank arr_str:['hoge', 'fuga']
        testdata3 str1:foo str2:bar str3:baz arr_str:['hoge', 'fuga', 'piyo']
        """
        attr_info.append({
            'str1': {'type': AttrTypeValue['string'], 'value': 'foo'},
            'str2': {'type': AttrTypeValue['string'], 'value': ''},
            'str3': {'type': AttrTypeValue['string'], 'value': ''},
            'arr_str': {'type': AttrTypeValue['array_string'], 'value': ['hoge']},
        })
        attr_info.append({
            'str1': {'type': AttrTypeValue['string'], 'value': 'foo'},
            'str2': {'type': AttrTypeValue['string'], 'value': 'bar'},
            'str3': {'type': AttrTypeValue['string'], 'value': ''},
            'arr_str': {'type': AttrTypeValue['array_string'], 'value': ['hoge', 'fuga']},
        })
        attr_info.append({
            'str1': {'type': AttrTypeValue['string'], 'value': 'foo'},
            'str2': {'type': AttrTypeValue['string'], 'value': 'bar'},
            'str3': {'type': AttrTypeValue['string'], 'value': 'baz'},
            'arr_str': {'type': AttrTypeValue['array_string'], 'value': ['hoge', 'fuga', 'piyo']},
        })

        entity = Entity.objects.create(name='entity', created_user=user)
        for attr_name, info in attr_info[0].items():
            attr = EntityAttr.objects.create(name=attr_name,
                                             type=info['type'],
                                             created_user=user,
                                             parent_entity=entity)
            entity.attrs.add(attr)

        for i, x in enumerate(attr_info):
            entry = Entry.objects.create(name='e-%s' % i, schema=entity, created_user=user)
            entry.complement_attrs(user)

            for attr_name, info in x.items():

                attr = entry.attrs.get(name=attr_name)
                attr.add_value(user, info['value'])

            entry.register_es()

        """
        Test case that contains only 'and'
        """
        test_suites = []
        test_suites.append([
            {'or_match': True, 'ret_cnt': 3, 'search_word': [
                {'name': 'str1', 'keyword': 'foo'}]},
            {'or_match': True, 'ret_cnt': 2, 'search_word': [
                {'name': 'str1', 'keyword': 'foo&bar'},
                {'name': 'str2', 'keyword': 'foo&bar'}]},
            {'or_match': True, 'ret_cnt': 1, 'search_word': [
                {'name': 'str1', 'keyword': 'foo&bar&baz'},
                {'name': 'str2', 'keyword': 'foo&bar&baz'},
                {'name': 'str3', 'keyword': 'foo&bar&baz'}]},
            {'or_match': True, 'ret_cnt': 3, 'search_word': [
                {'name': 'arr_str', 'keyword': 'hoge'}], },
            {'or_match': True, 'ret_cnt': 2, 'search_word': [
                {'name': 'arr_str', 'keyword': 'hoge&fuga'}]},
            {'or_match': True, 'ret_cnt': 1, 'search_word': [
                {'name': 'arr_str', 'keyword': 'hoge&fuga&piyo'}]},
            {'or_match': False, 'ret_cnt': 3, 'search_word': [
                {'name': 'str1', 'keyword': 'foo'},
                {'name': 'arr_str', 'keyword': 'hoge'}]},
            {'or_match': False, 'ret_cnt': 2, 'search_word': [
                {'name': 'str1', 'keyword': 'foo'},
                {'name': 'str2', 'keyword': 'bar'},
                {'name': 'arr_str', 'keyword': 'hoge&fuga'}]},
            {'or_match': False, 'ret_cnt': 1, 'search_word': [
                {'name': 'str1', 'keyword': 'foo'},
                {'name': 'str2', 'keyword': 'bar'},
                {'name': 'arr_str', 'keyword': 'hoge&fuga&piyo'}]},
        ])

        """
        Test case that contains only 'or'
        """
        test_suites.append([
            {'or_match': True, 'ret_cnt': 3, 'search_word': [
                {'name': 'str1', 'keyword': 'foo|bar'}]},
            {'or_match': True, 'ret_cnt': 2, 'search_word': [
                {'name': 'str2', 'keyword': 'bar|baz'},
                {'name': 'str3', 'keyword': 'bar|baz'}]},
            {'or_match': True, 'ret_cnt': 3, 'search_word': [
                {'name': 'str1', 'keyword': 'foo|bar|baz'},
                {'name': 'str2', 'keyword': 'foo|bar|baz'},
                {'name': 'str3', 'keyword': 'foo|bar|baz'}]},
            {'or_match': True, 'ret_cnt': 3, 'search_word': [
                {'name': 'arr_str', 'keyword': 'hoge|fuga'}]},
            {'or_match': True, 'ret_cnt': 2, 'search_word': [
                {'name': 'arr_str', 'keyword': 'fuga|piyo'}]},
            {'or_match': True, 'ret_cnt': 3, 'search_word': [
                {'name': 'arr_str', 'keyword': 'hoge|fuga|piyo'}]},
            {'or_match': False, 'ret_cnt': 2, 'search_word': [
                {'name': 'str2', 'keyword': 'foo|bar'},
                {'name': 'arr_str', 'keyword': 'hoge'}]},
            {'or_match': False, 'ret_cnt': 1, 'search_word': [
                {'name': 'str2', 'keyword': 'foo|bar'},
                {'name': 'str3', 'keyword': 'bar|baz'},
                {'name': 'arr_str', 'keyword': 'hoge|fuga'}]},
            {'or_match': False, 'ret_cnt': 1, 'search_word': [
                {'name': 'str3', 'keyword': 'foo|baz'},
                {'name': 'arr_str', 'keyword': 'hoge|fuga|piyo'}]},
        ])

        """
        Test cases that contain 'and' and 'or'
        """
        test_suites.append([
            {'or_match': True, 'ret_cnt': 3, 'search_word': [
                {'name': 'str1', 'keyword': 'foo|bar'}]},
            {'or_match': True, 'ret_cnt': 2, 'search_word': [
                {'name': 'str1', 'keyword': 'foo&baz|bar'},
                {'name': 'str2', 'keyword': 'foo&baz|bar'},
                {'name': 'str3', 'keyword': 'foo&baz|bar'}]},
            {'or_match': True, 'ret_cnt': 3, 'search_word': [
                {'name': 'str1', 'keyword': 'foo|bar&baz'},
                {'name': 'str2', 'keyword': 'foo|bar&baz'},
                {'name': 'str3', 'keyword': 'foo|bar&baz'}]},
            {'or_match': True, 'ret_cnt': 2, 'search_word': [
                {'name': 'arr_str', 'keyword': 'hoge&piyo|fuga'}]},
            {'or_match': True, 'ret_cnt': 2, 'search_word': [
                {'name': 'arr_str', 'keyword': 'piyo|hoge&fuga'}]},
            {'or_match': False, 'ret_cnt': 2, 'search_word': [
                {'name': 'str1', 'keyword': 'foo'},
                {'name': 'str2', 'keyword': 'bar|baz'},
                {'name': 'arr_str', 'keyword': 'hoge&piyo|fuga'}]},
        ])

        for x in test_suites:
            for test_suite in x:
                ret = Entry.search_entries(user, [], test_suite['search_word'],
                                           or_match=test_suite['or_match'])
                self.assertEqual(ret['ret_count'], test_suite['ret_cnt'])

    def test_search_entries_entry_name(self):
        user = User.objects.create(username='hoge')
        entity = Entity.objects.create(name='entity', created_user=user)

        """
        testdata1 entry_name:'foo'
        testdata2 entry_name:'bar'
        testdata3 entry_name:'barbaz'
        """
        for entry_name in ['foo', 'bar', 'barbaz']:
            entry = Entry.objects.create(name=entry_name, schema=entity, created_user=user)
            entry.register_es()

        search_words = {'foo': 1, 'bar&baz': 1, 'foo|bar': 3, 'foo|bar&baz': 2}
        for word, count in search_words.items():
            ret = Entry.search_entries(user, [], entry_name=word)
            self.assertEqual(ret['ret_count'], count)

    def test_search_entries_get_regex_pattern(self):
        user = User.objects.create(username='hoge')
        entity = Entity.objects.create(name='entity', created_user=user)

        add_chars = ['!', '"', '#', '$', '%', '\'', '(', ')', '-', '=', '^', '~', '@', '`',
                     '[', ']', '{', '}', ';', '+', ':', '*', ',', '<', '>', '.', '/', '?', '_', ' ']
        test_suites = []
        for i, add_char in enumerate(add_chars):
            entry_name = 'test%s%s' % (i, add_char)
            entry = Entry.objects.create(name=entry_name, schema=entity, created_user=user)
            entry.register_es()

            test_suites.append({
                'search_word': add_char, 'ret_cnt': 1, 'ret_entry_name': entry_name
            })

        for test_suite in test_suites:
            ret = Entry.search_entries(user, [], entry_name=test_suite['search_word'])
            self.assertEqual(ret['ret_count'], test_suite['ret_cnt'])
            self.assertEqual(ret['ret_values'][0]['entry']['name'], test_suite['ret_entry_name'])

    def test_get_es_document_when_referred_entry_was_deleted(self):
        # This entry refers self._entry which will be deleted later
        ref_entity = Entity.objects.create(name='', created_user=self._user)
        ref_attr = EntityAttr.objects.create(**{
            'name': 'ref',
            'type': AttrTypeValue['object'],
            'created_user': self._user,
            'parent_entity': ref_entity,
        })
        ref_attr.referral.add(self._entity)
        ref_entity.attrs.add(ref_attr)

        ref_entry = Entry.objects.create(name='ref', schema=ref_entity, created_user=self._user)
        ref_entry.complement_attrs(self._user)

        ref_entry.attrs.first().add_value(self._user, self._entry)

        result = ref_entry.get_es_document()
        self.assertEqual(result['name'], ref_entry.name)
        self.assertEqual(result['attr'], [{
            'name': ref_attr.name,
            'type': ref_attr.type,
            'key': '',
            'value': self._entry.name,
            'referral_id': self._entry.id,
        }])

        # Delete an entry which is referred by ref_entry
        self._entry.delete()

        # Check result of query of ref_entry after referring entry is deleted.
        result = ref_entry.get_es_document()
        self.assertEqual(result['name'], ref_entry.name)
        self.assertEqual(result['attr'], [{
            'name': ref_attr.name,
            'type': ref_attr.type,
            'key': '',
            'value': '',        # expected not to have information about deleted entry
            'referral_id': '',  # expected not to have information about deleted entry
        }])

    def test_get_attrv_method_of_entry(self):
        # prepare Entry and Attribute for testing Entry.get_attrv method
        user = User.objects.create(username='hoge')
        entity = Entity.objects.create(name='entity', created_user=user)

        for attrname in ['attr', 'attr-deleted']:
            entity.attrs.add(EntityAttr.objects.create(name=attrname,
                                                       type=AttrTypeValue['string'],
                                                       created_user=user,
                                                       parent_entity=entity))

        entry = Entry.objects.create(name='entry', schema=entity, created_user=user)
        entry.complement_attrs(user)

        for attr in entry.attrs.all():
            # set value to testing attribute
            attr.add_value(user, 'hoge')

        # remove Attribute attr-deleted
        entry.attrs.get(schema__name='attr-deleted').delete()

        # tests of get_attrv method
        self.assertEqual(entry.get_attrv('attr'),
                         entry.attrs.get(schema__name='attr').get_latest_value())
        self.assertIsNone(entry.get_attrv('attr-deleted'))
        self.assertIsNone(entry.get_attrv('invalid-attribute-name'))

<<<<<<< HEAD
    def test_format_for_history(self):
        user = User.objects.create(username='hoge')

        # create referred Entity and Entries
        ref_entity = Entity.objects.create(name='Referred Entity', created_user=user)
        test_ref = Entry.objects.create(name='r0', schema=ref_entity, created_user=user)
        test_grp = Group.objects.create(name='g0')

        entity = self.create_entity_with_all_type_attributes(user)
        entry = Entry.objects.create(name='entry', schema=entity, created_user=user)
        entry.complement_attrs(user)

        attr_info = [
            {'name': 'str','set_val': 'foo', 'exp_val': 'foo'},
            {'name': 'obj', 'set_val': str(test_ref.id),
             'exp_val': ACLBase.objects.get(id=test_ref.id)},
            {'name': 'obj', 'set_val': test_ref.id,
             'exp_val': ACLBase.objects.get(id=test_ref.id)},
            {'name': 'obj', 'set_val': test_ref,
             'exp_val': ACLBase.objects.get(id=test_ref.id)},
            {'name': 'name', 'set_val': {'name': 'bar', 'id': str(test_ref.id)},
             'exp_val': {'value': 'bar', 'referral': ACLBase.objects.get(id=test_ref.id)}},
            {'name': 'name', 'set_val': {'name': 'bar', 'id': test_ref.id},
             'exp_val': {'value': 'bar', 'referral': ACLBase.objects.get(id=test_ref.id)}},
            {'name': 'name', 'set_val': {'name': 'bar', 'id': test_ref},
             'exp_val': {'value': 'bar', 'referral': ACLBase.objects.get(id=test_ref.id)}},
            {'name': 'arr_str', 'set_val': ['foo', 'bar', 'baz'], 'exp_val': ['foo', 'bar', 'baz']},
            {'name': 'arr_obj', 'set_val': [str(test_ref.id)],
             'exp_val': [ACLBase.objects.get(id=test_ref.id)]},
            {'name': 'arr_obj', 'set_val': [test_ref.id],
             'exp_val': [ACLBase.objects.get(id=test_ref.id)]},
            {'name': 'arr_obj', 'set_val': [test_ref],
             'exp_val': [ACLBase.objects.get(id=test_ref.id)]},
            {'name': 'arr_name', 'set_val': [{'name': 'hoge', 'id': str(test_ref.id)}],
             'exp_val': [{'value': 'hoge', 'referral': ACLBase.objects.get(id=test_ref.id)}]},
            {'name': 'arr_name', 'set_val': [{'name': 'hoge', 'id': test_ref.id}],
             'exp_val': [{'value': 'hoge', 'referral': ACLBase.objects.get(id=test_ref.id)}]},
            {'name': 'arr_name', 'set_val': [{'name': 'hoge', 'id': test_ref}],
             'exp_val': [{'value': 'hoge', 'referral': ACLBase.objects.get(id=test_ref.id)}]},
            {'name': 'date', 'set_val': date(2018, 12, 31), 'exp_val': date(2018, 12, 31)},
            {'name': 'group', 'set_val': str(test_grp.id), 'exp_val': test_grp},
            {'name': 'group', 'set_val': test_grp.id, 'exp_val': test_grp},
            {'name': 'group', 'set_val': test_grp, 'exp_val': test_grp},
            {'name': 'group', 'set_val': 'abcd', 'exp_val': ''},
            {'name': 'arr_group', 'set_val': [str(test_grp.id)], 'exp_val': [test_grp]},
            {'name': 'arr_group', 'set_val': [test_grp.id], 'exp_val': [test_grp]},
            {'name': 'arr_group', 'set_val': [test_grp], 'exp_val': [test_grp]},
            {'name': 'arr_group', 'set_val': ['abcd'], 'exp_val': []},
        ]
        for info in attr_info:
            attr = entry.attrs.get(name=info['name'])
            attr.add_value(user, info['set_val'])

            self.assertEqual(attr.get_latest_value().format_for_history(), info['exp_val'])
=======
    def test_inherit_individual_attribute_permissions_when_it_is_complemented(self):
        [user1, user2] = [User.objects.create(username=x) for x in ['u1', 'u2']]
        groups = [Group.objects.create(name=x) for x in ['g1', 'g2']]

        entity = Entity.objects.create(name='entity', created_user=user1)
        entity_attr = EntityAttr.objects.create(name='attr',
                                                type=AttrTypeValue['string'],
                                                created_user=user1,
                                                parent_entity=entity,
                                                is_public=False)
        [x.permissions.add(entity_attr.full) for x in [user1, user2] + groups]
        [user1.groups.add(g) for g in groups]
        entity.attrs.add(entity_attr)

        entry = Entry.objects.create(name='entry', schema=entity, created_user=user1)
        entry.complement_attrs(user1)

        # This checks both users have permissions for Attribute 'attr'
        attr = entry.attrs.first()
        self.assertTrue(all([g.has_permission(attr, ACLType.Full) for g in groups]))
        self.assertTrue(all([u.has_permission(attr, ACLType.Full) for u in [user1, user2]]))
>>>>>>> 127b28a9
<|MERGE_RESOLUTION|>--- conflicted
+++ resolved
@@ -2974,7 +2974,28 @@
         self.assertIsNone(entry.get_attrv('attr-deleted'))
         self.assertIsNone(entry.get_attrv('invalid-attribute-name'))
 
-<<<<<<< HEAD
+    def test_inherit_individual_attribute_permissions_when_it_is_complemented(self):
+        [user1, user2] = [User.objects.create(username=x) for x in ['u1', 'u2']]
+        groups = [Group.objects.create(name=x) for x in ['g1', 'g2']]
+
+        entity = Entity.objects.create(name='entity', created_user=user1)
+        entity_attr = EntityAttr.objects.create(name='attr',
+                                                type=AttrTypeValue['string'],
+                                                created_user=user1,
+                                                parent_entity=entity,
+                                                is_public=False)
+        [x.permissions.add(entity_attr.full) for x in [user1, user2] + groups]
+        [user1.groups.add(g) for g in groups]
+        entity.attrs.add(entity_attr)
+
+        entry = Entry.objects.create(name='entry', schema=entity, created_user=user1)
+        entry.complement_attrs(user1)
+
+        # This checks both users have permissions for Attribute 'attr'
+        attr = entry.attrs.first()
+        self.assertTrue(all([g.has_permission(attr, ACLType.Full) for g in groups]))
+        self.assertTrue(all([u.has_permission(attr, ACLType.Full) for u in [user1, user2]]))
+
     def test_format_for_history(self):
         user = User.objects.create(username='hoge')
 
@@ -3028,27 +3049,4 @@
             attr = entry.attrs.get(name=info['name'])
             attr.add_value(user, info['set_val'])
 
-            self.assertEqual(attr.get_latest_value().format_for_history(), info['exp_val'])
-=======
-    def test_inherit_individual_attribute_permissions_when_it_is_complemented(self):
-        [user1, user2] = [User.objects.create(username=x) for x in ['u1', 'u2']]
-        groups = [Group.objects.create(name=x) for x in ['g1', 'g2']]
-
-        entity = Entity.objects.create(name='entity', created_user=user1)
-        entity_attr = EntityAttr.objects.create(name='attr',
-                                                type=AttrTypeValue['string'],
-                                                created_user=user1,
-                                                parent_entity=entity,
-                                                is_public=False)
-        [x.permissions.add(entity_attr.full) for x in [user1, user2] + groups]
-        [user1.groups.add(g) for g in groups]
-        entity.attrs.add(entity_attr)
-
-        entry = Entry.objects.create(name='entry', schema=entity, created_user=user1)
-        entry.complement_attrs(user1)
-
-        # This checks both users have permissions for Attribute 'attr'
-        attr = entry.attrs.first()
-        self.assertTrue(all([g.has_permission(attr, ACLType.Full) for g in groups]))
-        self.assertTrue(all([u.has_permission(attr, ACLType.Full) for u in [user1, user2]]))
->>>>>>> 127b28a9
+            self.assertEqual(attr.get_latest_value().format_for_history(), info['exp_val'])