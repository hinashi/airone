--- conflicted
+++ resolved
@@ -62,88 +62,45 @@
 
   return (
     <Router>
-<<<<<<< HEAD
-      <Header />
-
-      <Switch>
-        <Route path={advancedSearchPath()} component={AdvancedSearch} />
-        <Route path={newEntryPath(":entityId")} component={EditEntry} />
-        <Route path={showEntryPath(":entryId")} component={ShowEntry} />
-        <Route path={importEntitiesPath()} component={ImportEntry} />
-        <Route path={entityEntriesPath(":entityId")} component={Entry} />
-        <Route
-          path={entityHistoryPath(":entityId")}
-          component={EntityHistory}
-        />
-        <Route path={newEntityPath()} component={EditEntity} />
-        <Route path={importEntitiesPath()} component={ImportEntity} />
-        <Route path={entityPath(":entityId")} component={EditEntity} />
-        <Route path={entitiesPath()} component={Entity} />
-        <Route path={newGroupPath()} component={EditGroup} />
-        <Route path={importGroupsPath()} component={ImportGroup} />
-        <Route path={groupPath(":groupId")} component={EditGroup} />
-        <Route path={groupsPath()} component={Group} />
-        <Route path={jobsPath()} component={Job} />
-        <Route path={aclPath(":entityId")} component={ACL} />
-        <Route path={searchPath()} component={AdvancedSearchResults} />
-        <Route path={newUserPath()} component={EditUser} />
-        <Route path={importUsersPath()} component={ImportUser} />
-        <Route path={passwordPath(":userId")} component={EditUserPassword} />
-        <Route path={userPath(":userId")} component={EditUser} />
-        <Route path={usersPath()} component={User} />
-        <Route path="/" component={Dashboard} />
-=======
       <Switch>
         <Route path={loginPath()} component={Login} />
         <Route path="/">
-          <Grid container>
-            <Grid item xs={12}>
-              <Header />
-            </Grid>
-
-            <Grid item xs={2}>
-              <LeftMenu />
-            </Grid>
-
-            <Grid item xs={10}>
-              <Switch>
-                <Route path={advancedSearchPath()} component={AdvancedSearch} />
-                <Route path={newEntryPath(":entityId")} component={EditEntry} />
-                <Route path={showEntryPath(":entryId")} component={ShowEntry} />
-                <Route path={importEntitiesPath()} component={ImportEntry} />
-                <Route
-                  path={entityEntriesPath(":entityId")}
-                  component={Entry}
-                />
-                <Route
-                  path={entityHistoryPath(":entityId")}
-                  component={EntityHistory}
-                />
-                <Route path={newEntityPath()} component={EditEntity} />
-                <Route path={importEntitiesPath()} component={ImportEntity} />
-                <Route path={entityPath(":entityId")} component={EditEntity} />
-                <Route path={entitiesPath()} component={Entity} />
-                <Route path={newGroupPath()} component={EditGroup} />
-                <Route path={importGroupsPath()} component={ImportGroup} />
-                <Route path={groupPath(":groupId")} component={EditGroup} />
-                <Route path={groupsPath()} component={Group} />
-                <Route path={jobsPath()} component={Job} />
-                <Route path={aclPath(":entityId")} component={ACL} />
-                <Route path={searchPath()} component={AdvancedSearchResults} />
-                <Route path={newUserPath()} component={EditUser} />
-                <Route path={importUsersPath()} component={ImportUser} />
-                <Route
-                  path={passwordPath(":userId")}
-                  component={EditUserPassword}
-                />
-                <Route path={userPath(":userId")} component={EditUser} />
-                <Route path={usersPath()} component={User} />
-                <Route path="/" component={Dashboard} />
-              </Switch>
-            </Grid>
-          </Grid>
+          <Header />
+          <Switch>
+            <Route path={advancedSearchPath()} component={AdvancedSearch} />
+            <Route path={newEntryPath(":entityId")} component={EditEntry} />
+            <Route path={showEntryPath(":entryId")} component={ShowEntry} />
+            <Route path={importEntitiesPath()} component={ImportEntry} />
+            <Route
+              path={entityEntriesPath(":entityId")}
+              component={Entry}
+            />
+            <Route
+              path={entityHistoryPath(":entityId")}
+              component={EntityHistory}
+            />
+            <Route path={newEntityPath()} component={EditEntity} />
+            <Route path={importEntitiesPath()} component={ImportEntity} />
+            <Route path={entityPath(":entityId")} component={EditEntity} />
+            <Route path={entitiesPath()} component={Entity} />
+            <Route path={newGroupPath()} component={EditGroup} />
+            <Route path={importGroupsPath()} component={ImportGroup} />
+            <Route path={groupPath(":groupId")} component={EditGroup} />
+            <Route path={groupsPath()} component={Group} />
+            <Route path={jobsPath()} component={Job} />
+            <Route path={aclPath(":entityId")} component={ACL} />
+            <Route path={searchPath()} component={AdvancedSearchResults} />
+            <Route path={newUserPath()} component={EditUser} />
+            <Route path={importUsersPath()} component={ImportUser} />
+            <Route
+              path={passwordPath(":userId")}
+              component={EditUserPassword}
+            />
+            <Route path={userPath(":userId")} component={EditUser} />
+            <Route path={usersPath()} component={User} />
+            <Route path="/" component={Dashboard} />
+          </Switch>
         </Route>
->>>>>>> 4b145f9e
       </Switch>
     </Router>
   );
