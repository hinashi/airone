import React, { FC } from "react";
import { BrowserRouter as Router, Switch, Route } from "react-router-dom";

import { CopyEntryPage } from "./pages/CopyEntryPage";
import { EntryDetailsPage } from "./pages/EntryDetailsPage";

import {
  aclPath,
  advancedSearchPath,
  advancedSearchResultPath,
  entitiesPath,
  entityEntriesPath,
  entityHistoryPath,
  entityPath,
  groupPath,
  groupsPath,
  importEntriesPath,
  importEntitiesPath,
  importGroupsPath,
  importUsersPath,
  jobsPath,
  newEntityPath,
  newEntryPath,
  newGroupPath,
  newUserPath,
  passwordPath,
<<<<<<< HEAD
  searchPath,
=======
  showEntryPath,
>>>>>>> 19ac31c6
  userPath,
  usersPath,
  loginPath,
  showEntryHistoryPath,
  entryPath,
  entryDetailsPath,
  copyEntryPath,
} from "Routes";
import { Header } from "components/Header";
import { ACLPage } from "pages/ACLPage";
import { AdvancedSearchPage } from "pages/AdvancedSearchPage";
import { AdvancedSearchResultsPage } from "pages/AdvancedSearchResultsPage";
import { DashboardPage } from "pages/DashboardPage";
import { EditEntityPage } from "pages/EditEntityPage";
import { EditEntryPage } from "pages/EditEntryPage";
import { EditGroupPage } from "pages/EditGroupPage";
import { EditUserPage } from "pages/EditUserPage";
import { EditUserPasswordPage } from "pages/EditUserPasswordPage";
import { EntityHistoryPage } from "pages/EntityHistoryPage";
import { EntityPage } from "pages/EntityPage";
import { EntryListPage } from "pages/EntryListPage";
import { GroupPage } from "pages/GroupPage";
import { ImportEntityPage } from "pages/ImportEntityPage";
import { ImportEntryPage } from "pages/ImportEntryPage";
import { ImportGroupPage } from "pages/ImportGroupPage";
import { ImportUserPage } from "pages/ImportUserPage";
import { JobPage } from "pages/JobPage";
import { LoginPage } from "pages/LoginPage";
import { ShowEntryHistoryPage } from "pages/ShowEntryHistoryPage";
import { UserPage } from "pages/UserPage";

interface Props {
  customRoutes?: {
    path: string;
    routePath: string;
    component?: FC;
    render?: any;
  }[];
}

export const AppRouter: FC<Props> = ({ customRoutes }) => {
  return (
    <Router>
      <Switch>
        <Route path={loginPath()} component={LoginPage} />
        <Route path="/">
          <Header />
          <Switch>
            {customRoutes &&
              customRoutes.map((r) => (
                <Route key={r.path} path={r.path}>
                  <Switch>
                    <Route
                      path={r.routePath}
                      component={r.component}
                      render={r.render}
                    />
                  </Switch>
                </Route>
              ))}

            <Route path={advancedSearchPath()} component={AdvancedSearchPage} />
            <Route
              path={advancedSearchResultPath()}
              component={AdvancedSearchResultsPage}
            />
            <Route path={newEntryPath(":entityId")} component={EditEntryPage} />
            <Route
              path={copyEntryPath(":entityId", ":entryId")}
              component={CopyEntryPage}
            />
            <Route
              path={entryDetailsPath(":entityId", ":entryId")}
              component={EntryDetailsPage}
            />
            <Route
              path={importEntriesPath(":entityId")}
              component={ImportEntryPage}
            />
            <Route
              path={showEntryHistoryPath(":entryId")}
              component={ShowEntryHistoryPage}
            />
            <Route path={entryPath(":entryId")} component={EditEntryPage} />
            <Route
              path={entityEntriesPath(":entityId")}
              component={EntryListPage}
            />
            <Route
              path={entityHistoryPath(":entityId")}
              component={EntityHistoryPage}
            />
            <Route path={newEntityPath()} component={EditEntityPage} />
            <Route path={importEntitiesPath()} component={ImportEntityPage} />
            <Route path={entityPath(":entityId")} component={EditEntityPage} />
            <Route path={entitiesPath()} component={EntityPage} />
            <Route path={newGroupPath()} component={EditGroupPage} />
            <Route path={importGroupsPath()} component={ImportGroupPage} />
            <Route path={groupPath(":groupId")} component={EditGroupPage} />
            <Route path={groupsPath()} component={GroupPage} />
            <Route path={jobsPath()} component={JobPage} />
            <Route path={aclPath(":objectId")} component={ACLPage} />
            <Route path={newUserPath()} component={EditUserPage} />
            <Route path={importUsersPath()} component={ImportUserPage} />
            <Route
              path={passwordPath(":userId")}
              component={EditUserPasswordPage}
            />
            <Route path={userPath(":userId")} component={EditUserPage} />
            <Route path={usersPath()} component={UserPage} />
            <Route path="/" component={DashboardPage} />
          </Switch>
        </Route>
      </Switch>
    </Router>
  );
};<|MERGE_RESOLUTION|>--- conflicted
+++ resolved
@@ -24,11 +24,6 @@
   newGroupPath,
   newUserPath,
   passwordPath,
-<<<<<<< HEAD
-  searchPath,
-=======
-  showEntryPath,
->>>>>>> 19ac31c6
   userPath,
   usersPath,
   loginPath,
