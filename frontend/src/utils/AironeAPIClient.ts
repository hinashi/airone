import Cookies from "js-cookie";
import fileDownload from "js-file-download";

// Get CSRF Token from Cookie set by Django
// see https://docs.djangoproject.com/en/3.2/ref/csrf/
function getCsrfToken(): string {
  return Cookies.get("csrftoken");
}

export function postLogin(formData: FormData): Promise<Response> {
  return fetch(`/auth/login/?next=${formData.get("next")}`, {
    method: "POST",
    headers: {
      "X-CSRFToken": getCsrfToken(),
    },
    body: formData,
    redirect: "manual",
  });
}

export function postLogout(): Promise<Response> {
  return fetch("/auth/logout/", {
    method: "POST",
    headers: {
      "X-CSRFToken": getCsrfToken(),
    },
  });
}

export function getEntity(entityId: number): Promise<Response> {
  return fetch(`/entity/api/v2/entities/${entityId}`);
}

export function getEntities(): Promise<Response> {
  return fetch("/entity/api/v1/get_entities");
}

export function getEntityHistory(entityId: number): Promise<Response> {
  return fetch(`/entity/api/v2/history/${entityId}`);
}

// NOTE it calls non-API endpoint
export function downloadExportedEntities(filename: string): Promise<void> {
  return fetch("/entity/export/")
    .then((resp) => resp.blob())
    .then((blob) => fileDownload(blob, filename));
}

export function importEntities(formData: FormData): Promise<Response> {
  return fetch(`/dashboard/do_import/`, {
    method: "POST",
    headers: {
      "X-CSRFToken": getCsrfToken(),
    },
    body: formData,
  });
}

export function getEntityAttrs(entityIds: number[]): Promise<Response> {
  return fetch(`/api/v1/entity/attrs/${entityIds.join(",")}`);
}

<<<<<<< HEAD
=======
export function getEntrySearch(query: string): Promise<Response> {
  return fetch(`/entry/api/v2/search?query=${query}`);
}

export function getEntry(entryId: number): Promise<Response> {
  return fetch(`/entry/api/v2/${entryId}`);
}

>>>>>>> 0cf3562a
export function getEntries(
  entityId: number,
  isActive = true
): Promise<Response> {
  const isActiveParam = isActive ? "True" : "False";
  return fetch(
    `/entry/api/v1/get_entries/${entityId}?is_active=${isActiveParam}`
  );
}

export function getAttrReferrals(attr_id) {
  return fetch(`/entry/api/v1/get_attr_referrals/${attr_id}/`);
}

export function importEntries(
  entityId: number,
  formData: FormData
): Promise<Response> {
  return fetch(`/entry/do_import/${entityId}/`, {
    method: "POST",
    headers: {
      "X-CSRFToken": getCsrfToken(),
    },
    body: formData,
  });
}

// FIXME it should be better to implement a new internal API than this
export function searchEntries(
  entityIds: number[] = [],
  entryName = "",
  attrInfo: object[] = [],
  entryLimit = 99999
): Promise<Response> {
  return fetch(`/api/v1/entry/search`, {
    method: "POST",
    headers: {
      "X-CSRFToken": getCsrfToken(),
      "Content-Type": "application/json;charset=utf-8",
    },
    body: JSON.stringify({
      entities: entityIds,
      entry_name: entryName,
      attrinfo: attrInfo,
      entry_limit: entryLimit,
    }),
  });
}

// NOTE it calls non-API endpoint
// FIXME implement internal API then call it
export function createEntity(
  name: string,
  note: string,
  isTopLevel: boolean,
  attrs: object[]
): Promise<Response> {
  return fetch(`/entity/do_create`, {
    method: "POST",
    headers: {
      "X-CSRFToken": getCsrfToken(),
    },
    body: JSON.stringify({
      name: name,
      note: note,
      is_toplevel: isTopLevel,
      attrs: attrs,
    }),
  });
}

// NOTE it calls non-API endpoint
// FIXME implement internal API then call it
export function updateEntity(
  entityId: number,
  name: string,
  note: string,
  isTopLevel: boolean,
  attrs: object[]
): Promise<Response> {
  return fetch(`/entity/do_edit/${entityId}`, {
    method: "POST",
    headers: {
      "X-CSRFToken": getCsrfToken(),
    },
    body: JSON.stringify({
      name: name,
      note: note,
      is_toplevel: isTopLevel,
      attrs: attrs,
    }),
  });
}

// NOTE it calls non-API endpoint
// FIXME implement internal API then call it
export function deleteEntity(entityId: number): Promise<Response> {
  return fetch(`/entity/do_delete/${entityId}`, {
    method: "POST",
    headers: {
      "X-CSRFToken": getCsrfToken(),
    },
    body: JSON.stringify({}),
  });
}

// NOTE it calls non-API endpoint
// FIXME implement internal API then call it
export function createEntry(
  entityId: number,
  name: string,
  attrs: object[]
): Promise<Response> {
  return fetch(`/entry/do_create/${entityId}/`, {
    method: "POST",
    headers: {
      "X-CSRFToken": getCsrfToken(),
    },
    body: JSON.stringify({
      entry_name: name,
      attrs: attrs,
    }),
  });
}

export function updateEntry(entryId, name, attrs) {
  return fetch(`/entry/do_edit/${entryId}`, {
    method: "POST",
    headers: {
      "X-CSRFToken": getCsrfToken(),
    },
    body: JSON.stringify({
      entry_name: name,
      attrs: attrs,
    }),
  });
}

// NOTE it calls non-API endpoint
// FIXME implement internal API then call it
export function deleteEntry(entryId: number): Promise<Response> {
  return fetch(`/entry/do_delete/${entryId}/`, {
    method: "POST",
    headers: {
      "X-CSRFToken": getCsrfToken(),
    },
    body: JSON.stringify({}),
  });
}

// NOTE it calls non-API endpoint
// FIXME implement internal API then call it
export function restoreEntry(entryId: number): Promise<Response> {
  return fetch(`/entry/do_restore/${entryId}/`, {
    method: "POST",
    headers: {
      "X-CSRFToken": getCsrfToken(),
    },
    body: JSON.stringify({}),
  });
}

export function copyEntry(entryId: number, entries: string): Promise<Response> {
  return fetch(`/entry/do_copy/${entryId}`, {
    method: "POST",
    headers: {
      "X-CSRFToken": getCsrfToken(),
    },
    body: JSON.stringify({
      entries: entries,
    }),
  });
}

// FIXME unimplemented
export function getEntryHistory({}: number): Promise<object> {
  return new Promise((resolve) => {
    resolve([
      {
        attr_name: "test",
        prev: {
          created_user: "admin",
          created_time: new Date().toDateString(),
          value: "before",
        },
        curr: {
          created_user: "admin",
          created_time: new Date().toDateString(),
          value: "after",
        },
      },
    ]);
  });
}

export function getReferredEntries(entryId: number): Promise<Response> {
  return fetch(`/entry/api/v1/get_referrals/${entryId}`);
}

export function exportEntries(
  entityId: number,
  format: string
): Promise<Response> {
  return fetch(`/entry/export/${entityId}?format=${format}`);
}

// FIXME implement internal API then call it
export function getUser(userId: number): Promise<Response> {
  return fetch(`/user/api/v2/users/${userId}`);
}

export function getUsers(): Promise<Response> {
  return fetch("/user/api/v2/users");
}

// NOTE it calls non-API endpoint
// FIXME implement internal API then call it
export function createUser(
  name: string,
  email: string,
  password: string,
  isSuperuser: boolean,
  tokenLifetime: number
): Promise<Response> {
  return fetch(`/user/do_create`, {
    method: "POST",
    headers: {
      "X-CSRFToken": getCsrfToken(),
    },
    body: JSON.stringify({
      name: name,
      email: email,
      passwd: password,
      is_superuser: isSuperuser,
      token_lifetime: String(tokenLifetime),
    }),
  });
}

// NOTE it calls non-API endpoint
// FIXME implement internal API then call it
export function updateUser(
  userId: number,
  name: string,
  email: string,
  isSuperuser: boolean,
  tokenLifetime: number
): Promise<Response> {
  return fetch(`/user/do_edit/${userId}`, {
    method: "POST",
    headers: {
      "X-CSRFToken": getCsrfToken(),
    },
    body: JSON.stringify({
      name: name,
      email: email,
      is_superuser: isSuperuser,
      token_lifetime: String(tokenLifetime),
    }),
  });
}

// NOTE it calls non-API endpoint
// FIXME implement internal API then call it
export function deleteUser(userId: number): Promise<Response> {
  return fetch(`/user/do_delete/${userId}`, {
    method: "POST",
    headers: {
      "X-CSRFToken": getCsrfToken(),
    },
    body: JSON.stringify({}),
  });
}

// NOTE it calls non-API endpoint
export function downloadExportedUsers(filename: string): Promise<void> {
  return fetch("/user/export/")
    .then((resp) => resp.blob())
    .then((blob) => fileDownload(blob, filename));
}

// FIXME implement V2 API
export function refreshAccessToken(): Promise<Response> {
  return fetch("/api/v1/user/access_token/", {
    method: "PUT",
    headers: {
      "X-CSRFToken": getCsrfToken(),
    },
  });
}

// NOTE it calls non-API endpoint
// FIXME implement internal API then call it
export function updateUserPassword(
  userId: number,
  oldPassword: string,
  newPassword: string,
  checkPassword: string
): Promise<Response> {
  return fetch(`/user/do_edit_passwd/${userId}`, {
    method: "POST",
    headers: {
      "X-CSRFToken": getCsrfToken(),
    },
    body: JSON.stringify({
      old_passwd: oldPassword,
      new_passwd: newPassword,
      chk_passwd: checkPassword,
    }),
  });
}

// NOTE it calls non-API endpoint
// FIXME implement internal API then call it
export function updateUserPasswordAsSuperuser(
  userId: number,
  newPassword: string,
  checkPassword: string
): Promise<Response> {
  return fetch(`/user/do_su_edit_passwd/${userId}`, {
    method: "POST",
    headers: {
      "X-CSRFToken": getCsrfToken(),
    },
    body: JSON.stringify({
      new_passwd: newPassword,
      chk_passwd: checkPassword,
    }),
  });
}

// NOTE it calls non-API endpoint
// FIXME implement internal API then call it
export function createGroup(
  name: string,
  members: number[]
): Promise<Response> {
  return fetch(`/group/do_create`, {
    method: "POST",
    headers: {
      "X-CSRFToken": getCsrfToken(),
    },
    body: JSON.stringify({
      name: name,
      users: members,
    }),
  });
}

// NOTE it calls non-API endpoint
// FIXME implement internal API then call it
export function updateGroup(
  groupId: number,
  name: string,
  members: number[]
): Promise<Response> {
  return fetch(`/group/do_edit/${groupId}`, {
    method: "POST",
    headers: {
      "X-CSRFToken": getCsrfToken(),
    },
    body: JSON.stringify({
      name: name,
      users: members,
    }),
  });
}

// NOTE it calls non-API endpoint
// FIXME implement internal API then call it
export function deleteGroup(groupId: number): Promise<Response> {
  return fetch(`/group/do_delete/${groupId}`, {
    method: "POST",
    headers: {
      "X-CSRFToken": getCsrfToken(),
    },
    body: JSON.stringify({}),
  });
}

// NOTE it calls non-API endpoint
export function downloadExportedGroups(filename: string): Promise<void> {
  return fetch("/group/export/")
    .then((resp) => resp.blob())
    .then((blob) => fileDownload(blob, filename));
}

export function importGroups(formData: FormData): Promise<Response> {
  return fetch(`/group/do_import/`, {
    method: "POST",
    headers: {
      "X-CSRFToken": getCsrfToken(),
    },
    body: formData,
  });
}

export function getJobs(noLimit = 0): Promise<Response> {
  return fetch(`/job/api/v2/jobs?nolimit=${noLimit}`);
}

export function getRecentJobs(): Promise<Response> {
  return fetch(`/api/v1/job/`);
}

export function getWebhooks(entityId: number): Promise<Response> {
  return fetch(`/webhook/api/v2/${entityId}`);
}

export function setWebhook(
  entityId: number,
  request_parameter: object
): Promise<Response> {
  return fetch(`/webhook/api/v1/set/${entityId}`, {
    method: "POST",
    headers: {
      "X-CSRFToken": getCsrfToken(),
    },
    body: JSON.stringify(request_parameter),
  });
}

export function deleteWebhook(webhookId: number): Promise<Response> {
  return fetch(`/webhook/api/v1/del/${webhookId}`, {
    method: "DELETE",
    headers: {
      "X-CSRFToken": getCsrfToken(),
    },
  });
}<|MERGE_RESOLUTION|>--- conflicted
+++ resolved
@@ -60,17 +60,10 @@
   return fetch(`/api/v1/entity/attrs/${entityIds.join(",")}`);
 }
 
-<<<<<<< HEAD
-=======
 export function getEntrySearch(query: string): Promise<Response> {
   return fetch(`/entry/api/v2/search?query=${query}`);
 }
 
-export function getEntry(entryId: number): Promise<Response> {
-  return fetch(`/entry/api/v2/${entryId}`);
-}
-
->>>>>>> 0cf3562a
 export function getEntries(
   entityId: number,
   isActive = true
