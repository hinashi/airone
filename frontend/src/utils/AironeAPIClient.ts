import Cookies from "js-cookie";

// Get CSRF Token from Cookie set by Django
// see https://docs.djangoproject.com/en/3.2/ref/csrf/
function getCsrfToken(): string {
  return Cookies.get("csrftoken");
}

export function postLogin(formData: FormData): Promise<Response> {
  return fetch(`/auth/login/?next=${formData.get("next")}`, {
    method: "POST",
    headers: {
      "X-CSRFToken": getCsrfToken(),
    },
    body: formData,
    redirect: "manual",
  });
}

export function postLogout(): Promise<Response> {
  return fetch("/auth/logout/", {
    method: "POST",
    headers: {
      "X-CSRFToken": getCsrfToken(),
    },
  });
<<<<<<< HEAD
}

export function getEntityAttrs(
  entityIds: number[],
  searchAllEntities = false
): Promise<Response> {
  // NOTE "," is a magic means specifying all the attributes
  const path = searchAllEntities ? "," : entityIds.join(",");
  return fetch(`/api/v1/entity/attrs/${path}`);
}

export function restoreEntry(entryId: number): Promise<Response> {
  return fetch(`/entry/do_restore/${entryId}/`, {
    method: "POST",
    headers: {
      "X-CSRFToken": getCsrfToken(),
    },
    body: JSON.stringify({}),
  });
}

// NOTE it calls non-API endpoint
// FIXME implement internal API then call it
export function updateUserPassword(
  userId: number,
  oldPassword: string,
  newPassword: string,
  checkPassword: string
): Promise<Response> {
  return fetch(`/user/do_edit_passwd/${userId}`, {
    method: "POST",
    headers: {
      "X-CSRFToken": getCsrfToken(),
    },
    body: JSON.stringify({
      old_passwd: oldPassword,
      new_passwd: newPassword,
      chk_passwd: checkPassword,
    }),
  });
}

// NOTE it calls non-API endpoint
// FIXME implement internal API then call it
export function updateUserPasswordAsSuperuser(
  userId: number,
  newPassword: string,
  checkPassword: string
): Promise<Response> {
  return fetch(`/user/do_su_edit_passwd/${userId}`, {
    method: "POST",
    headers: {
      "X-CSRFToken": getCsrfToken(),
    },
    body: JSON.stringify({
      new_passwd: newPassword,
      chk_passwd: checkPassword,
    }),
  });
}

export function exportAdvancedSearchResults(
  entities: number[],
  attrinfo: object[],
  entryName: string,
  hasReferral: boolean,
  exportStyle: "yaml" | "csv"
): Promise<Response> {
  return fetch(`/dashboard/advanced_search_export`, {
    method: "POST",
    headers: {
      "X-CSRFToken": getCsrfToken(),
      "Content-Type": "application/json;charset=utf-8",
    },
    body: JSON.stringify({
      entities: entities,
      attrinfo: attrinfo,
      entry_name: entryName,
      has_referral: hasReferral,
      export_style: exportStyle,
    }),
  });
=======
>>>>>>> 3011b239
}<|MERGE_RESOLUTION|>--- conflicted
+++ resolved
@@ -24,89 +24,4 @@
       "X-CSRFToken": getCsrfToken(),
     },
   });
-<<<<<<< HEAD
-}
-
-export function getEntityAttrs(
-  entityIds: number[],
-  searchAllEntities = false
-): Promise<Response> {
-  // NOTE "," is a magic means specifying all the attributes
-  const path = searchAllEntities ? "," : entityIds.join(",");
-  return fetch(`/api/v1/entity/attrs/${path}`);
-}
-
-export function restoreEntry(entryId: number): Promise<Response> {
-  return fetch(`/entry/do_restore/${entryId}/`, {
-    method: "POST",
-    headers: {
-      "X-CSRFToken": getCsrfToken(),
-    },
-    body: JSON.stringify({}),
-  });
-}
-
-// NOTE it calls non-API endpoint
-// FIXME implement internal API then call it
-export function updateUserPassword(
-  userId: number,
-  oldPassword: string,
-  newPassword: string,
-  checkPassword: string
-): Promise<Response> {
-  return fetch(`/user/do_edit_passwd/${userId}`, {
-    method: "POST",
-    headers: {
-      "X-CSRFToken": getCsrfToken(),
-    },
-    body: JSON.stringify({
-      old_passwd: oldPassword,
-      new_passwd: newPassword,
-      chk_passwd: checkPassword,
-    }),
-  });
-}
-
-// NOTE it calls non-API endpoint
-// FIXME implement internal API then call it
-export function updateUserPasswordAsSuperuser(
-  userId: number,
-  newPassword: string,
-  checkPassword: string
-): Promise<Response> {
-  return fetch(`/user/do_su_edit_passwd/${userId}`, {
-    method: "POST",
-    headers: {
-      "X-CSRFToken": getCsrfToken(),
-    },
-    body: JSON.stringify({
-      new_passwd: newPassword,
-      chk_passwd: checkPassword,
-    }),
-  });
-}
-
-export function exportAdvancedSearchResults(
-  entities: number[],
-  attrinfo: object[],
-  entryName: string,
-  hasReferral: boolean,
-  exportStyle: "yaml" | "csv"
-): Promise<Response> {
-  return fetch(`/dashboard/advanced_search_export`, {
-    method: "POST",
-    headers: {
-      "X-CSRFToken": getCsrfToken(),
-      "Content-Type": "application/json;charset=utf-8",
-    },
-    body: JSON.stringify({
-      entities: entities,
-      attrinfo: attrinfo,
-      entry_name: entryName,
-      has_referral: hasReferral,
-      export_style: exportStyle,
-    }),
-  });
-=======
->>>>>>> 3011b239
 }