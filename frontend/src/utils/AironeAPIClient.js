--- conflicted
+++ resolved
@@ -1,16 +1,11 @@
-<<<<<<< HEAD
 import Cookies from "js-cookie";
+import fileDownload from "js-file-download";
 
 // Get CSRF Token from Cookie set by Django
 // see https://docs.djangoproject.com/en/3.2/ref/csrf/
 function getCsrfToken() {
   return Cookies.get("csrftoken");
 }
-=======
-import fileDownload from "js-file-download";
-
-import { getCsrfToken } from "./DjangoUtils";
->>>>>>> 9bab1153
 
 export function getEntity(entityId) {
   return fetch(`/entity/api/v2/entities/${entityId}`);
