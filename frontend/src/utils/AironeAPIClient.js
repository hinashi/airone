import { getCsrfToken } from "./DjangoUtils";
import fileDownload from "js-file-download";

export function getEntity(entityId) {
  return fetch(`/entity/api/v2/entities/${entityId}`);
}

export function getEntities() {
  return fetch("/entity/api/v1/get_entities");
}

export function getEntityHistory(entityId) {
  return new Promise((resolve, _) => {
    resolve([
      {
        user: {
          username: "test",
        },
        operation: (1 << 0) + (1 << 3), // ADD_ENTITY
        details: [
          {
            operation: (1 << 1) + (1 << 4), // MOD_ATTR
            target_obj: "test_attr",
            text: "mod test_attr",
          },
        ],
        time: "2021-01-01 00:00:00",
      },
    ]);
  });
}

// NOTE it calls non-API endpoint
export function downloadExportedEntities(filename) {
  return fetch("/entity/export/")
    .then((resp) => resp.blob())
    .then((blob) => fileDownload(blob, filename));
}

export function importEntities(formData) {
  return fetch(`/dashboard/do_import/`, {
    method: "POST",
    headers: {
      "X-CSRFToken": getCsrfToken(),
    },
    body: formData,
  });
}

export function getEntry(entityId, entryId) {
  return new Promise((resolve, _) => {
    resolve({
      name: "test",
      attributes: [
        {
          name: "a1",
          value: "aaa",
        },
      ],
    });
  });
}

export function getEntries(entityId) {
  return fetch(`/entry/api/v1/get_entries/${entityId}`);
}

export function importEntries(entityId, formData) {
  return fetch(`/entry/do_import/${entityId}/`, {
    method: "POST",
    headers: {
      "X-CSRFToken": getCsrfToken(),
    },
    body: formData,
  });
}

export function getAdvancedSearchResults() {
  return new Promise((resolve, _) => {
    resolve([
      {
        name: "test",
        attr1: "val1",
        attr2: "val2",
      },
    ]);
  });
}

export function getACL(objectId) {
  return new Promise((resolve, _) => {
    resolve({
      object: {
        name: "entity1",
        is_public: true,
      },
      acltypes: [
        {
          id: 1,
          name: "Nothing",
        },
        {
          id: 2,
          name: "Full Controllable",
        },
      ],
      members: [
        {
          name: "admin",
          current_permission: 1,
        },
      ],
    });
  });
}

// NOTE it calls non-API endpoint
// FIXME implement internal API then call it
export function createEntity(name, note, isTopLevel, attrs) {
  return fetch(`/entity/do_create`, {
    method: "POST",
    headers: {
      "X-CSRFToken": getCsrfToken(),
    },
    body: JSON.stringify({
      name: name,
      note: note,
      is_toplevel: isTopLevel,
      attrs: attrs,
    }),
  });
}

// NOTE it calls non-API endpoint
// FIXME implement internal API then call it
export function updateEntity(entityId, name, note, isTopLevel, attrs) {
  return fetch(`/entity/do_edit/${entityId}`, {
    method: "POST",
    headers: {
      "X-CSRFToken": getCsrfToken(),
    },
    body: JSON.stringify({
      name: name,
      note: note,
      is_toplevel: isTopLevel,
      attrs: attrs,
    }),
  });
}

// NOTE it calls non-API endpoint
// FIXME implement internal API then call it
export function deleteEntity(entityId) {
  return fetch(`/entity/do_delete/${entityId}`, {
    method: "POST",
    headers: {
      "X-CSRFToken": getCsrfToken(),
    },
    body: JSON.stringify({}),
  });
}

// NOTE it calls non-API endpoint
// FIXME implement internal API then call it
export function createEntry(entityId, name, attrs) {
  return fetch(`/entry/do_create/${entityId}/`, {
    method: "POST",
    headers: {
      "X-CSRFToken": getCsrfToken(),
    },
    body: JSON.stringify({
      entry_name: name,
      attrs: attrs,
    }),
  });
}

// NOTE it calls non-API endpoint
// FIXME implement internal API then call it
export function deleteEntry(entryId) {
  return fetch(`/entry/do_delete/${entryId}/`, {
    method: "POST",
    headers: {
      "X-CSRFToken": getCsrfToken(),
    },
    body: JSON.stringify({}),
  });
}

// NOTE it calls non-API endpoint
export function exportEntries(entityId, format) {
  return fetch(`/entry/export/${entityId}?format=${format}`);
}

// FIXME implement internal API then call it
export function getUser(userId) {
  return fetch(`/user/api/v2/users/${userId}`);
}

export function getUsers() {
  return fetch("/user/api/v2/users");
}

// NOTE it calls non-API endpoint
// FIXME implement internal API then call it
export function createUser(name, email, password, isSuperuser, tokenLifetime) {
  return fetch(`/user/do_create`, {
    method: "POST",
    headers: {
      "X-CSRFToken": getCsrfToken(),
    },
    body: JSON.stringify({
      name: name,
      email: email,
      passwd: password,
      is_superuser: isSuperuser,
      token_lifetime: String(tokenLifetime),
    }),
  });
}

// NOTE it calls non-API endpoint
// FIXME implement internal API then call it
export function updateUser(userId, name, email, isSuperuser, tokenLifetime) {
  return fetch(`/user/do_edit/${userId}`, {
    method: "POST",
    headers: {
      "X-CSRFToken": getCsrfToken(),
    },
    body: JSON.stringify({
      name: name,
      email: email,
      is_superuser: isSuperuser,
      token_lifetime: String(tokenLifetime),
    }),
  });
}

// NOTE it calls non-API endpoint
// FIXME implement internal API then call it
export function deleteUser(userId) {
  return fetch(`/user/do_delete/${userId}`, {
    method: "POST",
    headers: {
      "X-CSRFToken": getCsrfToken(),
    },
    body: JSON.stringify({}),
  });
}

<<<<<<< HEAD
// NOTE it calls non-API endpoint
export function downloadExportedUsers(filename) {
  return fetch("/user/export/")
    .then((resp) => resp.blob())
    .then((blob) => fileDownload(blob, filename));
=======
// FIXME implement V2 API
export function refreshAccessToken() {
  return fetch("/api/v1/user/access_token/", {
    method: "PUT",
    headers: {
      "X-CSRFToken": getCsrfToken(),
    },
  });
}

// NOTE it calls non-API endpoint
// FIXME implement internal API then call it
export function updateUserPassword(
  userId,
  oldPassword,
  newPassword,
  checkPassword
) {
  return fetch(`/user/do_edit_passwd/${userId}`, {
    method: "POST",
    headers: {
      "X-CSRFToken": getCsrfToken(),
    },
    body: JSON.stringify({
      old_passwd: oldPassword,
      new_passwd: newPassword,
      chk_passwd: checkPassword,
    }),
  });
}

// NOTE it calls non-API endpoint
// FIXME implement internal API then call it
export function updateUserPasswordAsSuperuser(
  userId,
  newPassword,
  checkPassword
) {
  return fetch(`/user/do_su_edit_passwd/${userId}`, {
    method: "POST",
    headers: {
      "X-CSRFToken": getCsrfToken(),
    },
    body: JSON.stringify({
      new_passwd: newPassword,
      chk_passwd: checkPassword,
    }),
  });
>>>>>>> a56817f1
}

// FIXME implement internal API then call it
export function getGroups() {
  return new Promise((resolve, _) => {
    resolve([
      {
        id: 1,
        name: "test",
        members: [
          {
            name: "user1",
          },
          {
            name: "user2",
          },
        ],
      },
    ]);
  });
}

// NOTE it calls non-API endpoint
// FIXME implement internal API then call it
export function deleteGroup(groupId) {
  return fetch(`/gruop/do_delete/${groupId}`, {
    method: "POST",
    headers: {
      "X-CSRFToken": getCsrfToken(),
    },
    body: JSON.stringify({}),
  });
}

<<<<<<< HEAD
// NOTE it calls non-API endpoint
export function downloadExportedGroups(filename) {
  return fetch("/group/export/")
    .then((resp) => resp.blob())
    .then((blob) => fileDownload(blob, filename));
}

export function importGroups(formData) {
  return fetch(`/group/do_import/`, {
    method: "POST",
    headers: {
      "X-CSRFToken": getCsrfToken(),
    },
    body: formData,
  });
}

// FIXME implement internal API then call it
export function getJobs() {
  return new Promise((resolve, _) => {
    resolve([
      {
        id: 1,
        entry: "entry1",
        operation: "作成",
        status: "完了",
        duration: "1s",
        created_at: "1st Jan 0:00pm",
        note: "",
      },
    ]);
  });
=======
export function getJobs(noLimit = 0) {
  return fetch(`/job/api/v2/jobs?nolimit=${noLimit}`);
>>>>>>> a56817f1
}

export function getRecentJobs() {
  return fetch(`/api/v1/job/`);
}

// NOTE it calls non-API endpoint
// FIXME implement internal API then call it
export function updateACL(objectId, objectType, acl, defaultPermission) {
  return fetch(`/acl/set`, {
    method: "POST",
    headers: {
      "X-CSRFToken": getCsrfToken(),
    },
    body: JSON.stringify({
      object_id: objectId,
      object_type: objectType,
      acl: acl,
      default_permission: defaultPermission,
    }),
  });
}

export function getWebhooks(entityId) {
  return fetch(`/webhook/api/v2/${entityId}`);
}

export function setWebhook(entityId, request_parameter) {
  return fetch(`/webhook/api/v1/set/${entityId}`, {
    method: "POST",
    headers: {
      "X-CSRFToken": getCsrfToken(),
    },
    body: JSON.stringify(request_parameter),
  });
}

export function deleteWebhook(webhookId) {
  return fetch(`/webhook/api/v1/del/${webhookId}`, {
    method: "DELETE",
    headers: {
      "X-CSRFToken": getCsrfToken(),
    },
  });
}<|MERGE_RESOLUTION|>--- conflicted
+++ resolved
@@ -248,13 +248,13 @@
   });
 }
 
-<<<<<<< HEAD
 // NOTE it calls non-API endpoint
 export function downloadExportedUsers(filename) {
   return fetch("/user/export/")
     .then((resp) => resp.blob())
     .then((blob) => fileDownload(blob, filename));
-=======
+}
+
 // FIXME implement V2 API
 export function refreshAccessToken() {
   return fetch("/api/v1/user/access_token/", {
@@ -303,7 +303,6 @@
       chk_passwd: checkPassword,
     }),
   });
->>>>>>> a56817f1
 }
 
 // FIXME implement internal API then call it
@@ -338,7 +337,6 @@
   });
 }
 
-<<<<<<< HEAD
 // NOTE it calls non-API endpoint
 export function downloadExportedGroups(filename) {
   return fetch("/group/export/")
@@ -356,25 +354,8 @@
   });
 }
 
-// FIXME implement internal API then call it
-export function getJobs() {
-  return new Promise((resolve, _) => {
-    resolve([
-      {
-        id: 1,
-        entry: "entry1",
-        operation: "作成",
-        status: "完了",
-        duration: "1s",
-        created_at: "1st Jan 0:00pm",
-        note: "",
-      },
-    ]);
-  });
-=======
 export function getJobs(noLimit = 0) {
   return fetch(`/job/api/v2/jobs?nolimit=${noLimit}`);
->>>>>>> a56817f1
 }
 
 export function getRecentJobs() {
