--- conflicted
+++ resolved
@@ -214,8 +214,6 @@
   });
 }
 
-<<<<<<< HEAD
-=======
 // FIXME implement V2 API
 export function refreshAccessToken() {
   return fetch("/api/v1/user/access_token/", {
@@ -267,7 +265,6 @@
 }
 
 // FIXME implement internal API then call it
->>>>>>> a56817f1
 export function getGroups() {
   return fetch("/group/api/v2/groups");
 }
