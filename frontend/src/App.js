--- conflicted
+++ resolved
@@ -2,27 +2,6 @@
 import React from "react";
 import ReactDOM from "react-dom";
 import { BrowserRouter as Router, Switch, Route } from "react-router-dom";
-<<<<<<< HEAD
-import Grid from "@material-ui/core/Grid";
-import LeftMenu from "./components/LeftMenu";
-import Header from "./components/Header";
-import Entity from "./pages/Entity";
-import Entry from "./pages/Entry";
-import Dashboard from "./pages/Dashboard";
-import User from "./pages/User";
-import Group from "./pages/Group";
-import Job from "./pages/Job";
-import SearchResults from "./pages/SearchResults";
-import AdvancedSearch from "./pages/AdvancedSearch";
-import EditEntity from "./pages/EditEntity";
-import EditEntry from "./pages/EditEntry";
-import EntityHistory from "./pages/EntityHistory";
-import ACL from "./pages/ACL";
-import Import from "./pages/Import";
-import EditUser from "./pages/EditUser";
-import EditUserPassword from "./pages/EditUserPassword";
-import EditGroup from "./pages/EditGroup";
-=======
 
 import { Header } from "./components/Header";
 import { LeftMenu } from "./components/LeftMenu";
@@ -35,6 +14,7 @@
 import { EditUser } from "./pages/EditUser";
 import { EditUserPassword } from "./pages/EditUserPassword";
 import { Entity } from "./pages/Entity";
+import { EntityHistory } from "./pages/EntityHistory";
 import { Entry } from "./pages/Entry";
 import { Group } from "./pages/Group";
 import { ImportEntity } from "./pages/ImportEntity";
@@ -42,10 +22,8 @@
 import { ImportGroup } from "./pages/ImportGroup";
 import { ImportUser } from "./pages/ImportUser";
 import { Job } from "./pages/Job";
-import { OperationHistory } from "./pages/OperationHistory";
 import { SearchResults } from "./pages/SearchResults";
 import { User } from "./pages/User";
->>>>>>> 9bab1153
 
 const basePath = "/new-ui/";
 
