class User {
  id: number;
  username: string;
  isSuperuser: boolean;

  constructor(user: any) {
    this.id = user.id;
    this.username = user.username;
    this.isSuperuser = user.isSuperuser;
  }
}

// A JavaScript representation for Django context
export class DjangoContext {
  loginNext: string;
  version: string;
  title: string;
  subTitle: string;
  noteDesc: string;
  noteLink: string;
  user?: User;
  singleSignOnLoginUrl?: string;
<<<<<<< HEAD
  legacyUiDisabled?: boolean;
=======
  extendedHeaderMenus: {
    name: string;
    children: { name: string; url: string }[];
  }[];
>>>>>>> 2f0d7264

  private static _instance: DjangoContext | undefined;

  constructor(context: any) {
    this.loginNext = context.next;
    this.title = context.title;
    this.subTitle = context.subtitle;
    this.noteDesc = context.note_desc;
    this.noteLink = context.note_link;
    this.version = context.version;
    this.user = context.user ? new User(context.user) : undefined;
    this.singleSignOnLoginUrl = context.singleSignOnLoginUrl;
<<<<<<< HEAD
    this.legacyUiDisabled = context.legacyUiDisabled;
=======
    this.extendedHeaderMenus = context.extendedHeaderMenus;
>>>>>>> 2f0d7264
  }

  static getInstance() {
    if ((window as any).django_context) {
      this._instance = new DjangoContext((window as any).django_context);
    }
    return this._instance;
  }
}<|MERGE_RESOLUTION|>--- conflicted
+++ resolved
@@ -20,14 +20,11 @@
   noteLink: string;
   user?: User;
   singleSignOnLoginUrl?: string;
-<<<<<<< HEAD
   legacyUiDisabled?: boolean;
-=======
   extendedHeaderMenus: {
     name: string;
     children: { name: string; url: string }[];
   }[];
->>>>>>> 2f0d7264
 
   private static _instance: DjangoContext | undefined;
 
@@ -40,11 +37,8 @@
     this.version = context.version;
     this.user = context.user ? new User(context.user) : undefined;
     this.singleSignOnLoginUrl = context.singleSignOnLoginUrl;
-<<<<<<< HEAD
     this.legacyUiDisabled = context.legacyUiDisabled;
-=======
     this.extendedHeaderMenus = context.extendedHeaderMenus;
->>>>>>> 2f0d7264
   }
 
   static getInstance() {
