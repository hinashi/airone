/**
 * @jest-environment jsdom
 */

import { render } from "@testing-library/react";
import React, { FC } from "react";
import { useForm } from "react-hook-form";

import { Schema } from "./entryForm/EntryFormSchema";

import { EntryForm } from "components/entry/EntryForm";
import { TestWrapper } from "services/TestWrapper";

test("should render a component with essential props", function () {
<<<<<<< HEAD
  const entryInfo = {
    name: "test entry",
    schema: { id: 0, name: "testEntity" },
    attrs: {},
  };
  const setEntryInfo = () => {
    /* do nothing */
  };
=======
  const entryInfo = { name: "test entry", attrs: {} };
>>>>>>> d9574685
  const setIsAnchorLink = () => {
    /* do nothing */
  };

  const Wrapper: FC = () => {
    const { control, setValue } = useForm<Schema>({
      defaultValues: entryInfo,
    });
    return (
      <EntryForm
        entryInfo={entryInfo}
        setIsAnchorLink={setIsAnchorLink}
        control={control}
        setValue={setValue}
      />
    );
  };

  expect(() =>
    render(<Wrapper />, {
      wrapper: TestWrapper,
    })
  ).not.toThrow();
});<|MERGE_RESOLUTION|>--- conflicted
+++ resolved
@@ -12,18 +12,11 @@
 import { TestWrapper } from "services/TestWrapper";
 
 test("should render a component with essential props", function () {
-<<<<<<< HEAD
   const entryInfo = {
     name: "test entry",
     schema: { id: 0, name: "testEntity" },
     attrs: {},
   };
-  const setEntryInfo = () => {
-    /* do nothing */
-  };
-=======
-  const entryInfo = { name: "test entry", attrs: {} };
->>>>>>> d9574685
   const setIsAnchorLink = () => {
     /* do nothing */
   };
