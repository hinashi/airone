--- conflicted
+++ resolved
@@ -1,13 +1,8 @@
 import { z } from "zod";
 
-<<<<<<< HEAD
-import { AttributeTypes } from "../../../services/Constants";
-import { schemaForType } from "../../../services/ZodSchemaUtil";
-
-=======
->>>>>>> 2fc2105c
 import { EditableEntry } from "./EditableEntry";
 
+import { AttributeTypes } from "services/Constants";
 import { schemaForType } from "services/ZodSchemaUtil";
 
 // A schema that's compatible with existing types
@@ -22,10 +17,10 @@
     attrs: z
       .record(
         z.string().min(1),
-<<<<<<< HEAD
         z
           .object({
             // TODO remove these fields? it should be given by Entity
+            index: z.number(),
             type: z.number(),
             isMandatory: z.boolean().default(false),
             schema: z.object({
@@ -38,67 +33,22 @@
               asArrayString: z.array(z.string()).default([""]).optional(),
               asObject: z
                 .object({
-=======
-        z.object({
-          // TODO remove these fields? it should be given by Entity
-          index: z.number(),
-          type: z.number(),
-          isMandatory: z.boolean().default(false),
-          schema: z.object({
-            id: z.number(),
-            name: z.string(),
-          }),
-          value: z.object({
-            asBoolean: z.boolean().optional(),
-            asString: z.string().optional(),
-            asArrayString: z.array(z.string()).default([""]).optional(),
-            asObject: z
-              .object({
-                id: z.number(),
-                name: z.string(),
-                _boolean: z.boolean().default(false),
-              })
-              .optional(),
-            asArrayObject: z
-              .array(
-                z.object({
->>>>>>> 2fc2105c
                   id: z.number(),
                   name: z.string(),
                   _boolean: z.boolean().default(false),
                 })
-<<<<<<< HEAD
                 .optional(),
               asArrayObject: z
                 .array(
                   z.object({
-=======
-              )
-              .optional(),
-            asNamedObject: z
-              .record(
-                z.string(),
-                z
-                  .object({
->>>>>>> 2fc2105c
                     id: z.number(),
                     name: z.string(),
                     _boolean: z.boolean().default(false),
                   })
-<<<<<<< HEAD
                 )
                 .optional(),
               asNamedObject: z
                 .record(
-=======
-                  .nullable()
-                  .default(null)
-              )
-              .optional(),
-            asArrayNamedObject: z
-              .array(
-                z.record(
->>>>>>> 2fc2105c
                   z.string(),
                   z
                     .object({
