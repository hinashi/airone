import {
  Box,
  Input,
  Table,
  TableBody,
  TableCell,
  TableHead,
  TableRow,
} from "@material-ui/core";
import { makeStyles } from "@material-ui/core/styles";
import PropTypes from "prop-types";
import React, { useState } from "react";
import { useHistory } from "react-router-dom";

import {
  getAttrReferrals,
  getGroups,
  updateEntry,
} from "../../utils/AironeAPIClient";
import { DjangoContext } from "../../utils/DjangoContext";

import { EditAttributeValue } from "./EditAttributeValue";

const useStyles = makeStyles((theme) => ({
  button: {
    margin: theme.spacing(1),
  },
}));

// FIXME handle attribute types
export function EntryForm({
  entityId,
  entryId,
  initName = "",
  initAttributes = {},
}) {
  const djangoContext = DjangoContext.getInstance();
  const classes = useStyles();
  const history = useHistory();

  /* FIXME attach checked flag to entry-like types
   */
  const changedInitAttr = Object.keys(initAttributes)
    .map((attrName) => {
      const attrValue = initAttributes[attrName];
      switch (attrValue.type) {
        case djangoContext.attrTypeValue.group:
        case djangoContext.attrTypeValue.object:
          return {
            name: attrName,
            value: {
              id: attrValue.id,
              type: attrValue.type,
              schema_id: attrValue.schema_id,
              value: [
                {
                  ...attrValue.value,
                  checked: true,
                },
              ],
            },
          };

        case djangoContext.attrTypeValue.named_object:
          const name = Object.keys(attrValue.value)[0];
          const value = attrValue.value[name];

          return {
            name: attrName,
            value: {
              id: attrValue.id,
              type: attrValue.type,
              schema_id: attrValue.schema_id,
              value: {
                [name]: [
                  {
                    id: value.id,
                    name: value.name,
                    checked: true,
                  },
                ],
              },
            },
          };

        case djangoContext.attrTypeValue.array_group:
        case djangoContext.attrTypeValue.array_object:
          return {
            name: attrName,
            value: {
              id: attrValue.id,
              type: attrValue.type,
              schema_id: attrValue.schema_id,
              value: attrValue.value.map((val) => {
                return [
                  {
                    ...val,
                    checked: true,
                  },
                ];
              }),
            },
          };

        case djangoContext.attrTypeValue.array_named_object:
          return {
            name: attrName,
            value: {
              id: attrValue.id,
              type: attrValue.type,
              schema_id: attrValue.schema_id,
              value: attrValue.value.map((val) => {
                const name = Object.keys(val)[0];
                const value = val[name];
                return {
                  [name]: [
                    {
                      ...value,
                      checked: true,
                    },
                  ],
                };
              }),
            },
          };

        default:
          return {
            name: attrName,
            value: attrValue,
          };
      }
    })
    .reduce((acc, elem) => {
      acc[elem.name] = elem.value;
      return acc;
    }, {});

  const [name, setName] = useState(initName);
  const [attributes, setAttributes] = useState(changedInitAttr);

  const handleChangeAttribute = (event, name, valueInfo) => {
    switch (valueInfo.type) {
      case djangoContext.attrTypeValue.string:
        attributes[name].value = valueInfo.value;
        setAttributes({ ...attributes });
        break;

      case djangoContext.attrTypeValue.object:
      case djangoContext.attrTypeValue.group:
        attributes[name].value = attributes[name].value.map((x) => {
          return {
            ...x,
            checked: x.id == valueInfo.id && valueInfo.checked ? true : false,
          };
        });
        setAttributes({ ...attributes });
        break;

      case djangoContext.attrTypeValue.array_string:
        attributes[name].value[valueInfo.index] = valueInfo.value;
        setAttributes({ ...attributes });
        break;

      case djangoContext.attrTypeValue.array_object:
      case djangoContext.attrTypeValue.array_group:
        // In this case, new blank co-Attribute value will be added
        if (valueInfo.index >= attributes[name].value.length) {
          attributes[name].value.push(valueInfo.value);
        } else {
          attributes[name].value[valueInfo.index] = attributes[name].value[
            valueInfo.index
          ].map((x) => {
            return {
              ...x,
              checked: x.id == valueInfo.id && valueInfo.checked ? true : false,
            };
          });
        }

        setAttributes({ ...attributes });
        break;

      case djangoContext.attrTypeValue.named_object:
        if (event.target.type === "text") {
          attributes[name].value = {
            [valueInfo.key]: Object.values(attributes[name].value)[0],
          };
        }
        if (event.target.type === "radio") {
          const key = Object.keys(attributes[name].value)[0];
          attributes[name].value[key] = attributes[name].value[key].map((x) => {
            return {
              ...x,
              checked: x.id == valueInfo.id && valueInfo.checked ? true : false,
            };
          });
        }
        setAttributes({ ...attributes });
        break;

      case djangoContext.attrTypeValue.array_named_object:
        // In this case, new blank co-Attribute value will be added
        if (valueInfo.index >= attributes[name].value.length) {
          attributes[name].value.push(valueInfo.value);
        } else {
          if (event.target.type === "text") {
            attributes[name].value[valueInfo.index] = {
              [valueInfo.key]: Object.values(
                attributes[name].value[valueInfo.index]
              )[0],
            };
          }
          if (event.target.type === "radio") {
            const key = Object.keys(attributes[name].value[valueInfo.index])[0];
            attributes[name].value[valueInfo.index][key] = attributes[
              name
            ].value[valueInfo.index][key].map((x) => {
              return {
                ...x,
                checked:
                  x.id == valueInfo.id && valueInfo.checked ? true : false,
              };
            });
          }
        }

        setAttributes({ ...attributes });
        break;

      case djangoContext.attrTypeValue.boolean:
        attributes[name].value = valueInfo.checked;
        setAttributes({ ...attributes });
        break;

      case djangoContext.attrTypeValue.date:
        attributes[name].value = valueInfo.value;
        setAttributes({ ...attributes });
        break;

      case djangoContext.attrTypeValue.text:
        attributes[name].value = valueInfo.value;
        setAttributes({ ...attributes });
        break;
    }
  };

  const handleClickDeleteListItem = (e, attrName, index) => {
    if (index !== undefined) {
      attributes[attrName].value.splice(index, 1);
      setAttributes({ ...attributes });
    }
  };

  const handleNarrowDownGroups = async (e, attrName, attrType) => {
    const resp = await getGroups();
    const refs = await resp.json();
    const userInputValue = e.target.value;

    function _getUpdatedValues(currentValue) {
      return refs
        .filter((r) => {
          return (
            r.name.includes(userInputValue) ||
            currentValue.find((x) => x.id === r.id && x.checked)
          );
        })
        .map((r) => {
          // return refs.map((r) => {
          return {
            id: r.id,
            name: r.name,
            checked: currentValue.find((x) => x.id == r.id)?.checked
              ? true
              : false,
          };
        });
    }

    switch (attrType) {
      case djangoContext.attrTypeValue.group:
        attributes[attrName].value = _getUpdatedValues(
          attributes[attrName].value
        );

        setAttributes({ ...attributes });
        break;

      case djangoContext.attrTypeValue.array_group:
        attributes[attrName].value = attributes[attrName].value.map((curr) => {
          return _getUpdatedValues(curr);
        });

        setAttributes({ ...attributes });
        break;
    }
  };

  const handleNarrowDownEntries = async (e, attrId, attrName, attrType) => {
    const resp = await getAttrReferrals(attrId);
    const refs = await resp.json();
    const userInputValue = e.target.value;

    function _getUpdatedValues(currentValue) {
      return refs.results
        .filter((r) => {
          return (
            r.name.includes(userInputValue) ||
            currentValue.find((x) => x.id === r.id && x.checked)
          );
        })
        .map((r) => {
          return {
            id: r.id,
            name: r.name,
            checked: currentValue.find((x) => x.id == r.id)?.checked
              ? true
              : false,
          };
        });
    }

    switch (attrType) {
      case djangoContext.attrTypeValue.object:
        attributes[attrName].value = _getUpdatedValues(
          attributes[attrName].value
        );

        setAttributes({ ...attributes });
        break;

      case djangoContext.attrTypeValue.array_object:
        attributes[attrName].value = attributes[attrName].value.map((curr) => {
          return _getUpdatedValues(curr);
        });

        setAttributes({ ...attributes });
        break;

      case djangoContext.attrTypeValue.named_object:
        let attrKey = Object.keys(attributes[attrName].value)[0];
        attributes[attrName].value[attrKey] = _getUpdatedValues(
          attributes[attrName].value[attrKey]
        );

        setAttributes({ ...attributes });
        break;

      case djangoContext.attrTypeValue.array_named_object:
        attributes[attrName].value = attributes[attrName].value.map((curr) => {
          let attrKey = Object.keys(curr)[0];
          return { [attrKey]: _getUpdatedValues(curr[attrKey]) };
        });

        setAttributes({ ...attributes });
        break;
    }
  };

  const handleSubmit = (event) => {
    const updatedAttr = Object.entries(attributes).map(
      ([attrName, attrValue]) => {
        switch (attrValue.type) {
          case djangoContext.attrTypeValue.string:
          case djangoContext.attrTypeValue.text:
          case djangoContext.attrTypeValue.boolean:
          case djangoContext.attrTypeValue.date:
            return {
              entity_attr_id: String(attrValue.schema_id),
              id: String(attrValue.id),
              type: attrValue.type,
              value: [
                {
                  data: attrValue.value,
                },
              ],
              referral_key: [],
            };

          case djangoContext.attrTypeValue.array_string:
            return {
              entity_attr_id: String(attrValue.schema_id),
              id: String(attrValue.id),
              type: attrValue.type,
              value: attrValue.value.map((x, index) => {
                return {
                  data: x,
                  index: index,
                };
              }),
              referral_key: [],
            };

          case djangoContext.attrTypeValue.object:
          case djangoContext.attrTypeValue.group:
            return {
              entity_attr_id: String(attrValue.schema_id),
              id: String(attrValue.id),
              type: attrValue.type,
              value: [
                {
                  data: attrValue.value.filter((x) => x.checked)[0].id ?? "",
                  index: String(0),
                },
              ],
              referral_key: [],
            };

          case djangoContext.attrTypeValue.named_object:
            return {
              entity_attr_id: String(attrValue.schema_id),
              id: String(attrValue.id),
              type: attrValue.type,
              value: [
                {
                  data:
                    Object.values(attrValue.value)[0].filter(
                      (x) => x.checked
                    )[0].id ?? "",
                  index: String(0),
                },
              ],
              referral_key: [
                {
                  data: Object.keys(attrValue.value)[0],
                  index: String(0),
                },
              ],
            };

          case djangoContext.attrTypeValue.array_named_object:
            return {
              entity_attr_id: String(attrValue.schema_id),
              id: String(attrValue.id),
              type: attrValue.type,
              value: attrValue.value.map((x, index) => {
                return {
                  data:
                    Object.values(x)[0].filter((y) => y.checked)[0]?.id ?? "",
                  index: index,
                };
              }),
              referral_key: attrValue.value.map((x, index) => {
                return {
                  data: Object.keys(x)[0],
                  index: index,
                };
              }),
            };

          case djangoContext.attrTypeValue.array_object:
          case djangoContext.attrTypeValue.array_group:
            return {
              entity_attr_id: String(attrValue.schema_id),
              id: String(attrValue.id),
              type: attrValue.type,
              value: attrValue.value.map((x, index) => {
                return {
                  data: x.filter((y) => y.checked)[0]?.id ?? "",
                  index: index,
                };
              }),
              referral_key: [],
            };
        }
      }
    );

    if (entryId === undefined) {
      createEntry(entityId, name, attrs)
        .then((resp) => resp.json())
        .then((_) => history.push(entityEntriesPath(entityId)));
    } else {
      updateEntry(entryId, name, updatedAttr)
        .then((resp) => resp.json())
        // go(n) - (function) Moves the pointer in the history stack by n entries
        .then((_) => history.go(0));
    }
  };

  return (
<<<<<<< HEAD
    <div>
      {/* ^ FIXME form??? */}
      <button onClick={handleSubmit}>submit</button>
      <div className="row">
        <div className="col">
=======
    <form onSubmit={handleSubmit}>
      <Box className="row">
        <Box className="col">
          <Box className="float-right">
            <Button
              className={classes.button}
              type="submit"
              variant="contained"
              color="secondary"
            >
              保存
            </Button>
          </Box>
>>>>>>> 96b99b25
          <Table className="table table-bordered">
            <TableBody>
              <TableRow>
                <TableCell>エントリ名</TableCell>
                <TableCell>
                  <Input
                    type="text"
                    value={name}
                    onChange={(e) => setName(e.target.value)}
                  />
                </TableCell>
              </TableRow>
            </TableBody>
          </Table>
        </Box>
      </Box>
      <Table className="table table-bordered">
        <TableHead>
          <TableRow>
            <TableCell>属性</TableCell>
            <TableCell>属性値</TableCell>
          </TableRow>
        </TableHead>
        <TableBody>
          {Object.keys(attributes).map((attributeName, index) => (
            <TableRow key={index}>
              <TableCell>{attributeName}</TableCell>
              <TableCell>
<<<<<<< HEAD
                <EditAttributeValue
                  attrName={attributeName}
                  attrInfo={attributes[attributeName]}
                  handleChangeAttribute={handleChangeAttribute}
                  handleNarrowDownEntries={handleNarrowDownEntries}
                  handleNarrowDownGroups={handleNarrowDownGroups}
                  handleClickDeleteListItem={handleClickDeleteListItem}
=======
                <Input
                  type="text"
                  name={attribute.name}
                  value={attribute.value}
                  onChange={handleChangeAttribute}
>>>>>>> 96b99b25
                />
              </TableCell>
            </TableRow>
          ))}
        </TableBody>
      </Table>
      <strong>(*)</strong> は必須項目
    </div>
  );
}

EntryForm.propTypes = {
  entityId: PropTypes.number.isRequired,
  initName: PropTypes.string,
  initAttributes: PropTypes.object,
};<|MERGE_RESOLUTION|>--- conflicted
+++ resolved
@@ -479,27 +479,11 @@
   };
 
   return (
-<<<<<<< HEAD
     <div>
       {/* ^ FIXME form??? */}
       <button onClick={handleSubmit}>submit</button>
       <div className="row">
         <div className="col">
-=======
-    <form onSubmit={handleSubmit}>
-      <Box className="row">
-        <Box className="col">
-          <Box className="float-right">
-            <Button
-              className={classes.button}
-              type="submit"
-              variant="contained"
-              color="secondary"
-            >
-              保存
-            </Button>
-          </Box>
->>>>>>> 96b99b25
           <Table className="table table-bordered">
             <TableBody>
               <TableRow>
@@ -528,7 +512,6 @@
             <TableRow key={index}>
               <TableCell>{attributeName}</TableCell>
               <TableCell>
-<<<<<<< HEAD
                 <EditAttributeValue
                   attrName={attributeName}
                   attrInfo={attributes[attributeName]}
@@ -536,13 +519,6 @@
                   handleNarrowDownEntries={handleNarrowDownEntries}
                   handleNarrowDownGroups={handleNarrowDownGroups}
                   handleClickDeleteListItem={handleClickDeleteListItem}
-=======
-                <Input
-                  type="text"
-                  name={attribute.name}
-                  value={attribute.value}
-                  onChange={handleChangeAttribute}
->>>>>>> 96b99b25
                 />
               </TableCell>
             </TableRow>
