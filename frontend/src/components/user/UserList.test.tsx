/**
 * @jest-environment jsdom
 */

import { PaginatedUserListList } from "@dmm-com/airone-apiclient-typescript-fetch";
import {
  act,
  render,
  screen,
  waitFor,
  waitForElementToBeRemoved,
} from "@testing-library/react";
import React from "react";
import { createMemoryRouter, RouterProvider } from "react-router-dom";

import { TestWrapper, TestWrapperWithoutRoutes } from "TestWrapper";
import { UserList } from "components/user/UserList";

afterEach(() => {
  jest.clearAllMocks();
});

describe("UserList", () => {
  const users: PaginatedUserListList = {
    count: 1,
    next: null,
    previous: null,
    results: [
      {
        id: 1,
        username: "user1",
        email: "user1@example.com",
        isSuperuser: false,
        dateJoined: "2020-01-01T00:00:00Z",
      },
      {
        id: 2,
        username: "user2",
        email: "user2@example.com",
        isSuperuser: false,
        dateJoined: "2020-02-01T00:00:00Z",
      },
    ],
  };

  /* eslint-disable */
  jest
    .spyOn(require("repository/AironeApiClient").aironeApiClient, "getUsers")
    .mockResolvedValue(Promise.resolve(users));
  jest
    .spyOn(require("repository/AironeApiClient").aironeApiClient, "destroyUser")
    .mockResolvedValue(Promise.resolve());
  /* eslint-enable */

  test("should show users", async function () {
    render(<UserList />, { wrapper: TestWrapper });

    await waitForElementToBeRemoved(screen.getByTestId("loading"));

    expect(screen.getAllByRole("link", { name: /user*/i })).toHaveLength(2);
  });

<<<<<<< HEAD
  test("should navigate to user create page", async function () {
    const router = createMemoryRouter([
      {
        path: "/",
        element: <UserList />,
      },
    ]);

    render(<RouterProvider router={router} />, {
      wrapper: TestWrapperWithoutRoutes,
=======
  test("should navigate to user create page", async () => {
    const history = createMemoryHistory();

    await act(async () => {
      render(
        <Router history={history}>
          <UserList />
        </Router>,
        { wrapper: TestWrapperWithoutRoutes }
      );
>>>>>>> 77035617
    });

    await waitFor(() => {
      expect(screen.queryByTestId("loading")).not.toBeInTheDocument();
    });

    await act(async () => {
      screen.getByRole("link", { name: "新規ユーザを登録" }).click();
    });

    expect(router.state.location.pathname).toBe("/ui/users/new");
  });

  test("should navigate to user details page", async function () {
    const router = createMemoryRouter([
      {
        path: "/",
        element: <UserList />,
      },
    ]);

<<<<<<< HEAD
    render(<RouterProvider router={router} />, {
      wrapper: TestWrapperWithoutRoutes,
=======
    await act(async () => {
      render(
        <Router history={history}>
          <UserList />
        </Router>,
        { wrapper: TestWrapperWithoutRoutes }
      );
>>>>>>> 77035617
    });

    await waitFor(() => {
      expect(screen.queryByTestId("loading")).not.toBeInTheDocument();
    });

    await act(async () => {
      screen.getByRole("link", { name: "user1" }).click();
    });

    expect(router.state.location.pathname).toBe("/ui/users/1");
  });

  test("should delete a user", async function () {
    await act(async () => {
      render(<UserList />, { wrapper: TestWrapper });
    });

    await waitFor(() => {
      expect(screen.queryByTestId("loading")).not.toBeInTheDocument();
    });

    await act(async () => {
      // open a menu for user1
      // NOTE there are 4 buttons (user1 copy, user1 menu, user2 copy, user2 menu)
      screen.getAllByRole("button")[1].click();
    });
    await act(async () => {
      screen.getByRole("menuitem", { name: "削除" }).click();
    });
    await act(async () => {
      screen.getByRole("button", { name: "Yes" }).click();
    });

    await waitFor(() => {
      screen.getByText("ユーザ(user1)の削除が完了しました");
    });
  });
});<|MERGE_RESOLUTION|>--- conflicted
+++ resolved
@@ -60,8 +60,7 @@
     expect(screen.getAllByRole("link", { name: /user*/i })).toHaveLength(2);
   });
 
-<<<<<<< HEAD
-  test("should navigate to user create page", async function () {
+  test("should navigate to user create page", async () => {
     const router = createMemoryRouter([
       {
         path: "/",
@@ -69,20 +68,10 @@
       },
     ]);
 
-    render(<RouterProvider router={router} />, {
-      wrapper: TestWrapperWithoutRoutes,
-=======
-  test("should navigate to user create page", async () => {
-    const history = createMemoryHistory();
-
     await act(async () => {
-      render(
-        <Router history={history}>
-          <UserList />
-        </Router>,
-        { wrapper: TestWrapperWithoutRoutes }
-      );
->>>>>>> 77035617
+      render(<RouterProvider router={router} />, {
+        wrapper: TestWrapperWithoutRoutes,
+      });
     });
 
     await waitFor(() => {
@@ -104,18 +93,10 @@
       },
     ]);
 
-<<<<<<< HEAD
-    render(<RouterProvider router={router} />, {
-      wrapper: TestWrapperWithoutRoutes,
-=======
     await act(async () => {
-      render(
-        <Router history={history}>
-          <UserList />
-        </Router>,
-        { wrapper: TestWrapperWithoutRoutes }
-      );
->>>>>>> 77035617
+      render(<RouterProvider router={router} />, {
+        wrapper: TestWrapperWithoutRoutes,
+      });
     });
 
     await waitFor(() => {
