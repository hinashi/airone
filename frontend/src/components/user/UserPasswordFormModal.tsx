import { Box, Button, TextField } from "@mui/material";
import { styled } from "@mui/material/styles";
import { useSnackbar } from "notistack";
import React, { FC, useMemo, useState } from "react";
import { useHistory } from "react-router-dom";

<<<<<<< HEAD
import { aironeApiClient } from "../../repository/AironeApiClient";
import { ServerContext } from "../../services/ServerContext";
=======
import { aironeApiClientV2 } from "../../repository/AironeApiClientV2";
import { DjangoContext } from "../../services/DjangoContext";
import { AironeModal } from "../common/AironeModal";
>>>>>>> cbecbbf0

import { loginPath, topPath, usersPath } from "Routes";

const PasswordField = styled(Box)(({ theme }) => ({
  marginTop: theme.spacing(4),
  marginBottom: theme.spacing(4),
}));

const PasswordFieldLabel = styled("label")(({}) => ({
  color: "#90A4AE",
}));

const PasswordFieldInput = styled(TextField)(({ theme }) => ({
  width: "100%",
  marginTop: theme.spacing(2),
  marginBottom: theme.spacing(2),
}));

const Buttons = styled(Box)(({}) => ({
  display: "flex",
  justifyContent: "flex-end",
}));

interface Props {
  userId: number;
  openModal: boolean;
  onClose: () => void;
}

export const UserPasswordFormModal: FC<Props> = ({
  userId,
  openModal,
  onClose,
}) => {
  const { enqueueSnackbar } = useSnackbar();
  const history = useHistory();

  const [oldPassword, setOldPassword] = useState("");
  const [newPassword, setNewPassword] = useState("");
  const [checkPassword, setCheckPassword] = useState("");
  const [isUnmatch, setIsUnmatch] = useState(false);

  const asSuperuser = useMemo(() => {
    return ServerContext.getInstance()?.user?.isSuperuser ?? false;
  }, []);

  const handleSubmit = async () => {
    if (newPassword != checkPassword) {
      // abort to submit password
      setIsUnmatch(true);
      return;
    }

    try {
      if (asSuperuser) {
        await aironeApiClient.updateUserPasswordAsSuperuser(
          userId,
          newPassword,
          checkPassword
        );
      } else {
        await aironeApiClient.updateUserPassword(
          userId,
          oldPassword,
          newPassword,
          checkPassword
        );
      }

      if (ServerContext.getInstance()?.user?.id == userId) {
        history.replace(loginPath());
      } else {
        history.replace(topPath());
        history.replace(usersPath());
      }
    } catch (e) {
      enqueueSnackbar(
        "パスワードリセットに失敗しました。入力項目を見直してください",
        {
          variant: "error",
        }
      );
      // TODO show error causes
    }
  };

  return (
    <AironeModal title={"パスワード編集"} open={openModal} onClose={onClose}>
      {!asSuperuser && (
        <PasswordField>
          <Box>
            <PasswordFieldLabel>
              今まで使用していたパスワードをご入力ください。
            </PasswordFieldLabel>
          </Box>
          <PasswordFieldInput
            variant={"standard"}
            type="password"
            placeholder="Old password"
            value={oldPassword}
            onChange={(e) => setOldPassword(e.target.value)}
          />
        </PasswordField>
      )}

      <PasswordField>
        <Box>
          <PasswordFieldLabel>
            新しいパスワードをご入力ください。
          </PasswordFieldLabel>
        </Box>
        <PasswordFieldInput
          variant={"standard"}
          type="password"
          placeholder="New password"
          value={newPassword}
          onChange={(e) => setNewPassword(e.target.value)}
        />
      </PasswordField>
      <PasswordField>
        <Box>
          <PasswordFieldLabel>
            確認のためもう一度、新しいパスワードをご入力ください。
          </PasswordFieldLabel>
        </Box>
        <PasswordFieldInput
          error={isUnmatch}
          variant={"standard"}
          type="password"
          placeholder="Confirm new password"
          value={checkPassword}
          helperText={
            isUnmatch ? "新しいパスワードと、入力内容が一致しません" : ""
          }
          onChange={(e) => {
            setCheckPassword(e.target.value);
            setIsUnmatch(false);
          }}
        />
      </PasswordField>

      <Buttons>
        <Button
          disabled={
            (asSuperuser && (!newPassword.length || !checkPassword.length)) ||
            (!asSuperuser &&
              (!oldPassword.length ||
                !newPassword.length ||
                !checkPassword.length))
          }
          type="submit"
          variant="contained"
          color="secondary"
          onClick={handleSubmit}
          sx={{ m: 1 }}
        >
          保存
        </Button>
        <Button
          type="submit"
          variant="contained"
          color="info"
          onClick={onClose}
          sx={{ m: 1 }}
        >
          キャンセル
        </Button>
      </Buttons>
    </AironeModal>
  );
};<|MERGE_RESOLUTION|>--- conflicted
+++ resolved
@@ -4,16 +4,11 @@
 import React, { FC, useMemo, useState } from "react";
 import { useHistory } from "react-router-dom";
 
-<<<<<<< HEAD
 import { aironeApiClient } from "../../repository/AironeApiClient";
-import { ServerContext } from "../../services/ServerContext";
-=======
-import { aironeApiClientV2 } from "../../repository/AironeApiClientV2";
-import { DjangoContext } from "../../services/DjangoContext";
 import { AironeModal } from "../common/AironeModal";
->>>>>>> cbecbbf0
 
 import { loginPath, topPath, usersPath } from "Routes";
+import { ServerContext } from "services/ServerContext";
 
 const PasswordField = styled(Box)(({ theme }) => ({
   marginTop: theme.spacing(4),
