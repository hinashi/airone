--- conflicted
+++ resolved
@@ -66,15 +66,9 @@
   },
 }));
 
-<<<<<<< HEAD
 export default function Header({}) {
-    const classes = useStyles();
-    const history = useHistory();
-=======
-export default function Header(props) {
   const classes = useStyles();
   const history = useHistory();
->>>>>>> 0e958de7
 
   const [recentJobs, setRecentJobs] = useState([]);
   useEffect(() => {
