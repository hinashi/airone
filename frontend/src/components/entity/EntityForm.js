import DeleteIcon from "@mui/icons-material/Delete";
import {
  Box,
  Button,
  Input,
  List,
  ListItemText,
  MenuItem,
  Select,
  Table,
  TableBody,
  TableCell,
  TableHead,
  TableRow,
<<<<<<< HEAD
} from "@material-ui/core";
import Box from "@material-ui/core/Box";
import Button from "@material-ui/core/Button";
import Typography from "@material-ui/core/Typography";
import { makeStyles } from "@material-ui/core/styles";
import DeleteIcon from "@material-ui/icons/Delete";
import GroupIcon from "@material-ui/icons/Group";
=======
  Typography,
} from "@mui/material";
import { makeStyles } from "@mui/styles";
>>>>>>> dcf2a3df
import PropTypes from "prop-types";
import React, { useState } from "react";
import { Link, useHistory } from "react-router-dom";

import { aclPath, entitiesPath } from "../../Routes";
import { createEntity, updateEntity } from "../../utils/AironeAPIClient";

const BaseAttributeTypes = {
  object: 1 << 0,
  string: 1 << 1,
  text: 1 << 2,
  bool: 1 << 3,
  group: 1 << 4,
  date: 1 << 5,
  array: 1 << 10,
  named: 1 << 11,
};

export const AttributeTypes = {
  object: {
    name: "entry",
    type: BaseAttributeTypes.object,
  },
  string: {
    name: "string",
    type: BaseAttributeTypes.string,
  },
  named_object: {
    name: "named_entry",
    type: BaseAttributeTypes.object | BaseAttributeTypes.named,
  },
  array_object: {
    name: "array_entry",
    type: BaseAttributeTypes.object | BaseAttributeTypes.array,
  },
  array_string: {
    name: "array_string",
    type: BaseAttributeTypes.string | BaseAttributeTypes.array,
  },
  array_named_object: {
    name: "array_named_entry",
    type:
      BaseAttributeTypes.object |
      BaseAttributeTypes.named |
      BaseAttributeTypes.array,
  },
  array_group: {
    name: "array_group",
    type: BaseAttributeTypes.group | BaseAttributeTypes.array,
  },
  text: {
    name: "textarea",
    type: BaseAttributeTypes.text,
  },
  boolean: {
    name: "boolean",
    type: BaseAttributeTypes.bool,
  },
  group: {
    name: "group",
    type: BaseAttributeTypes.group,
  },
  date: {
    name: "date",
    type: BaseAttributeTypes.date,
  },
};

const useStyles = makeStyles((theme) => ({
  button: {
    margin: theme.spacing(1),
  },
}));

export function EntityForm({ entity = {}, referralEntities = [] }) {
  const classes = useStyles();
  const history = useHistory();

  const createMode = entity.id === undefined;
  const [name, setName] = useState(entity.name ? entity.name : "");
  const [note, setNote] = useState(entity.note ? entity.note : "");
  const [isTopLevel, setIsTopLevel] = useState(
    entity.isTopLevel ? entity.isTopLevel : false
  );
  const [attributes, setAttributes] = useState(
    entity.attributes ? entity.attributes : []
  );

  const handleChangeAttributeValue = (index, key, value) => {
    attributes[index][key] = value;
    setAttributes([...attributes]);
  };

  const handleAppendAttribute = () => {
    setAttributes([
      ...attributes,
      {
        name: "",
        type: AttributeTypes.string.type,
        is_mandatory: false,
        is_delete_in_chain: false,
      },
    ]);
  };

  const handleDeleteAttribute = (event, index) => {
    attributes.splice(index, 1);
    setAttributes([...attributes]);
  };

  const handleSubmit = (event) => {
    // Adjusted attributes for the API
    const attrs = attributes.map((attr, index) => {
      return {
        id: attr.id,
        name: attr.name,
        type: String(attr.type),
        row_index: String(index),
        is_mandatory: attr.is_mandatory,
        is_delete_in_chain: attr.is_delete_in_chain,
        ref_ids: attr.referrals.map((r) => r.id),
      };
    });

    if (createMode) {
      createEntity(name, note, isTopLevel, attrs)
        .then((resp) => resp.json())
        .then(() => history.replace(entitiesPath()));
    } else {
      updateEntity(entity.id, name, note, isTopLevel, attrs)
        .then((resp) => resp.json())
        .then(() => history.replace(entitiesPath()));
    }

    event.preventDefault();
  };

  return (
    <form onSubmit={handleSubmit}>
      <Box className="container-fluid">
        <Box className="row">
          <Box className="col">
            <Box className="float-right">
              <Button
                className={classes.button}
                type="submit"
                variant="contained"
                color="secondary"
              >
                保存
              </Button>
            </Box>
            <Table className="table table-bordered">
              <TableBody>
                <TableRow>
                  <TableCell>エンティティ名</TableCell>
                  <TableCell>
                    <Input
                      type="text"
                      name="name"
                      value={name}
                      onChange={(e) => setName(e.target.value)}
                    />
                  </TableCell>
                </TableRow>
                <TableRow>
                  <TableCell>備考</TableCell>
                  <TableCell>
                    <Input
                      type="text"
                      name="note"
                      size="50"
                      value={note}
                      onChange={(e) => setNote(e.target.value)}
                    />
                  </TableCell>
                </TableRow>
                <TableRow>
                  <TableCell>サイドバーに表示</TableCell>
                  <TableCell>
                    <Input
                      type="checkbox"
                      checked={isTopLevel}
                      onChange={(e) => setIsTopLevel(e.target.checked)}
                    />
                  </TableCell>
                </TableRow>
              </TableBody>
            </Table>

            <Table className="table table-bordered">
              <TableHead>
                <TableRow>
                  <TableCell>属性名</TableCell>
                  <TableCell>型</TableCell>
                  <TableCell>オプション</TableCell>
                  <TableCell />
                </TableRow>
              </TableHead>

              <TableBody id="sortdata">
                {attributes.map((attr, index) => (
                  <TableRow key={index} className="attr">
                    <TableCell>
                      <Input
                        type="text"
                        className="attr_name"
                        value={attr.name}
                        onChange={(e) =>
                          handleChangeAttributeValue(
                            index,
                            "name",
                            e.target.value
                          )
                        }
                      />
                    </TableCell>

                    <TableCell>
                      <Box display="flex">
                        <Box minWidth={100} marginX={1}>
                          <Select
                            fullWidth={true}
                            value={attr.type}
                            disabled={!createMode}
                            onChange={(e) =>
                              handleChangeAttributeValue(
                                index,
                                "type",
                                e.target.value
                              )
                            }
                          >
                            {Object.keys(AttributeTypes).map(
                              (typename, index) => (
                                <MenuItem
                                  key={index}
                                  value={AttributeTypes[typename].type}
                                >
                                  {AttributeTypes[typename].name}
                                </MenuItem>
                              )
                            )}
                          </Select>
                        </Box>
                        <Box minWidth={100} marginX={1}>
                          {createMode &&
                            (attr.type & BaseAttributeTypes.object) > 0 && (
                              <>
                                <Typography>参照エントリ: </Typography>
                                {/* TODO multiple */}
                                <Select fullWidth={true}>
                                  {referralEntities.map((e) => (
                                    <MenuItem key={e.id} value={e.id}>
                                      {e.name}
                                    </MenuItem>
                                  ))}
                                </Select>
                              </>
                            )}
                          {!createMode && attr.referrals.length > 0 && (
                            <>
                              <Typography>参照エントリ: </Typography>
                              <List>
                                {attr.referrals.map((r) => (
                                  <ListItemText key={r.id}>
                                    {r.name}
                                  </ListItemText>
                                ))}
                              </List>
                            </>
                          )}
                        </Box>
                      </Box>
                    </TableCell>

                    <TableCell>
                      <Box>
                        <input
                          type="checkbox"
                          checked={attr.is_mandatory}
                          onChange={(e) =>
                            handleChangeAttributeValue(
                              index,
                              "is_mandatory",
                              e.target.checked
                            )
                          }
                        />
                        必須
                      </Box>
                      <Box>
                        <Input
                          type="checkbox"
                          checked={attr.is_delete_in_chain}
                          onChange={(e) =>
                            handleChangeAttributeValue(
                              index,
                              "is_delete_in_chain",
                              e.target.checked
                            )
                          }
                        />
                        関連削除
                      </Box>
                    </TableCell>

                    <TableCell>
                      <Box sx={{ flexDirection: "row" }}>
                        <Button
                          variant="contained"
                          color="primary"
                          className={classes.button}
                          startIcon={<GroupIcon />}
                          component={Link}
                          to={aclPath(attr.id)}
                        >
                          ACL
                        </Button>
                        <Button
                          variant="contained"
                          color="secondary"
                          className={classes.button}
                          startIcon={<DeleteIcon />}
                          onClick={(e) => handleDeleteAttribute(e, index)}
                        >
                          削除
                        </Button>
                      </Box>
                    </TableCell>
                  </TableRow>
                ))}
              </TableBody>
            </Table>
          </Box>
        </Box>

        <Box className="row">
          <Box className="col">
            <Button
              className={classes.button}
              variant="outlined"
              color="primary"
              onClick={handleAppendAttribute}
            >
              属性追加
            </Button>
          </Box>
        </Box>
      </Box>
    </form>
  );
}

EntityForm.propTypes = {
  entity: PropTypes.exact({
    id: PropTypes.string,
    name: PropTypes.string,
    note: PropTypes.string,
    isTopLevel: PropTypes.bool,
    attributes: PropTypes.array,
  }),
  referralEntities: PropTypes.arrayOf(
    PropTypes.exact({
      id: PropTypes.number,
      name: PropTypes.string,
      status: PropTypes.number,
      note: PropTypes.string,
    })
  ),
};<|MERGE_RESOLUTION|>--- conflicted
+++ resolved
@@ -1,3 +1,4 @@
+import GroupIcon from "@mui/icons-material/Group";
 import DeleteIcon from "@mui/icons-material/Delete";
 import {
   Box,
@@ -12,19 +13,9 @@
   TableCell,
   TableHead,
   TableRow,
-<<<<<<< HEAD
-} from "@material-ui/core";
-import Box from "@material-ui/core/Box";
-import Button from "@material-ui/core/Button";
-import Typography from "@material-ui/core/Typography";
-import { makeStyles } from "@material-ui/core/styles";
-import DeleteIcon from "@material-ui/icons/Delete";
-import GroupIcon from "@material-ui/icons/Group";
-=======
   Typography,
 } from "@mui/material";
 import { makeStyles } from "@mui/styles";
->>>>>>> dcf2a3df
 import PropTypes from "prop-types";
 import React, { useState } from "react";
 import { Link, useHistory } from "react-router-dom";
