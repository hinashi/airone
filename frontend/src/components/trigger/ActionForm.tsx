--- conflicted
+++ resolved
@@ -72,7 +72,6 @@
   gap: "0 12px",
 }));
 
-<<<<<<< HEAD
 const NamedObjectBox = styled(Box)(({}) => ({
   display: "flex",
   alignItems: "flex-end",
@@ -88,14 +87,13 @@
 }));
 const StyledTypography = styled(Typography)(({}) => ({
   color: "rgba(0, 0, 0, 0.6)",
-=======
+}));
 const StyledList = styled(List)(({}) => ({
   padding: "0",
 }));
 
 const StyledListItem = styled(ListItem)(({}) => ({
   padding: "0",
->>>>>>> 59761eb3
 }));
 
 const ActionValueAsString: FC<PropsActionValueComponent> = ({
