--- conflicted
+++ resolved
@@ -27,102 +27,7 @@
         <Typography color="textPrimary">ユーザ編集</Typography>
       </AironeBreadcrumbs>
 
-<<<<<<< HEAD
-      {/* TODO split it as an another component */}
-      <form onSubmit={onSubmit}>
-        <Typography>ユーザ編集</Typography>
-        <Button
-          className={classes.button}
-          type="submit"
-          variant="contained"
-          color="secondary"
-        >
-          保存
-        </Button>
-        <Table className="table table-bordered">
-          <TableBody>
-            <TableRow>
-              <TableCell>名前</TableCell>
-              <TableCell>
-                {django_context.user.is_superuser ? (
-                  <input
-                    type="text"
-                    name="name"
-                    value={name}
-                    onChange={(e) => setName(e.target.value)}
-                    required="required"
-                  />
-                ) : (
-                  <Typography>{name}</Typography>
-                )}
-              </TableCell>
-            </TableRow>
-            <TableRow>
-              <TableCell>メールアドレス</TableCell>
-              <TableCell>
-                {django_context.user.is_superuser ? (
-                  <input
-                    type="email"
-                    name="email"
-                    value={email}
-                    onChange={(e) => setEmail(e.target.value)}
-                    required="required"
-                  />
-                ) : (
-                  <Typography>{email}</Typography>
-                )}
-              </TableCell>
-            </TableRow>
-            {django_context.user.is_superuser ? (
-              <TableRow>
-                <TableCell>管理者権限を付与</TableCell>
-                <TableCell>
-                  <input
-                    type="checkbox"
-                    name="is_superuser"
-                    value={isSuperuser}
-                    onChange={(e) => setIsSuperuser(e.target.checked)}
-                  />
-                </TableCell>
-              </TableRow>
-            ) : null}
-            {token ? (
-              <TableRow>
-                <TableCell>AccessToken</TableCell>
-                <TableCell>
-                  <p id="access_token">{token}</p>
-                  <button
-                    type="button"
-                    id="refresh_token"
-                    className="btn btn-primary btn-sm"
-                  >
-                    Refresh
-                  </button>
-                </TableCell>
-              </TableRow>
-            ) : null}
-            <TableRow>
-              <TableCell>AccessTokenの有効期間[sec]</TableCell>
-              <TableCell>
-                <p>
-                  <input
-                    type="text"
-                    name="token_lifetime"
-                    value={tokenLifetime}
-                    onChange={(e) => setTokenLifetime(e.target.value)}
-                  />
-                  (0 ~ 10^8 の範囲の整数を指定してください(0
-                  を入力した場合は期限は無期限になります))
-                </p>
-                有効期限：{tokenExpire}
-              </TableCell>
-            </TableRow>
-          </TableBody>
-        </Table>
-      </form>
-=======
       {!user.loading && <UserForm user={user.value} />}
->>>>>>> a56817f1
     </div>
   );
 }