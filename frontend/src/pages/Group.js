<<<<<<< HEAD
import { makeStyles } from "@material-ui/core/styles";
import React from "react";
import Typography from "@material-ui/core/Typography";
import { Link } from "react-router-dom";
import Button from "@material-ui/core/Button";
import AironeBreadcrumbs from "../components/common/AironeBreadcrumbs";
import { getGroups } from "../utils/AironeAPIClient";
import CreateButton from "../components/common/CreateButton";
import { useAsync } from "react-use";
import GroupList from "../components/group/GroupList";
=======
import {
  List,
  ListItem,
  Table,
  TableBody,
  TableCell,
  TableContainer,
  TableHead,
  TableRow,
} from "@material-ui/core";
import Button from "@material-ui/core/Button";
import Paper from "@material-ui/core/Paper";
import Typography from "@material-ui/core/Typography";
import { makeStyles } from "@material-ui/core/styles";
import React, { useEffect, useState } from "react";
import { Link } from "react-router-dom";

import { AironeBreadcrumbs } from "../components/common/AironeBreadcrumbs";
import { CreateButton } from "../components/common/CreateButton";
import { DeleteButton } from "../components/common/DeleteButton";
import {
  deleteGroup,
  downloadExportedGroups,
  getGroups,
} from "../utils/AironeAPIClient";
>>>>>>> 9bab1153

const useStyles = makeStyles((theme) => ({
  button: {
    margin: theme.spacing(1),
  },
  entityName: {
    margin: theme.spacing(1),
  },
}));

export function Group({}) {
  const classes = useStyles();

  const groups = useAsync(async () => {
    return getGroups().then((resp) => resp.json());
  });

  return (
    <div className="container-fluid">
      <AironeBreadcrumbs>
        <Typography component={Link} to="/new-ui/">
          Top
        </Typography>
        <Typography color="textPrimary">グループ管理</Typography>
      </AironeBreadcrumbs>

      <div className="row">
        <div className="col">
          <div className="float-left">
            <CreateButton to={`/new-ui/groups/new`}>新規作成</CreateButton>
            <Button
              className={classes.button}
              variant="outlined"
              color="secondary"
              onClick={() => downloadExportedGroups("user_group.yaml")}
            >
              エクスポート
            </Button>
            <Button
              variant="outlined"
              color="secondary"
              className={classes.button}
              component={Link}
              to={`/new-ui/groups/import`}
            >
              インポート
            </Button>
          </div>
          <div className="float-right"></div>
        </div>
      </div>

      {!groups.loading && <GroupList groups={groups.value} />}
    </div>
  );
}<|MERGE_RESOLUTION|>--- conflicted
+++ resolved
@@ -1,41 +1,14 @@
-<<<<<<< HEAD
+import Button from "@material-ui/core/Button";
+import Typography from "@material-ui/core/Typography";
 import { makeStyles } from "@material-ui/core/styles";
 import React from "react";
-import Typography from "@material-ui/core/Typography";
 import { Link } from "react-router-dom";
-import Button from "@material-ui/core/Button";
-import AironeBreadcrumbs from "../components/common/AironeBreadcrumbs";
-import { getGroups } from "../utils/AironeAPIClient";
-import CreateButton from "../components/common/CreateButton";
 import { useAsync } from "react-use";
-import GroupList from "../components/group/GroupList";
-=======
-import {
-  List,
-  ListItem,
-  Table,
-  TableBody,
-  TableCell,
-  TableContainer,
-  TableHead,
-  TableRow,
-} from "@material-ui/core";
-import Button from "@material-ui/core/Button";
-import Paper from "@material-ui/core/Paper";
-import Typography from "@material-ui/core/Typography";
-import { makeStyles } from "@material-ui/core/styles";
-import React, { useEffect, useState } from "react";
-import { Link } from "react-router-dom";
 
 import { AironeBreadcrumbs } from "../components/common/AironeBreadcrumbs";
 import { CreateButton } from "../components/common/CreateButton";
-import { DeleteButton } from "../components/common/DeleteButton";
-import {
-  deleteGroup,
-  downloadExportedGroups,
-  getGroups,
-} from "../utils/AironeAPIClient";
->>>>>>> 9bab1153
+import { GroupList } from "../components/group/GroupList";
+import { getGroups } from "../utils/AironeAPIClient";
 
 const useStyles = makeStyles((theme) => ({
   button: {
