--- conflicted
+++ resolved
@@ -57,13 +57,11 @@
     setSelectedGroupId(groupId);
   };
 
-<<<<<<< HEAD
   const handleExport = useCallback(async () => {
     await aironeApiClientV2.exportGroups("group.yaml");
   }, []);
-=======
+
   const isSuperuser = DjangoContext.getInstance().user.isSuperuser;
->>>>>>> 76a14404
 
   return (
     <Box display="flex" flexDirection="column" flexGrow="1">
