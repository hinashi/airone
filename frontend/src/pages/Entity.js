import React, { useEffect, useState } from "react";
import Button from "@material-ui/core/Button";
import {
  Table,
  TableBody,
  TableCell,
  TableContainer,
  TableHead,
  TablePagination,
  TableRow,
} from "@material-ui/core";
import Paper from "@material-ui/core/Paper";
<<<<<<< HEAD
import {Link} from "react-router-dom";
import HistoryIcon from '@material-ui/icons/History';
import GroupIcon from '@material-ui/icons/Group';
import {makeStyles} from "@material-ui/core/styles";
import Typography from "@material-ui/core/Typography";
import AironeBreadcrumbs from "../components/common/AironeBreadcrumbs";
import {deleteEntity, getEntities} from "../utils/AironeAPIClient";
import EditButton from "../components/common/EditButton";
import CreateButton from "../components/common/CreateButton";
import DeleteButton from "../components/common/DeleteButton";
=======
import { Link } from "react-router-dom";
import EditIcon from "@material-ui/icons/Edit";
import HistoryIcon from "@material-ui/icons/History";
import GroupIcon from "@material-ui/icons/Group";
import DeleteIcon from "@material-ui/icons/Delete";
import { makeStyles } from "@material-ui/core/styles";
import Typography from "@material-ui/core/Typography";
import AironeBreadcrumbs from "../components/AironeBreadcrumbs";
import { deleteEntity, getEntities } from "../utils/AironeAPIClient";
import ConfirmableButton from "../components/ConfirmableButton";
>>>>>>> 0e958de7

const useStyles = makeStyles((theme) => ({
  button: {
    margin: theme.spacing(1),
  },
  entityName: {
    margin: theme.spacing(1),
  },
}));

<<<<<<< HEAD
export default function Entity({}) {
    const classes = useStyles();
=======
export default function Entity(props) {
  const classes = useStyles();
>>>>>>> 0e958de7

  const [keyword, setKeyword] = useState("");
  const [entities, setEntities] = useState([]);
  const [filteredEntities, setFilteredEntities] = useState([]);

  const [page, setPage] = React.useState(0);
  const [rowsPerPage, setRowsPerPage] = React.useState(100);

  const [updated, setUpdated] = useState(false);

  useEffect(() => {
    getEntities()
      .then((resp) => resp.json())
      .then((data) => {
        setEntities(data.entities);
        setFilteredEntities(data.entities);
      });
    setUpdated(false);
  }, [updated]);

  const onChangeKeyword = (event) => {
    setKeyword(event.target.value);
  };

  const onKeyPressKeyword = (event) => {
    if (event.key === "Enter" && keyword) {
      setFilteredEntities(
        entities.filter((entity) => {
          return entity.name.indexOf(keyword) !== -1;
        })
      );
    } else {
      setFilteredEntities(entities);
    }
  };

  const handleChangePage = (event, newPage) => {
    setPage(newPage);
  };

  const handleChangeRowsPerPage = (event) => {
    setRowsPerPage(+event.target.value);
    setPage(0);
  };

  const handleDelete = (event, entityId) => {
    deleteEntity(entityId).then((_) => setUpdated(true));
  };

<<<<<<< HEAD
            <div className="row">
                <div className="col">
                    <div className="float-left">
                        <CreateButton to={`/new-ui/entities/new`}>エンティティ作成</CreateButton>
                        <Button className={classes.button} variant="outlined" color="secondary">エクスポート</Button>
                        <Button
                            variant="outlined"
                            color="secondary"
                            className={classes.button}
                            component={Link}
                            to={`/new-ui/import`}>
                            インポート
                        </Button>
                    </div>
                    <div className="float-right">
                    </div>
                </div>
            </div>

            <Paper>
                <TableContainer component={Paper}>
                    <Table>
                        <TableHead>
                            <TableRow>
                                <TableCell>
                                    <span className={classes.entityName}>エンティティ名</span>
                                    <input className={classes.entityName} text='text' placeholder='絞り込む' value={keyword}
                                           onChange={onChangeKeyword} onKeyPress={onKeyPressKeyword}/>
                                </TableCell>
                                <TableCell><Typography>備考</Typography></TableCell>
                                <TableCell align="right"/>
                            </TableRow>
                        </TableHead>
                        <TableBody>
                            {filteredEntities.slice(page * rowsPerPage, page * rowsPerPage + rowsPerPage).map((entity) =>
                                <TableRow>
                                    <TableCell>
                                        <Typography
                                            component={Link}
                                            to={`/new-ui/entities/${entity.id}/entries`}>
                                            {entity.name}
                                        </Typography>
                                    </TableCell>
                                    <TableCell><Typography>{entity.note}</Typography></TableCell>
                                    <TableCell align="right">
                                        <EditButton to={`/new-ui/entities/${entity.id}`}>
                                            エンティティ編集
                                        </EditButton>
                                        <Button
                                            variant="contained"
                                            color="primary"
                                            className={classes.button}
                                            startIcon={<HistoryIcon/>}
                                            component={Link}
                                            to={`/new-ui/entities/${entity.id}/history`}>
                                            変更履歴
                                        </Button>
                                        <Button
                                            variant="contained"
                                            color="primary"
                                            className={classes.button}
                                            startIcon={<GroupIcon/>}
                                            component={Link}
                                            to={`/new-ui/acl/${entity.id}`}>
                                            ACL
                                        </Button>
                                        <DeleteButton
                                            onConfirmed={(e) => handleDelete(e, entity.id)}>
                                            削除
                                        </DeleteButton>
                                    </TableCell>
                                </TableRow>
                            )}
                        </TableBody>
                    </Table>
                </TableContainer>
                <TablePagination
                    rowsPerPageOptions={[100, 250, 1000]}
                    component="div"
                    count={filteredEntities.length}
                    rowsPerPage={rowsPerPage}
                    page={page}
                    onChangePage={handleChangePage}
                    onChangeRowsPerPage={handleChangeRowsPerPage}
                />
            </Paper>
=======
  return (
    <div className="container-fluid">
      <AironeBreadcrumbs>
        <Typography component={Link} to="/new-ui/">
          Top
        </Typography>
        <Typography color="textPrimary">エンティティ一覧</Typography>
      </AironeBreadcrumbs>

      <div className="row">
        <div className="col">
          <div className="float-left">
            <Button
              variant="outlined"
              color="primary"
              className={classes.button}
              component={Link}
              to={`/new-ui/entities/new`}
            >
              エンティティ作成
            </Button>
            <Button
              className={classes.button}
              variant="outlined"
              color="secondary"
            >
              エクスポート
            </Button>
            <Button
              variant="outlined"
              color="secondary"
              className={classes.button}
              component={Link}
              to={`/new-ui/import`}
            >
              インポート
            </Button>
          </div>
          <div className="float-right"></div>
>>>>>>> 0e958de7
        </div>
      </div>

      <Paper>
        <TableContainer component={Paper}>
          <Table>
            <TableHead>
              <TableRow>
                <TableCell>
                  <span className={classes.entityName}>エンティティ名</span>
                  <input
                    className={classes.entityName}
                    text="text"
                    placeholder="絞り込む"
                    value={keyword}
                    onChange={onChangeKeyword}
                    onKeyPress={onKeyPressKeyword}
                  />
                </TableCell>
                <TableCell>
                  <Typography>備考</Typography>
                </TableCell>
                <TableCell align="right" />
              </TableRow>
            </TableHead>
            <TableBody>
              {filteredEntities
                .slice(page * rowsPerPage, page * rowsPerPage + rowsPerPage)
                .map((entity) => (
                  <TableRow>
                    <TableCell>
                      <Typography
                        component={Link}
                        to={`/new-ui/entities/${entity.id}/entries`}
                      >
                        {entity.name}
                      </Typography>
                    </TableCell>
                    <TableCell>
                      <Typography>{entity.note}</Typography>
                    </TableCell>
                    <TableCell align="right">
                      <Button
                        variant="contained"
                        color="primary"
                        className={classes.button}
                        startIcon={<EditIcon />}
                        component={Link}
                        to={`/new-ui/entities/${entity.id}`}
                      >
                        エンティティ編集
                      </Button>
                      <Button
                        variant="contained"
                        color="primary"
                        className={classes.button}
                        startIcon={<HistoryIcon />}
                        component={Link}
                        to={`/new-ui/entities/${entity.id}/history`}
                      >
                        変更履歴
                      </Button>
                      <Button
                        variant="contained"
                        color="primary"
                        className={classes.button}
                        startIcon={<GroupIcon />}
                        component={Link}
                        to={`/new-ui/acl/${entity.id}`}
                      >
                        ACL
                      </Button>
                      <ConfirmableButton
                        variant="contained"
                        color="secondary"
                        className={classes.button}
                        startIcon={<DeleteIcon />}
                        component={Link}
                        dialogTitle="本当に削除しますか？"
                        onClickYes={(e) => handleDelete(e, entity.id)}
                      >
                        削除
                      </ConfirmableButton>
                    </TableCell>
                  </TableRow>
                ))}
            </TableBody>
          </Table>
        </TableContainer>
        <TablePagination
          rowsPerPageOptions={[100, 250, 1000]}
          component="div"
          count={filteredEntities.length}
          rowsPerPage={rowsPerPage}
          page={page}
          onChangePage={handleChangePage}
          onChangeRowsPerPage={handleChangeRowsPerPage}
        />
      </Paper>
    </div>
  );
}<|MERGE_RESOLUTION|>--- conflicted
+++ resolved
@@ -10,29 +10,16 @@
   TableRow,
 } from "@material-ui/core";
 import Paper from "@material-ui/core/Paper";
-<<<<<<< HEAD
-import {Link} from "react-router-dom";
-import HistoryIcon from '@material-ui/icons/History';
-import GroupIcon from '@material-ui/icons/Group';
-import {makeStyles} from "@material-ui/core/styles";
+import { Link } from "react-router-dom";
+import HistoryIcon from "@material-ui/icons/History";
+import GroupIcon from "@material-ui/icons/Group";
+import { makeStyles } from "@material-ui/core/styles";
 import Typography from "@material-ui/core/Typography";
 import AironeBreadcrumbs from "../components/common/AironeBreadcrumbs";
-import {deleteEntity, getEntities} from "../utils/AironeAPIClient";
+import { deleteEntity, getEntities } from "../utils/AironeAPIClient";
 import EditButton from "../components/common/EditButton";
 import CreateButton from "../components/common/CreateButton";
 import DeleteButton from "../components/common/DeleteButton";
-=======
-import { Link } from "react-router-dom";
-import EditIcon from "@material-ui/icons/Edit";
-import HistoryIcon from "@material-ui/icons/History";
-import GroupIcon from "@material-ui/icons/Group";
-import DeleteIcon from "@material-ui/icons/Delete";
-import { makeStyles } from "@material-ui/core/styles";
-import Typography from "@material-ui/core/Typography";
-import AironeBreadcrumbs from "../components/AironeBreadcrumbs";
-import { deleteEntity, getEntities } from "../utils/AironeAPIClient";
-import ConfirmableButton from "../components/ConfirmableButton";
->>>>>>> 0e958de7
 
 const useStyles = makeStyles((theme) => ({
   button: {
@@ -43,13 +30,8 @@
   },
 }));
 
-<<<<<<< HEAD
 export default function Entity({}) {
-    const classes = useStyles();
-=======
-export default function Entity(props) {
   const classes = useStyles();
->>>>>>> 0e958de7
 
   const [keyword, setKeyword] = useState("");
   const [entities, setEntities] = useState([]);
@@ -99,94 +81,6 @@
     deleteEntity(entityId).then((_) => setUpdated(true));
   };
 
-<<<<<<< HEAD
-            <div className="row">
-                <div className="col">
-                    <div className="float-left">
-                        <CreateButton to={`/new-ui/entities/new`}>エンティティ作成</CreateButton>
-                        <Button className={classes.button} variant="outlined" color="secondary">エクスポート</Button>
-                        <Button
-                            variant="outlined"
-                            color="secondary"
-                            className={classes.button}
-                            component={Link}
-                            to={`/new-ui/import`}>
-                            インポート
-                        </Button>
-                    </div>
-                    <div className="float-right">
-                    </div>
-                </div>
-            </div>
-
-            <Paper>
-                <TableContainer component={Paper}>
-                    <Table>
-                        <TableHead>
-                            <TableRow>
-                                <TableCell>
-                                    <span className={classes.entityName}>エンティティ名</span>
-                                    <input className={classes.entityName} text='text' placeholder='絞り込む' value={keyword}
-                                           onChange={onChangeKeyword} onKeyPress={onKeyPressKeyword}/>
-                                </TableCell>
-                                <TableCell><Typography>備考</Typography></TableCell>
-                                <TableCell align="right"/>
-                            </TableRow>
-                        </TableHead>
-                        <TableBody>
-                            {filteredEntities.slice(page * rowsPerPage, page * rowsPerPage + rowsPerPage).map((entity) =>
-                                <TableRow>
-                                    <TableCell>
-                                        <Typography
-                                            component={Link}
-                                            to={`/new-ui/entities/${entity.id}/entries`}>
-                                            {entity.name}
-                                        </Typography>
-                                    </TableCell>
-                                    <TableCell><Typography>{entity.note}</Typography></TableCell>
-                                    <TableCell align="right">
-                                        <EditButton to={`/new-ui/entities/${entity.id}`}>
-                                            エンティティ編集
-                                        </EditButton>
-                                        <Button
-                                            variant="contained"
-                                            color="primary"
-                                            className={classes.button}
-                                            startIcon={<HistoryIcon/>}
-                                            component={Link}
-                                            to={`/new-ui/entities/${entity.id}/history`}>
-                                            変更履歴
-                                        </Button>
-                                        <Button
-                                            variant="contained"
-                                            color="primary"
-                                            className={classes.button}
-                                            startIcon={<GroupIcon/>}
-                                            component={Link}
-                                            to={`/new-ui/acl/${entity.id}`}>
-                                            ACL
-                                        </Button>
-                                        <DeleteButton
-                                            onConfirmed={(e) => handleDelete(e, entity.id)}>
-                                            削除
-                                        </DeleteButton>
-                                    </TableCell>
-                                </TableRow>
-                            )}
-                        </TableBody>
-                    </Table>
-                </TableContainer>
-                <TablePagination
-                    rowsPerPageOptions={[100, 250, 1000]}
-                    component="div"
-                    count={filteredEntities.length}
-                    rowsPerPage={rowsPerPage}
-                    page={page}
-                    onChangePage={handleChangePage}
-                    onChangeRowsPerPage={handleChangeRowsPerPage}
-                />
-            </Paper>
-=======
   return (
     <div className="container-fluid">
       <AironeBreadcrumbs>
@@ -199,15 +93,9 @@
       <div className="row">
         <div className="col">
           <div className="float-left">
-            <Button
-              variant="outlined"
-              color="primary"
-              className={classes.button}
-              component={Link}
-              to={`/new-ui/entities/new`}
-            >
+            <CreateButton to={`/new-ui/entities/new`}>
               エンティティ作成
-            </Button>
+            </CreateButton>
             <Button
               className={classes.button}
               variant="outlined"
@@ -226,7 +114,6 @@
             </Button>
           </div>
           <div className="float-right"></div>
->>>>>>> 0e958de7
         </div>
       </div>
 
@@ -269,16 +156,9 @@
                       <Typography>{entity.note}</Typography>
                     </TableCell>
                     <TableCell align="right">
-                      <Button
-                        variant="contained"
-                        color="primary"
-                        className={classes.button}
-                        startIcon={<EditIcon />}
-                        component={Link}
-                        to={`/new-ui/entities/${entity.id}`}
-                      >
+                      <EditButton to={`/new-ui/entities/${entity.id}`}>
                         エンティティ編集
-                      </Button>
+                      </EditButton>
                       <Button
                         variant="contained"
                         color="primary"
@@ -299,17 +179,11 @@
                       >
                         ACL
                       </Button>
-                      <ConfirmableButton
-                        variant="contained"
-                        color="secondary"
-                        className={classes.button}
-                        startIcon={<DeleteIcon />}
-                        component={Link}
-                        dialogTitle="本当に削除しますか？"
-                        onClickYes={(e) => handleDelete(e, entity.id)}
+                      <DeleteButton
+                        onConfirmed={(e) => handleDelete(e, entity.id)}
                       >
                         削除
-                      </ConfirmableButton>
+                      </DeleteButton>
                     </TableCell>
                   </TableRow>
                 ))}
