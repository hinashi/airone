import React from "react";
import { Link } from "react-router-dom";
<<<<<<< HEAD
import Typography from "@material-ui/core/Typography";
import AironeBreadcrumbs from "../components/common/AironeBreadcrumbs";
import { getEntities } from "../utils/AironeAPIClient";
import { useAsync } from "react-use";
import EntityList from "../components/entity/EntityList";
import CreateButton from "../components/common/CreateButton";
import Button from "@material-ui/core/Button";
import { makeStyles } from "@material-ui/core/styles";
=======
import { useAsync } from "react-use";
import EntityList from "../components/entity/EntityList";
import { makeStyles } from "@material-ui/core/styles";
import Typography from "@material-ui/core/Typography";
import AironeBreadcrumbs from "../components/common/AironeBreadcrumbs";
import { getEntities } from "../utils/AironeAPIClient";
import CreateButton from "../components/common/CreateButton";
import Button from "@material-ui/core/Button";
>>>>>>> 000327c2

const useStyles = makeStyles((theme) => ({
  button: {
    margin: theme.spacing(1),
  },
}));

export default function Entity({}) {
  const classes = useStyles();

  const entities = useAsync(async () => {
    return getEntities()
      .then((resp) => resp.json())
      .then((data) => data.entities);
  });

  return (
    <div className="container-fluid">
      <AironeBreadcrumbs>
        <Typography component={Link} to="/new-ui/">
          Top
        </Typography>
        <Typography color="textPrimary">エンティティ一覧</Typography>
      </AironeBreadcrumbs>

      <div className="row">
        <div className="col">
          <div className="float-left">
            <CreateButton to={`/new-ui/entities/new`}>
              エンティティ作成
            </CreateButton>
            <Button
              className={classes.button}
              variant="outlined"
              color="secondary"
            >
              エクスポート
            </Button>
            <Button
              variant="outlined"
              color="secondary"
              className={classes.button}
              component={Link}
              to={`/new-ui/import`}
            >
              インポート
            </Button>
          </div>
          <div className="float-right" />
        </div>
      </div>

      {!entities.loading && <EntityList entities={entities.value} />}
    </div>
  );
}<|MERGE_RESOLUTION|>--- conflicted
+++ resolved
@@ -1,15 +1,5 @@
 import React from "react";
 import { Link } from "react-router-dom";
-<<<<<<< HEAD
-import Typography from "@material-ui/core/Typography";
-import AironeBreadcrumbs from "../components/common/AironeBreadcrumbs";
-import { getEntities } from "../utils/AironeAPIClient";
-import { useAsync } from "react-use";
-import EntityList from "../components/entity/EntityList";
-import CreateButton from "../components/common/CreateButton";
-import Button from "@material-ui/core/Button";
-import { makeStyles } from "@material-ui/core/styles";
-=======
 import { useAsync } from "react-use";
 import EntityList from "../components/entity/EntityList";
 import { makeStyles } from "@material-ui/core/styles";
@@ -18,7 +8,6 @@
 import { getEntities } from "../utils/AironeAPIClient";
 import CreateButton from "../components/common/CreateButton";
 import Button from "@material-ui/core/Button";
->>>>>>> 000327c2
 
 const useStyles = makeStyles((theme) => ({
   button: {
