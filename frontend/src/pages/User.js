--- conflicted
+++ resolved
@@ -4,16 +4,7 @@
 import React from "react";
 import { makeStyles } from "@material-ui/core/styles";
 import AironeBreadcrumbs from "../components/common/AironeBreadcrumbs";
-<<<<<<< HEAD
-import {
-  deleteUser,
-  downloadExportedUsers,
-  getUsers,
-} from "../utils/AironeAPIClient";
-import EditButton from "../components/common/EditButton";
-=======
-import { getUsers } from "../utils/AironeAPIClient";
->>>>>>> a56817f1
+import { downloadExportedUsers, getUsers } from "../utils/AironeAPIClient";
 import CreateButton from "../components/common/CreateButton";
 import { UserList } from "../components/user/UserList";
 import { useAsync } from "react-use";
