import Typography from "@material-ui/core/Typography";
import { Link } from "react-router-dom";
import Button from "@material-ui/core/Button";
import React from "react";
import { makeStyles } from "@material-ui/core/styles";
import AironeBreadcrumbs from "../components/common/AironeBreadcrumbs";
import { getUsers } from "../utils/AironeAPIClient";
import CreateButton from "../components/common/CreateButton";
import { UserList } from "../components/user/UserList";
import { useAsync } from "react-use";

const useStyles = makeStyles((theme) => ({
  button: {
    margin: theme.spacing(1),
  },
}));

export default function User({}) {
  const classes = useStyles();

  const users = useAsync(async () => {
    return getUsers()
      .then((resp) => resp.json())
      .then((data) =>
        django_context.user.is_superuser
          ? data
          : data.filter((d) => d.id === django_context.user.id)
      );
  });

  return (
    <div className="container-fluid">
      <AironeBreadcrumbs>
        <Typography component={Link} to="/new-ui/">
          Top
        </Typography>
        <Typography color="textPrimary">ユーザ管理</Typography>
      </AironeBreadcrumbs>

      <div className="row">
        <div className="col">
          <div className="float-left">
            <CreateButton to={`/new-ui/users/new`}>新規作成</CreateButton>
            <Button
              className={classes.button}
              variant="outlined"
              color="secondary"
            >
              エクスポート
            </Button>
            <Button
              className={classes.button}
              variant="outlined"
              color="secondary"
              component={Link}
              to={`/new-ui/import`}
            >
              インポート
            </Button>
          </div>
          <div className="float-right"></div>
        </div>
      </div>

<<<<<<< HEAD
      <TableContainer component={Paper}>
        <Table>
          <TableHead>
            <TableRow>
              <TableCell>
                <Typography>名前</Typography>
              </TableCell>
              <TableCell>
                <Typography>メールアドレス</Typography>
              </TableCell>
              <TableCell>
                <Typography>作成日時</Typography>
              </TableCell>
              <TableCell align="right" />
            </TableRow>
          </TableHead>
          <TableBody>
            {users.map((user) => (
              <TableRow key={user.id}>
                <TableCell>
                  <Typography>{user.username}</Typography>
                </TableCell>
                <TableCell>
                  <Typography>{user.email}</Typography>
                </TableCell>
                <TableCell>
                  <Typography>{user.date_joined}</Typography>
                </TableCell>
                <TableCell align="right">
                  <EditButton to={`/new-ui/users/${user.id}`}>編集</EditButton>
                  <Button
                    variant="contained"
                    color="primary"
                    className={classes.button}
                    startIcon={<EditIcon />}
                    component={Link}
                    to={`/new-ui/users/${user.id}/password`}
                  >
                    パスワード変更
                  </Button>
                  <DeleteButton handleDelete={(e) => handleDelete(e, user.id)}>
                    削除
                  </DeleteButton>
                </TableCell>
              </TableRow>
            ))}
          </TableBody>
        </Table>
      </TableContainer>
=======
      {!users.loading && <UserList users={users.value} />}
>>>>>>> a56817f1
    </div>
  );
}<|MERGE_RESOLUTION|>--- conflicted
+++ resolved
@@ -62,59 +62,7 @@
         </div>
       </div>
 
-<<<<<<< HEAD
-      <TableContainer component={Paper}>
-        <Table>
-          <TableHead>
-            <TableRow>
-              <TableCell>
-                <Typography>名前</Typography>
-              </TableCell>
-              <TableCell>
-                <Typography>メールアドレス</Typography>
-              </TableCell>
-              <TableCell>
-                <Typography>作成日時</Typography>
-              </TableCell>
-              <TableCell align="right" />
-            </TableRow>
-          </TableHead>
-          <TableBody>
-            {users.map((user) => (
-              <TableRow key={user.id}>
-                <TableCell>
-                  <Typography>{user.username}</Typography>
-                </TableCell>
-                <TableCell>
-                  <Typography>{user.email}</Typography>
-                </TableCell>
-                <TableCell>
-                  <Typography>{user.date_joined}</Typography>
-                </TableCell>
-                <TableCell align="right">
-                  <EditButton to={`/new-ui/users/${user.id}`}>編集</EditButton>
-                  <Button
-                    variant="contained"
-                    color="primary"
-                    className={classes.button}
-                    startIcon={<EditIcon />}
-                    component={Link}
-                    to={`/new-ui/users/${user.id}/password`}
-                  >
-                    パスワード変更
-                  </Button>
-                  <DeleteButton handleDelete={(e) => handleDelete(e, user.id)}>
-                    削除
-                  </DeleteButton>
-                </TableCell>
-              </TableRow>
-            ))}
-          </TableBody>
-        </Table>
-      </TableContainer>
-=======
       {!users.loading && <UserList users={users.value} />}
->>>>>>> a56817f1
     </div>
   );
 }