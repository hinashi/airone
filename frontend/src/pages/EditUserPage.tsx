--- conflicted
+++ resolved
@@ -131,10 +131,10 @@
     }
   };
 
-<<<<<<< HEAD
   const handleCancel = () => {
     history.replace(usersPath());
-=======
+  };
+
   const handleRefreshToken = () => {
     aironeApiClientV2
       .updateUserToken()
@@ -154,7 +154,6 @@
           variant: "error",
         });
       });
->>>>>>> fa9b5de6
   };
 
   return (
@@ -183,9 +182,6 @@
               </Button>
             </Box>
             <Box mx="4px">
-<<<<<<< HEAD
-              <Button variant="outlined" color="primary" onClick={handleCancel}>
-=======
               <Button
                 variant="outlined"
                 color="primary"
@@ -195,12 +191,7 @@
               </Button>
             </Box>
             <Box mx="4px">
-              <Button
-                variant="outlined"
-                color="primary"
-                onClick={() => history.replace(usersPath())}
-              >
->>>>>>> fa9b5de6
+              <Button variant="outlined" color="primary" onClick={handleCancel}>
                 キャンセル
               </Button>
             </Box>
