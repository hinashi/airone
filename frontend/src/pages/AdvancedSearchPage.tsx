--- conflicted
+++ resolved
@@ -18,12 +18,8 @@
 
 import { AutocompleteWithAllSelector } from "../components/common/AutocompleteWithAllSelector";
 import { PageHeader } from "../components/common/PageHeader";
-<<<<<<< HEAD
+import { useAsyncWithThrow } from "../hooks/useAsyncWithThrow";
 import { aironeApiClient } from "../repository/AironeApiClient";
-=======
-import { useAsyncWithThrow } from "../hooks/useAsyncWithThrow";
-import { aironeApiClientV2 } from "../repository/AironeApiClientV2";
->>>>>>> cbecbbf0
 import { formatAdvancedSearchParams } from "../services/entry/AdvancedSearch";
 
 import { advancedSearchResultPath, topPath } from "Routes";
@@ -55,13 +51,8 @@
   const [entityName, setEntityName] = useState("");
   const [attrName, setAttrName] = useState("");
 
-<<<<<<< HEAD
-  const entities = useAsync(async () => {
+  const entities = useAsyncWithThrow(async () => {
     const entities = await aironeApiClient.getEntities();
-=======
-  const entities = useAsyncWithThrow(async () => {
-    const entities = await aironeApiClientV2.getEntities();
->>>>>>> cbecbbf0
     return entities.results;
   });
 
