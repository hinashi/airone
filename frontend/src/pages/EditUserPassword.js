<<<<<<< HEAD
import React, {useState} from "react";
import {makeStyles} from "@material-ui/core/styles";
=======
import React, { useEffect, useState } from "react";
import { makeStyles } from "@material-ui/core/styles";
>>>>>>> 0e958de7
import Button from "@material-ui/core/Button";
import { Link, useParams } from "react-router-dom";
import {
  Table,
  TableBody,
  TableCell,
  TableHead,
  TableRow,
} from "@material-ui/core";
import Typography from "@material-ui/core/Typography";
import AironeBreadcrumbs from "../components/common/AironeBreadcrumbs";

const useStyles = makeStyles((theme) => ({
  button: {
    margin: theme.spacing(1),
  },
}));

<<<<<<< HEAD
export default function EditUserPassword({}) {
    const classes = useStyles();
    const {userId} = useParams();
=======
export default function EditUserPassword(props) {
  const classes = useStyles();
  const { userId } = useParams();
>>>>>>> 0e958de7

  const [name, setName] = useState("");
  const [newPassword, setNewPassword] = useState("");
  const [checkPassword, setCheckPassword] = useState("");

  const onSubmit = (event) => {
    event.preventDefault();
  };

  const onChangeName = (event) => {
    setName(event.target.value);
  };

  const onChangeNewPassword = (event) => {
    setNewPassword(event.target.value);
  };

  const onChangeCheckPassword = (event) => {
    setCheckPassword(event.target.value);
  };

  return (
    <div>
      <AironeBreadcrumbs>
        <Typography component={Link} to="/new-ui/">
          Top
        </Typography>
        <Typography component={Link} to="/new-ui/users">
          ユーザ管理
        </Typography>
        <Typography color="textPrimary">パスワード編集</Typography>
      </AironeBreadcrumbs>

      <form onSubmit={onSubmit}>
        <Typography>ユーザ編集</Typography>
        <Button
          className={classes.button}
          type="submit"
          variant="contained"
          color="secondary"
        >
          保存
        </Button>
        <Table className="table table-bordered">
          <TableBody>
            <TableRow>
              <TableHead>名前</TableHead>
              <TableCell>
                <input
                  type="text"
                  name="name"
                  value={name}
                  onChange={onChangeName}
                  required="required"
                />
              </TableCell>
            </TableRow>
            <TableRow>
              <TableHead>パスワード</TableHead>
              <TableCell>
                <dt>
                  <label htmlFor="new_password">New password</label>
                </dt>
                <input
                  type="password"
                  value={newPassword}
                  onChange={onChangeNewPassword}
                />
                <dt>
                  <label htmlFor="chk_password">Confirm new password</label>
                </dt>
                <input
                  type="password"
                  value={checkPassword}
                  onChange={onChangeCheckPassword}
                />
              </TableCell>
            </TableRow>
          </TableBody>
        </Table>
      </form>
    </div>
  );
}<|MERGE_RESOLUTION|>--- conflicted
+++ resolved
@@ -1,10 +1,5 @@
-<<<<<<< HEAD
-import React, {useState} from "react";
-import {makeStyles} from "@material-ui/core/styles";
-=======
-import React, { useEffect, useState } from "react";
+import React, { useState } from "react";
 import { makeStyles } from "@material-ui/core/styles";
->>>>>>> 0e958de7
 import Button from "@material-ui/core/Button";
 import { Link, useParams } from "react-router-dom";
 import {
@@ -23,15 +18,9 @@
   },
 }));
 
-<<<<<<< HEAD
 export default function EditUserPassword({}) {
-    const classes = useStyles();
-    const {userId} = useParams();
-=======
-export default function EditUserPassword(props) {
   const classes = useStyles();
   const { userId } = useParams();
->>>>>>> 0e958de7
 
   const [name, setName] = useState("");
   const [newPassword, setNewPassword] = useState("");
