--- conflicted
+++ resolved
@@ -11,7 +11,7 @@
 } from "@material-ui/core";
 import Typography from "@material-ui/core/Typography";
 import AironeBreadcrumbs from "../components/AironeBreadcrumbs";
-import {getUser} from "../utils/AironeAPIClient";
+import { getUser } from "../utils/AironeAPIClient";
 
 const useStyles = makeStyles((theme) => ({
   button: {
@@ -27,23 +27,17 @@
   const [newPassword, setNewPassword] = useState("");
   const [checkPassword, setCheckPassword] = useState("");
 
-<<<<<<< HEAD
-    useEffect(() => {
-        getUser(userId)
-            .then(resp => resp.json())
-            .then(data => {
-                setName(data.username);
-            });
-    }, []);
+  useEffect(() => {
+    getUser(userId)
+      .then((resp) => resp.json())
+      .then((data) => {
+        setName(data.username);
+      });
+  }, []);
 
-    const onSubmit = (event) => {
-        event.preventDefault();
-    };
-=======
   const onSubmit = (event) => {
     event.preventDefault();
   };
->>>>>>> 0e958de7
 
   const onChangeName = (event) => {
     setName(event.target.value);
@@ -69,32 +63,6 @@
         <Typography color="textPrimary">パスワード編集</Typography>
       </AironeBreadcrumbs>
 
-<<<<<<< HEAD
-            <form onSubmit={onSubmit}>
-                <Typography>ユーザ編集</Typography>
-                <Button className={classes.button} type="submit" variant="contained"
-                        color="secondary">保存</Button>
-                <Table className="table table-bordered">
-                    <TableBody>
-                        <TableRow>
-                            <TableHead>名前</TableHead>
-                            <TableCell><Typography>{name}</Typography></TableCell>
-                        </TableRow>
-                        <TableRow>
-                            <TableHead>パスワード</TableHead>
-                            <TableCell>
-                                <dt><label htmlFor="new_password">New password</label></dt>
-                                <input type="password" value={newPassword} onChange={onChangeNewPassword}/>
-                                <dt><label htmlFor="chk_password">Confirm new password</label></dt>
-                                <input type="password" value={checkPassword} onChange={onChangeCheckPassword}/>
-                            </TableCell>
-                        </TableRow>
-                    </TableBody>
-                </Table>
-            </form>
-        </div>
-    );
-=======
       <form onSubmit={onSubmit}>
         <Typography>ユーザ編集</Typography>
         <Button
@@ -110,13 +78,7 @@
             <TableRow>
               <TableHead>名前</TableHead>
               <TableCell>
-                <input
-                  type="text"
-                  name="name"
-                  value={name}
-                  onChange={onChangeName}
-                  required="required"
-                />
+                <Typography>{name}</Typography>
               </TableCell>
             </TableRow>
             <TableRow>
@@ -145,5 +107,4 @@
       </form>
     </div>
   );
->>>>>>> 0e958de7
 }