import AppsIcon from "@mui/icons-material/Apps";
import { Box, Container, IconButton } from "@mui/material";
import React, { FC, useState } from "react";

import { useAsyncWithThrow } from "../hooks/useAsyncWithThrow";

import { Loading } from "components/common/Loading";
import { PageHeader } from "components/common/PageHeader";
import { EntryBreadcrumbs } from "components/entry/EntryBreadcrumbs";
import { EntryControlMenu } from "components/entry/EntryControlMenu";
import { EntryHistoryList } from "components/entry/EntryHistoryList";
import { usePage } from "hooks/usePage";
import { useTypedParams } from "hooks/useTypedParams";
import { aironeApiClient } from "repository/AironeApiClient";

export const EntryHistoryListPage: FC = () => {
  const { entryId } = useTypedParams<{ entityId: number; entryId: number }>();

  const [page, changePage] = usePage();

  const [entryAnchorEl, setEntryAnchorEl] = useState<HTMLButtonElement | null>(
    null
  );

  const entry = useAsyncWithThrow(async () => {
    return entryId != undefined
      ? await aironeApiClient.getEntry(entryId)
      : undefined;
  }, [entryId]);

<<<<<<< HEAD
  const histories = useAsync(async () => {
    return await aironeApiClient.getEntryHistories(entryId, page);
=======
  const histories = useAsyncWithThrow(async () => {
    return await aironeApiClientV2.getEntryHistories(entryId, page);
>>>>>>> cbecbbf0
  }, [entryId, page]);

  return (
    <Box className="container">
      <EntryBreadcrumbs entry={entry.value} title="変更履歴" />

      <PageHeader title={entry.value?.name ?? ""} description="変更履歴">
        <Box width="50px">
          <IconButton
            onClick={(e) => {
              setEntryAnchorEl(e.currentTarget);
            }}
          >
            <AppsIcon />
          </IconButton>
          <EntryControlMenu
            entityId={entry.value?.schema?.id ?? 0}
            entryId={entryId}
            anchorElem={entryAnchorEl}
            handleClose={() => setEntryAnchorEl(null)}
          />
        </Box>
      </PageHeader>

      {histories.loading || !histories.value ? (
        <Loading />
      ) : (
        <Container>
          <EntryHistoryList
            entityId={entry.value?.schema?.id ?? 0}
            entryId={entryId}
            histories={histories.value}
            page={page}
            changePage={changePage}
          />
        </Container>
      )}
    </Box>
  );
};<|MERGE_RESOLUTION|>--- conflicted
+++ resolved
@@ -28,13 +28,8 @@
       : undefined;
   }, [entryId]);
 
-<<<<<<< HEAD
-  const histories = useAsync(async () => {
+  const histories = useAsyncWithThrow(async () => {
     return await aironeApiClient.getEntryHistories(entryId, page);
-=======
-  const histories = useAsyncWithThrow(async () => {
-    return await aironeApiClientV2.getEntryHistories(entryId, page);
->>>>>>> cbecbbf0
   }, [entryId, page]);
 
   return (
