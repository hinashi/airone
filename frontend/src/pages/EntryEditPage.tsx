import { zodResolver } from "@hookform/resolvers/zod";
import { Box } from "@mui/material";
import React, { FC, useEffect, useState } from "react";
import { useForm } from "react-hook-form";
import { Prompt } from "react-router-dom";
import { useHistory } from "react-router-dom";

import { useAsyncWithThrow } from "../hooks/useAsyncWithThrow";

import { entityEntriesPath, entryDetailsPath } from "Routes";
import { Loading } from "components/common/Loading";
import { PageHeader } from "components/common/PageHeader";
import { SubmitButton } from "components/common/SubmitButton";
import { EntityBreadcrumbs } from "components/entity/EntityBreadcrumbs";
import { EntryBreadcrumbs } from "components/entry/EntryBreadcrumbs";
import {
  EntryForm as DefaultEntryForm,
  EntryFormProps,
} from "components/entry/EntryForm";
import { Schema, schema } from "components/entry/entryForm/EntryFormSchema";
import { useFormNotification } from "hooks/useFormNotification";
import { useTypedParams } from "hooks/useTypedParams";
import { aironeApiClient } from "repository/AironeApiClient";
import {
  extractAPIException,
  isResponseError,
} from "services/AironeAPIErrorUtil";
import {
  convertAttrsFormatCtoS,
  formalizeEntryInfo,
} from "services/entry/Edit";

interface Props {
  excludeAttrs?: string[];
  EntryForm?: FC<EntryFormProps>;
}

export const EntryEditPage: FC<Props> = ({
  excludeAttrs = [],
  EntryForm = DefaultEntryForm,
}) => {
  const { entityId, entryId } =
    useTypedParams<{ entityId: number; entryId: number }>();

  const willCreate = entryId == null;

  const history = useHistory();
  const { enqueueSubmitResult } = useFormNotification("エントリ", willCreate);

  const [initialized, setInitialized] = useState(false);

  const {
    formState: { isValid, isDirty, isSubmitting, isSubmitSuccessful },
    handleSubmit,
    reset,
    setError,
    setValue,
    control,
  } = useForm<Schema>({
    resolver: zodResolver(schema),
    mode: "onBlur",
  });

<<<<<<< HEAD
  const entity = useAsync(async () => {
    return await aironeApiClient.getEntity(entityId);
=======
  const entity = useAsyncWithThrow(async () => {
    return await aironeApiClientV2.getEntity(entityId);
>>>>>>> cbecbbf0
  });

  const entry = useAsyncWithThrow(async () => {
    return entryId != undefined
      ? await aironeApiClient.getEntry(entryId)
      : undefined;
  });

  useEffect(() => {
    if (willCreate) {
      if (!entity.loading && entity.value != null) {
        const entryInfo = formalizeEntryInfo(
          undefined,
          entity.value,
          excludeAttrs
        );
        reset(entryInfo);
        setInitialized(true);
      }
    } else {
      if (
        !entity.loading &&
        entity.value != null &&
        !entry.loading &&
        entry.value != null
      ) {
        const entryInfo = formalizeEntryInfo(
          entry.value,
          entity.value,
          excludeAttrs
        );
        reset(entryInfo);
        setInitialized(true);
      }
    }
  }, [willCreate, entity.value, entry.value]);

  useEffect(() => {
    if (isSubmitSuccessful) {
      if (willCreate) {
        history.replace(entityEntriesPath(entityId));
      } else {
        history.replace(entryDetailsPath(entityId, entryId));
      }
    }
  }, [isSubmitSuccessful]);

  const handleSubmitOnValid = async (entry: Schema) => {
    const updatedAttr = convertAttrsFormatCtoS(entry.attrs);

    try {
      if (willCreate) {
        await aironeApiClient.createEntry(entityId, entry.name, updatedAttr);
      } else {
        await aironeApiClient.updateEntry(entryId, entry.name, updatedAttr);
      }
      enqueueSubmitResult(true);
    } catch (e) {
      console.log("e", e);
      if (e instanceof Error && isResponseError(e)) {
        await extractAPIException<Schema>(
          e,
          (message) => enqueueSubmitResult(false, `詳細: "${message}"`),
          (name, message) => {
            setError(name, { type: "custom", message: message });
            enqueueSubmitResult(false);
          }
        );
      } else {
        enqueueSubmitResult(false);
      }
    }
  };

  const handleCancel = () => {
    if (willCreate) {
      history.replace(entityEntriesPath(entityId));
    } else {
      history.replace(entryDetailsPath(entityId, entryId));
    }
  };

  if (entity.loading || entry.loading) {
    return <Loading />;
  }

  if (
    !entity.loading &&
    entity.value == undefined &&
    !entry.loading &&
    entry.value == undefined
  ) {
    throw Error("both entity and entry are invalid");
  }

  return (
    <Box>
      {entry.value ? (
        <EntryBreadcrumbs entry={entry.value} title="編集" />
      ) : (
        <EntityBreadcrumbs entity={entity.value} title="作成" />
      )}

      <PageHeader
        title={entry?.value != null ? entry.value.name : "新規エントリの作成"}
        description={entry?.value != null ? "エントリ編集" : undefined}
      >
        <SubmitButton
          name="保存"
          disabled={!isDirty || !isValid || isSubmitting || isSubmitSuccessful}
          isSubmitting={isSubmitting}
          handleSubmit={handleSubmit(handleSubmitOnValid, (errors) => {
            console.log(errors);
          })}
          handleCancel={handleCancel}
        />
      </PageHeader>

      {initialized && entity.value != null && (
        <EntryForm
          entity={{
            ...entity.value,
            attrs: entity.value.attrs.filter(
              (attr) => !excludeAttrs.includes(attr.name)
            ),
          }}
          control={control}
          setValue={setValue}
        />
      )}

      <Prompt
        when={isDirty && !isSubmitSuccessful}
        message="編集した内容は失われてしまいますが、このページを離れてもよろしいですか？"
      />
    </Box>
  );
};<|MERGE_RESOLUTION|>--- conflicted
+++ resolved
@@ -2,8 +2,7 @@
 import { Box } from "@mui/material";
 import React, { FC, useEffect, useState } from "react";
 import { useForm } from "react-hook-form";
-import { Prompt } from "react-router-dom";
-import { useHistory } from "react-router-dom";
+import { Prompt, useHistory } from "react-router-dom";
 
 import { useAsyncWithThrow } from "../hooks/useAsyncWithThrow";
 
@@ -61,13 +60,8 @@
     mode: "onBlur",
   });
 
-<<<<<<< HEAD
-  const entity = useAsync(async () => {
+  const entity = useAsyncWithThrow(async () => {
     return await aironeApiClient.getEntity(entityId);
-=======
-  const entity = useAsyncWithThrow(async () => {
-    return await aironeApiClientV2.getEntity(entityId);
->>>>>>> cbecbbf0
   });
 
   const entry = useAsyncWithThrow(async () => {
