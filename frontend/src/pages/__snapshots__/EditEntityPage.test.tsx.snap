// Jest Snapshot v1, https://goo.gl/fbAQLP

exports[`should match snapshot 1`] = `
Object {
  "asFragment": [Function],
  "baseElement": <body>
    <div>
      <div
        class="MuiBox-root css-0"
      >
        <div
          class="makeStyles-frame-3 MuiBox-root css-0"
        >
          <div
            class="makeStyles-fixed-4 MuiBox-root css-0"
          >
            <div
              class="makeStyles-breadcrumb-5 MuiBox-root css-0"
            >
              <nav
                aria-label="breadcrumb"
                class="MuiTypography-root MuiTypography-body1 MuiBreadcrumbs-root css-63vwl1-MuiTypography-root-MuiBreadcrumbs-root"
              >
                <ol
                  class="MuiBreadcrumbs-ol css-4pdmu4-MuiBreadcrumbs-ol"
                >
                  <li
                    class="MuiBreadcrumbs-li"
                  >
                    <a
                      class="MuiTypography-root MuiTypography-body1 css-ahj2mt-MuiTypography-root"
                      href="/new-ui/"
                    >
                      Top
                    </a>
                  </li>
                  <li
                    aria-hidden="true"
                    class="MuiBreadcrumbs-separator css-1wuw8dw-MuiBreadcrumbs-separator"
                  >
                    /
                  </li>
                  <li
                    class="MuiBreadcrumbs-li"
                  >
                    <a
                      class="MuiTypography-root MuiTypography-body1 css-ahj2mt-MuiTypography-root"
                      href="/new-ui/entities"
                    >
                      エンティティ一覧
                    </a>
                  </li>
                  <li
                    aria-hidden="true"
                    class="MuiBreadcrumbs-separator css-1wuw8dw-MuiBreadcrumbs-separator"
                  >
                    /
                  </li>
                  <li
                    class="MuiBreadcrumbs-li"
                  >
                    <p
                      class="MuiTypography-root MuiTypography-body1 css-1gqyz35-MuiTypography-root"
                    >
                      新規エンティティの作成
                    </p>
                  </li>
                </ol>
              </nav>
            </div>
          </div>
        </div>
        <div
          class="makeStyles-frame-6 MuiBox-root css-0"
        >
          <div
            class="makeStyles-fixed-7 MuiBox-root css-0"
          >
            <div
              class="makeStyles-headerTop-8 MuiBox-root css-0"
            >
              <div
<<<<<<< HEAD
                class="MuiGrid-root MuiGrid-item MuiGrid-grid-xs-10 css-17p3wh3-MuiGrid-root"
=======
                class="makeStyles-titleBox-10 MuiBox-root css-0"
>>>>>>> 2ed14064
              >
                <h2
                  class="MuiTypography-root MuiTypography-h2 makeStyles-title-11 css-1l0a44s-MuiTypography-root"
                >
                  新規エンティティの作成
                </h2>
                <h4
                  class="MuiTypography-root MuiTypography-h4 css-1yvpk5c-MuiTypography-root"
                />
              </div>
              <div
<<<<<<< HEAD
                class="MuiGrid-root MuiGrid-item MuiGrid-grid-xs-2 css-1o7apob-MuiGrid-root"
=======
                class="MuiBox-root css-zdpt2t"
              />
            </div>
            <div
              class="makeStyles-headerBottom-9 MuiBox-root css-0"
            >
              <p
                class="MuiTypography-root MuiTypography-body1 css-ahj2mt-MuiTypography-root"
              />
              <div
                class="MuiBox-root css-zdpt2t"
>>>>>>> 2ed14064
              >
                <div
                  class="MuiBox-root css-1l4w6pd"
                >
                  <div
                    class="MuiBox-root css-qbrse1"
                  >
                    <button
                      class="MuiButton-root MuiButton-contained MuiButton-containedSecondary MuiButton-sizeMedium MuiButton-containedSizeMedium MuiButtonBase-root Mui-disabled  css-zcbmsk-MuiButtonBase-root-MuiButton-root"
                      disabled=""
                      tabindex="-1"
                      type="button"
                    >
                      保存
                    </button>
                  </div>
                  <div
                    class="MuiBox-root css-qbrse1"
                  >
                    <button
                      class="MuiButton-root MuiButton-outlined MuiButton-outlinedPrimary MuiButton-sizeMedium MuiButton-outlinedSizeMedium MuiButtonBase-root  css-1rwt2y5-MuiButtonBase-root-MuiButton-root"
                      tabindex="0"
                      type="button"
                    >
                      キャンセル
                      <span
                        class="MuiTouchRipple-root css-8je8zh-MuiTouchRipple-root"
                      />
                    </button>
                  </div>
                </div>
              </div>
            </div>
            <hr
              class="MuiDivider-root MuiDivider-fullWidth MuiDivider-flexItem css-ez40jo-MuiDivider-root"
            />
          </div>
        </div>
        <div
          class="MuiBox-root css-ao096t"
        >
          <div
            class="MuiBox-root css-0"
          >
            <div
              class="MuiBox-root css-0"
            >
              <div
                class="MuiBox-root css-1xqfl3j"
              >
                <div
                  class="MuiBox-root css-0"
                >
                  <div
                    class="MuiBox-root css-zitybv"
                  >
                    <h4
                      class="MuiTypography-root MuiTypography-h4 MuiTypography-alignCenter css-149xwtl-MuiTypography-root"
                    >
                      基本情報
                    </h4>
                  </div>
                  <table
                    class="MuiTable-root table table-bordered css-rqglhn-MuiTable-root"
                  >
                    <thead
                      class="MuiTableHead-root css-15wwp11-MuiTableHead-root"
                    >
                      <tr
                        class="MuiTableRow-root MuiTableRow-head css-sabv7l-MuiTableRow-root"
                      >
                        <th
                          class="MuiTableCell-root MuiTableCell-head MuiTableCell-sizeMedium css-qs7hxv-MuiTableCell-root"
                          scope="col"
                        >
                          項目
                        </th>
                        <th
                          class="MuiTableCell-root MuiTableCell-head MuiTableCell-sizeMedium css-qs7hxv-MuiTableCell-root"
                          scope="col"
                        >
                          内容
                        </th>
                      </tr>
                    </thead>
                    <tbody
                      class="MuiTableBody-root css-apqrd9-MuiTableBody-root"
                    >
                      <tr
                        class="MuiTableRow-root css-1q1u3t4-MuiTableRow-root"
                      >
                        <td
                          class="MuiTableCell-root MuiTableCell-body MuiTableCell-sizeMedium css-1ex1afd-MuiTableCell-root"
                        >
                          エンティティ名
                        </td>
                        <td
                          class="MuiTableCell-root MuiTableCell-body MuiTableCell-sizeMedium css-1ex1afd-MuiTableCell-root"
                        >
                          <div
                            class="MuiInput-root MuiInput-underline MuiInputBase-root MuiInputBase-colorPrimary Mui-error css-zt92jh-MuiInputBase-root-MuiInput-root"
                          >
                            <input
                              aria-invalid="true"
                              class="MuiInput-input MuiInputBase-input css-1x51dt5-MuiInputBase-input-MuiInput-input"
                              placeholder="エンティティ名"
                              type="text"
                              value=""
                            />
                          </div>
                        </td>
                      </tr>
                      <tr
                        class="MuiTableRow-root css-1q1u3t4-MuiTableRow-root"
                      >
                        <td
                          class="MuiTableCell-root MuiTableCell-body MuiTableCell-sizeMedium css-1ex1afd-MuiTableCell-root"
                        >
                          備考
                        </td>
                        <td
                          class="MuiTableCell-root MuiTableCell-body MuiTableCell-sizeMedium css-1ex1afd-MuiTableCell-root"
                        >
                          <div
                            class="MuiInput-root MuiInput-underline MuiInputBase-root MuiInputBase-colorPrimary css-zt92jh-MuiInputBase-root-MuiInput-root"
                          >
                            <input
                              class="MuiInput-input MuiInputBase-input css-1x51dt5-MuiInputBase-input-MuiInput-input"
                              placeholder="備考"
                              type="text"
                              value=""
                            />
                          </div>
                        </td>
                      </tr>
                      <tr
                        class="MuiTableRow-root css-1q1u3t4-MuiTableRow-root"
                      >
                        <td
                          class="MuiTableCell-root MuiTableCell-body MuiTableCell-sizeMedium css-1ex1afd-MuiTableCell-root"
                        >
                          サイドバーに表示
                        </td>
                        <td
                          class="MuiTableCell-root MuiTableCell-body MuiTableCell-sizeMedium css-1ex1afd-MuiTableCell-root"
                        >
                          <span
                            class="MuiCheckbox-root MuiCheckbox-colorPrimary MuiButtonBase-root MuiCheckbox-root MuiCheckbox-colorPrimary PrivateSwitchBase-root css-12wnr2w-MuiButtonBase-root-MuiCheckbox-root"
                          >
                            <input
                              class="PrivateSwitchBase-input css-1m9pwf3"
                              data-indeterminate="false"
                              type="checkbox"
                            />
                            <svg
                              aria-hidden="true"
                              class="MuiSvgIcon-root MuiSvgIcon-fontSizeMedium css-i4bv87-MuiSvgIcon-root"
                              data-testid="CheckBoxOutlineBlankIcon"
                              focusable="false"
                              viewBox="0 0 24 24"
                            >
                              <path
                                d="M19 5v14H5V5h14m0-2H5c-1.1 0-2 .9-2 2v14c0 1.1.9 2 2 2h14c1.1 0 2-.9 2-2V5c0-1.1-.9-2-2-2z"
                              />
                            </svg>
                            <span
                              class="MuiTouchRipple-root css-8je8zh-MuiTouchRipple-root"
                            />
                          </span>
                        </td>
                      </tr>
                    </tbody>
                  </table>
                </div>
                <div
                  class="MuiBox-root css-0"
                >
                  <div
                    class="MuiBox-root css-zitybv"
                  >
                    <h4
                      class="MuiTypography-root MuiTypography-h4 MuiTypography-alignCenter css-149xwtl-MuiTypography-root"
                    >
                      Webhook
                    </h4>
                  </div>
                  <table
                    class="MuiTable-root table table-bordered css-rqglhn-MuiTable-root"
                  >
                    <thead
                      class="MuiTableHead-root css-15wwp11-MuiTableHead-root"
                    >
                      <tr
                        class="MuiTableRow-root MuiTableRow-head css-sabv7l-MuiTableRow-root"
                      >
                        <th
                          class="MuiTableCell-root MuiTableCell-head MuiTableCell-sizeMedium css-qs7hxv-MuiTableCell-root"
                          scope="col"
                        >
                          URL
                        </th>
                        <th
                          class="MuiTableCell-root MuiTableCell-head MuiTableCell-sizeMedium css-qs7hxv-MuiTableCell-root"
                          scope="col"
                        >
                          ラベル
                        </th>
                        <th
                          class="MuiTableCell-root MuiTableCell-head MuiTableCell-sizeMedium css-1ygcj2i-MuiTableCell-root"
                          scope="col"
                        />
                        <th
                          class="MuiTableCell-root MuiTableCell-head MuiTableCell-sizeMedium css-qs7hxv-MuiTableCell-root"
                          scope="col"
                        >
                          URL有効化
                        </th>
                        <th
                          class="MuiTableCell-root MuiTableCell-head MuiTableCell-sizeMedium css-qs7hxv-MuiTableCell-root"
                          scope="col"
                        >
                          削除
                        </th>
                        <th
                          class="MuiTableCell-root MuiTableCell-head MuiTableCell-sizeMedium css-qs7hxv-MuiTableCell-root"
                          scope="col"
                        >
                          追加
                        </th>
                      </tr>
                    </thead>
                    <tbody
                      class="MuiTableBody-root css-apqrd9-MuiTableBody-root"
                    >
                      <tr
                        class="MuiTableRow-root css-1q1u3t4-MuiTableRow-root"
                      >
                        <td
                          class="MuiTableCell-root MuiTableCell-body MuiTableCell-sizeMedium css-1ex1afd-MuiTableCell-root"
                        />
                        <td
                          class="MuiTableCell-root MuiTableCell-body MuiTableCell-sizeMedium css-1ex1afd-MuiTableCell-root"
                        />
                        <td
                          class="MuiTableCell-root MuiTableCell-body MuiTableCell-sizeMedium css-1ex1afd-MuiTableCell-root"
                        />
                        <td
                          class="MuiTableCell-root MuiTableCell-body MuiTableCell-sizeMedium css-1ex1afd-MuiTableCell-root"
                        />
                        <td
                          class="MuiTableCell-root MuiTableCell-body MuiTableCell-sizeMedium css-1ex1afd-MuiTableCell-root"
                        />
                        <td
                          class="MuiTableCell-root MuiTableCell-body MuiTableCell-sizeMedium css-1ex1afd-MuiTableCell-root"
                        >
                          <button
                            class="MuiButtonBase-root MuiIconButton-root MuiIconButton-sizeMedium css-78trlr-MuiButtonBase-root-MuiIconButton-root"
                            tabindex="0"
                            type="button"
                          >
                            <svg
                              aria-hidden="true"
                              class="MuiSvgIcon-root MuiSvgIcon-fontSizeMedium css-i4bv87-MuiSvgIcon-root"
                              data-testid="AddIcon"
                              focusable="false"
                              viewBox="0 0 24 24"
                            >
                              <path
                                d="M19 13h-6v6h-2v-6H5v-2h6V5h2v6h6v2z"
                              />
                            </svg>
                            <span
                              class="MuiTouchRipple-root css-8je8zh-MuiTouchRipple-root"
                            />
                          </button>
                        </td>
                      </tr>
                    </tbody>
                  </table>
                </div>
                <div
                  class="MuiBox-root css-0"
                >
                  <div
                    class="MuiBox-root css-zitybv"
                  >
                    <h4
                      class="MuiTypography-root MuiTypography-h4 MuiTypography-alignCenter css-149xwtl-MuiTypography-root"
                    >
                      属性情報
                    </h4>
                  </div>
                  <table
                    class="MuiTable-root css-rqglhn-MuiTable-root"
                  >
                    <thead
                      class="MuiTableHead-root css-15wwp11-MuiTableHead-root"
                    >
                      <tr
                        class="MuiTableRow-root MuiTableRow-head css-sabv7l-MuiTableRow-root"
                      >
                        <th
                          class="MuiTableCell-root MuiTableCell-head MuiTableCell-sizeMedium css-qs7hxv-MuiTableCell-root"
                          scope="col"
                        >
                          属性名
                        </th>
                        <th
                          class="MuiTableCell-root MuiTableCell-head MuiTableCell-sizeMedium css-qs7hxv-MuiTableCell-root"
                          scope="col"
                        >
                          型
                        </th>
                        <th
                          class="MuiTableCell-root MuiTableCell-head MuiTableCell-sizeMedium css-qs7hxv-MuiTableCell-root"
                          scope="col"
                        >
                          必須
                        </th>
                        <th
                          class="MuiTableCell-root MuiTableCell-head MuiTableCell-sizeMedium css-qs7hxv-MuiTableCell-root"
                          scope="col"
                        >
                          関連削除
                        </th>
                        <th
                          class="MuiTableCell-root MuiTableCell-head MuiTableCell-sizeMedium css-qs7hxv-MuiTableCell-root"
                          scope="col"
                        >
                          並び替え
                        </th>
                        <th
                          class="MuiTableCell-root MuiTableCell-head MuiTableCell-sizeMedium css-qs7hxv-MuiTableCell-root"
                          scope="col"
                        >
                          削除
                        </th>
                        <th
                          class="MuiTableCell-root MuiTableCell-head MuiTableCell-sizeMedium css-qs7hxv-MuiTableCell-root"
                          scope="col"
                        >
                          追加
                        </th>
                        <th
                          class="MuiTableCell-root MuiTableCell-head MuiTableCell-sizeMedium css-qs7hxv-MuiTableCell-root"
                          scope="col"
                        >
                          ACL設定
                        </th>
                      </tr>
                    </thead>
                    <tbody
                      class="MuiTableBody-root css-apqrd9-MuiTableBody-root"
                    >
                      <tr
                        class="MuiTableRow-root makeStyles-highlightedTableRow-20 css-1q1u3t4-MuiTableRow-root"
                      >
                        <td
                          class="MuiTableCell-root MuiTableCell-body MuiTableCell-sizeMedium css-1ex1afd-MuiTableCell-root"
                        />
                        <td
                          class="MuiTableCell-root MuiTableCell-body MuiTableCell-sizeMedium css-1ex1afd-MuiTableCell-root"
                        />
                        <td
                          class="MuiTableCell-root MuiTableCell-body MuiTableCell-sizeMedium css-1ex1afd-MuiTableCell-root"
                        />
                        <td
                          class="MuiTableCell-root MuiTableCell-body MuiTableCell-sizeMedium css-1ex1afd-MuiTableCell-root"
                        />
                        <td
                          class="MuiTableCell-root MuiTableCell-body MuiTableCell-sizeMedium css-1ex1afd-MuiTableCell-root"
                        />
                        <td
                          class="MuiTableCell-root MuiTableCell-body MuiTableCell-sizeMedium css-1ex1afd-MuiTableCell-root"
                        />
                        <td
                          class="MuiTableCell-root MuiTableCell-body MuiTableCell-sizeMedium css-1ex1afd-MuiTableCell-root"
                        >
                          <button
                            class="MuiButtonBase-root MuiIconButton-root MuiIconButton-sizeMedium makeStyles-button-18 css-78trlr-MuiButtonBase-root-MuiIconButton-root"
                            tabindex="0"
                            type="button"
                          >
                            <svg
                              aria-hidden="true"
                              class="MuiSvgIcon-root MuiSvgIcon-fontSizeMedium css-i4bv87-MuiSvgIcon-root"
                              data-testid="AddIcon"
                              focusable="false"
                              viewBox="0 0 24 24"
                            >
                              <path
                                d="M19 13h-6v6h-2v-6H5v-2h6V5h2v6h6v2z"
                              />
                            </svg>
                            <span
                              class="MuiTouchRipple-root css-8je8zh-MuiTouchRipple-root"
                            />
                          </button>
                        </td>
                        <td
                          class="MuiTableCell-root MuiTableCell-body MuiTableCell-sizeMedium css-1ex1afd-MuiTableCell-root"
                        />
                      </tr>
                    </tbody>
                  </table>
                </div>
              </div>
            </div>
          </div>
        </div>
      </div>
    </div>
  </body>,
  "container": <div>
    <div
      class="MuiBox-root css-0"
    >
      <div
        class="makeStyles-frame-3 MuiBox-root css-0"
      >
        <div
          class="makeStyles-fixed-4 MuiBox-root css-0"
        >
          <div
            class="makeStyles-breadcrumb-5 MuiBox-root css-0"
          >
            <nav
              aria-label="breadcrumb"
              class="MuiTypography-root MuiTypography-body1 MuiBreadcrumbs-root css-63vwl1-MuiTypography-root-MuiBreadcrumbs-root"
            >
              <ol
                class="MuiBreadcrumbs-ol css-4pdmu4-MuiBreadcrumbs-ol"
              >
                <li
                  class="MuiBreadcrumbs-li"
                >
                  <a
                    class="MuiTypography-root MuiTypography-body1 css-ahj2mt-MuiTypography-root"
                    href="/new-ui/"
                  >
                    Top
                  </a>
                </li>
                <li
                  aria-hidden="true"
                  class="MuiBreadcrumbs-separator css-1wuw8dw-MuiBreadcrumbs-separator"
                >
                  /
                </li>
                <li
                  class="MuiBreadcrumbs-li"
                >
                  <a
                    class="MuiTypography-root MuiTypography-body1 css-ahj2mt-MuiTypography-root"
                    href="/new-ui/entities"
                  >
                    エンティティ一覧
                  </a>
                </li>
                <li
                  aria-hidden="true"
                  class="MuiBreadcrumbs-separator css-1wuw8dw-MuiBreadcrumbs-separator"
                >
                  /
                </li>
                <li
                  class="MuiBreadcrumbs-li"
                >
                  <p
                    class="MuiTypography-root MuiTypography-body1 css-1gqyz35-MuiTypography-root"
                  >
                    新規エンティティの作成
                  </p>
                </li>
              </ol>
            </nav>
          </div>
        </div>
      </div>
      <div
        class="makeStyles-frame-6 MuiBox-root css-0"
      >
        <div
          class="makeStyles-fixed-7 MuiBox-root css-0"
        >
          <div
            class="makeStyles-headerTop-8 MuiBox-root css-0"
          >
            <div
<<<<<<< HEAD
              class="MuiGrid-root MuiGrid-item MuiGrid-grid-xs-10 css-17p3wh3-MuiGrid-root"
=======
              class="makeStyles-titleBox-10 MuiBox-root css-0"
>>>>>>> 2ed14064
            >
              <h2
                class="MuiTypography-root MuiTypography-h2 makeStyles-title-11 css-1l0a44s-MuiTypography-root"
              >
                新規エンティティの作成
              </h2>
              <h4
                class="MuiTypography-root MuiTypography-h4 css-1yvpk5c-MuiTypography-root"
              />
            </div>
            <div
<<<<<<< HEAD
              class="MuiGrid-root MuiGrid-item MuiGrid-grid-xs-2 css-1o7apob-MuiGrid-root"
=======
              class="MuiBox-root css-zdpt2t"
            />
          </div>
          <div
            class="makeStyles-headerBottom-9 MuiBox-root css-0"
          >
            <p
              class="MuiTypography-root MuiTypography-body1 css-ahj2mt-MuiTypography-root"
            />
            <div
              class="MuiBox-root css-zdpt2t"
>>>>>>> 2ed14064
            >
              <div
                class="MuiBox-root css-1l4w6pd"
              >
                <div
                  class="MuiBox-root css-qbrse1"
                >
                  <button
                    class="MuiButton-root MuiButton-contained MuiButton-containedSecondary MuiButton-sizeMedium MuiButton-containedSizeMedium MuiButtonBase-root Mui-disabled  css-zcbmsk-MuiButtonBase-root-MuiButton-root"
                    disabled=""
                    tabindex="-1"
                    type="button"
                  >
                    保存
                  </button>
                </div>
                <div
                  class="MuiBox-root css-qbrse1"
                >
                  <button
                    class="MuiButton-root MuiButton-outlined MuiButton-outlinedPrimary MuiButton-sizeMedium MuiButton-outlinedSizeMedium MuiButtonBase-root  css-1rwt2y5-MuiButtonBase-root-MuiButton-root"
                    tabindex="0"
                    type="button"
                  >
                    キャンセル
                    <span
                      class="MuiTouchRipple-root css-8je8zh-MuiTouchRipple-root"
                    />
                  </button>
                </div>
              </div>
            </div>
          </div>
          <hr
            class="MuiDivider-root MuiDivider-fullWidth MuiDivider-flexItem css-ez40jo-MuiDivider-root"
          />
        </div>
      </div>
      <div
        class="MuiBox-root css-ao096t"
      >
        <div
          class="MuiBox-root css-0"
        >
          <div
            class="MuiBox-root css-0"
          >
            <div
              class="MuiBox-root css-1xqfl3j"
            >
              <div
                class="MuiBox-root css-0"
              >
                <div
                  class="MuiBox-root css-zitybv"
                >
                  <h4
                    class="MuiTypography-root MuiTypography-h4 MuiTypography-alignCenter css-149xwtl-MuiTypography-root"
                  >
                    基本情報
                  </h4>
                </div>
                <table
                  class="MuiTable-root table table-bordered css-rqglhn-MuiTable-root"
                >
                  <thead
                    class="MuiTableHead-root css-15wwp11-MuiTableHead-root"
                  >
                    <tr
                      class="MuiTableRow-root MuiTableRow-head css-sabv7l-MuiTableRow-root"
                    >
                      <th
                        class="MuiTableCell-root MuiTableCell-head MuiTableCell-sizeMedium css-qs7hxv-MuiTableCell-root"
                        scope="col"
                      >
                        項目
                      </th>
                      <th
                        class="MuiTableCell-root MuiTableCell-head MuiTableCell-sizeMedium css-qs7hxv-MuiTableCell-root"
                        scope="col"
                      >
                        内容
                      </th>
                    </tr>
                  </thead>
                  <tbody
                    class="MuiTableBody-root css-apqrd9-MuiTableBody-root"
                  >
                    <tr
                      class="MuiTableRow-root css-1q1u3t4-MuiTableRow-root"
                    >
                      <td
                        class="MuiTableCell-root MuiTableCell-body MuiTableCell-sizeMedium css-1ex1afd-MuiTableCell-root"
                      >
                        エンティティ名
                      </td>
                      <td
                        class="MuiTableCell-root MuiTableCell-body MuiTableCell-sizeMedium css-1ex1afd-MuiTableCell-root"
                      >
                        <div
                          class="MuiInput-root MuiInput-underline MuiInputBase-root MuiInputBase-colorPrimary Mui-error css-zt92jh-MuiInputBase-root-MuiInput-root"
                        >
                          <input
                            aria-invalid="true"
                            class="MuiInput-input MuiInputBase-input css-1x51dt5-MuiInputBase-input-MuiInput-input"
                            placeholder="エンティティ名"
                            type="text"
                            value=""
                          />
                        </div>
                      </td>
                    </tr>
                    <tr
                      class="MuiTableRow-root css-1q1u3t4-MuiTableRow-root"
                    >
                      <td
                        class="MuiTableCell-root MuiTableCell-body MuiTableCell-sizeMedium css-1ex1afd-MuiTableCell-root"
                      >
                        備考
                      </td>
                      <td
                        class="MuiTableCell-root MuiTableCell-body MuiTableCell-sizeMedium css-1ex1afd-MuiTableCell-root"
                      >
                        <div
                          class="MuiInput-root MuiInput-underline MuiInputBase-root MuiInputBase-colorPrimary css-zt92jh-MuiInputBase-root-MuiInput-root"
                        >
                          <input
                            class="MuiInput-input MuiInputBase-input css-1x51dt5-MuiInputBase-input-MuiInput-input"
                            placeholder="備考"
                            type="text"
                            value=""
                          />
                        </div>
                      </td>
                    </tr>
                    <tr
                      class="MuiTableRow-root css-1q1u3t4-MuiTableRow-root"
                    >
                      <td
                        class="MuiTableCell-root MuiTableCell-body MuiTableCell-sizeMedium css-1ex1afd-MuiTableCell-root"
                      >
                        サイドバーに表示
                      </td>
                      <td
                        class="MuiTableCell-root MuiTableCell-body MuiTableCell-sizeMedium css-1ex1afd-MuiTableCell-root"
                      >
                        <span
                          class="MuiCheckbox-root MuiCheckbox-colorPrimary MuiButtonBase-root MuiCheckbox-root MuiCheckbox-colorPrimary PrivateSwitchBase-root css-12wnr2w-MuiButtonBase-root-MuiCheckbox-root"
                        >
                          <input
                            class="PrivateSwitchBase-input css-1m9pwf3"
                            data-indeterminate="false"
                            type="checkbox"
                          />
                          <svg
                            aria-hidden="true"
                            class="MuiSvgIcon-root MuiSvgIcon-fontSizeMedium css-i4bv87-MuiSvgIcon-root"
                            data-testid="CheckBoxOutlineBlankIcon"
                            focusable="false"
                            viewBox="0 0 24 24"
                          >
                            <path
                              d="M19 5v14H5V5h14m0-2H5c-1.1 0-2 .9-2 2v14c0 1.1.9 2 2 2h14c1.1 0 2-.9 2-2V5c0-1.1-.9-2-2-2z"
                            />
                          </svg>
                          <span
                            class="MuiTouchRipple-root css-8je8zh-MuiTouchRipple-root"
                          />
                        </span>
                      </td>
                    </tr>
                  </tbody>
                </table>
              </div>
              <div
                class="MuiBox-root css-0"
              >
                <div
                  class="MuiBox-root css-zitybv"
                >
                  <h4
                    class="MuiTypography-root MuiTypography-h4 MuiTypography-alignCenter css-149xwtl-MuiTypography-root"
                  >
                    Webhook
                  </h4>
                </div>
                <table
                  class="MuiTable-root table table-bordered css-rqglhn-MuiTable-root"
                >
                  <thead
                    class="MuiTableHead-root css-15wwp11-MuiTableHead-root"
                  >
                    <tr
                      class="MuiTableRow-root MuiTableRow-head css-sabv7l-MuiTableRow-root"
                    >
                      <th
                        class="MuiTableCell-root MuiTableCell-head MuiTableCell-sizeMedium css-qs7hxv-MuiTableCell-root"
                        scope="col"
                      >
                        URL
                      </th>
                      <th
                        class="MuiTableCell-root MuiTableCell-head MuiTableCell-sizeMedium css-qs7hxv-MuiTableCell-root"
                        scope="col"
                      >
                        ラベル
                      </th>
                      <th
                        class="MuiTableCell-root MuiTableCell-head MuiTableCell-sizeMedium css-1ygcj2i-MuiTableCell-root"
                        scope="col"
                      />
                      <th
                        class="MuiTableCell-root MuiTableCell-head MuiTableCell-sizeMedium css-qs7hxv-MuiTableCell-root"
                        scope="col"
                      >
                        URL有効化
                      </th>
                      <th
                        class="MuiTableCell-root MuiTableCell-head MuiTableCell-sizeMedium css-qs7hxv-MuiTableCell-root"
                        scope="col"
                      >
                        削除
                      </th>
                      <th
                        class="MuiTableCell-root MuiTableCell-head MuiTableCell-sizeMedium css-qs7hxv-MuiTableCell-root"
                        scope="col"
                      >
                        追加
                      </th>
                    </tr>
                  </thead>
                  <tbody
                    class="MuiTableBody-root css-apqrd9-MuiTableBody-root"
                  >
                    <tr
                      class="MuiTableRow-root css-1q1u3t4-MuiTableRow-root"
                    >
                      <td
                        class="MuiTableCell-root MuiTableCell-body MuiTableCell-sizeMedium css-1ex1afd-MuiTableCell-root"
                      />
                      <td
                        class="MuiTableCell-root MuiTableCell-body MuiTableCell-sizeMedium css-1ex1afd-MuiTableCell-root"
                      />
                      <td
                        class="MuiTableCell-root MuiTableCell-body MuiTableCell-sizeMedium css-1ex1afd-MuiTableCell-root"
                      />
                      <td
                        class="MuiTableCell-root MuiTableCell-body MuiTableCell-sizeMedium css-1ex1afd-MuiTableCell-root"
                      />
                      <td
                        class="MuiTableCell-root MuiTableCell-body MuiTableCell-sizeMedium css-1ex1afd-MuiTableCell-root"
                      />
                      <td
                        class="MuiTableCell-root MuiTableCell-body MuiTableCell-sizeMedium css-1ex1afd-MuiTableCell-root"
                      >
                        <button
                          class="MuiButtonBase-root MuiIconButton-root MuiIconButton-sizeMedium css-78trlr-MuiButtonBase-root-MuiIconButton-root"
                          tabindex="0"
                          type="button"
                        >
                          <svg
                            aria-hidden="true"
                            class="MuiSvgIcon-root MuiSvgIcon-fontSizeMedium css-i4bv87-MuiSvgIcon-root"
                            data-testid="AddIcon"
                            focusable="false"
                            viewBox="0 0 24 24"
                          >
                            <path
                              d="M19 13h-6v6h-2v-6H5v-2h6V5h2v6h6v2z"
                            />
                          </svg>
                          <span
                            class="MuiTouchRipple-root css-8je8zh-MuiTouchRipple-root"
                          />
                        </button>
                      </td>
                    </tr>
                  </tbody>
                </table>
              </div>
              <div
                class="MuiBox-root css-0"
              >
                <div
                  class="MuiBox-root css-zitybv"
                >
                  <h4
                    class="MuiTypography-root MuiTypography-h4 MuiTypography-alignCenter css-149xwtl-MuiTypography-root"
                  >
                    属性情報
                  </h4>
                </div>
                <table
                  class="MuiTable-root css-rqglhn-MuiTable-root"
                >
                  <thead
                    class="MuiTableHead-root css-15wwp11-MuiTableHead-root"
                  >
                    <tr
                      class="MuiTableRow-root MuiTableRow-head css-sabv7l-MuiTableRow-root"
                    >
                      <th
                        class="MuiTableCell-root MuiTableCell-head MuiTableCell-sizeMedium css-qs7hxv-MuiTableCell-root"
                        scope="col"
                      >
                        属性名
                      </th>
                      <th
                        class="MuiTableCell-root MuiTableCell-head MuiTableCell-sizeMedium css-qs7hxv-MuiTableCell-root"
                        scope="col"
                      >
                        型
                      </th>
                      <th
                        class="MuiTableCell-root MuiTableCell-head MuiTableCell-sizeMedium css-qs7hxv-MuiTableCell-root"
                        scope="col"
                      >
                        必須
                      </th>
                      <th
                        class="MuiTableCell-root MuiTableCell-head MuiTableCell-sizeMedium css-qs7hxv-MuiTableCell-root"
                        scope="col"
                      >
                        関連削除
                      </th>
                      <th
                        class="MuiTableCell-root MuiTableCell-head MuiTableCell-sizeMedium css-qs7hxv-MuiTableCell-root"
                        scope="col"
                      >
                        並び替え
                      </th>
                      <th
                        class="MuiTableCell-root MuiTableCell-head MuiTableCell-sizeMedium css-qs7hxv-MuiTableCell-root"
                        scope="col"
                      >
                        削除
                      </th>
                      <th
                        class="MuiTableCell-root MuiTableCell-head MuiTableCell-sizeMedium css-qs7hxv-MuiTableCell-root"
                        scope="col"
                      >
                        追加
                      </th>
                      <th
                        class="MuiTableCell-root MuiTableCell-head MuiTableCell-sizeMedium css-qs7hxv-MuiTableCell-root"
                        scope="col"
                      >
                        ACL設定
                      </th>
                    </tr>
                  </thead>
                  <tbody
                    class="MuiTableBody-root css-apqrd9-MuiTableBody-root"
                  >
                    <tr
                      class="MuiTableRow-root makeStyles-highlightedTableRow-20 css-1q1u3t4-MuiTableRow-root"
                    >
                      <td
                        class="MuiTableCell-root MuiTableCell-body MuiTableCell-sizeMedium css-1ex1afd-MuiTableCell-root"
                      />
                      <td
                        class="MuiTableCell-root MuiTableCell-body MuiTableCell-sizeMedium css-1ex1afd-MuiTableCell-root"
                      />
                      <td
                        class="MuiTableCell-root MuiTableCell-body MuiTableCell-sizeMedium css-1ex1afd-MuiTableCell-root"
                      />
                      <td
                        class="MuiTableCell-root MuiTableCell-body MuiTableCell-sizeMedium css-1ex1afd-MuiTableCell-root"
                      />
                      <td
                        class="MuiTableCell-root MuiTableCell-body MuiTableCell-sizeMedium css-1ex1afd-MuiTableCell-root"
                      />
                      <td
                        class="MuiTableCell-root MuiTableCell-body MuiTableCell-sizeMedium css-1ex1afd-MuiTableCell-root"
                      />
                      <td
                        class="MuiTableCell-root MuiTableCell-body MuiTableCell-sizeMedium css-1ex1afd-MuiTableCell-root"
                      >
                        <button
                          class="MuiButtonBase-root MuiIconButton-root MuiIconButton-sizeMedium makeStyles-button-18 css-78trlr-MuiButtonBase-root-MuiIconButton-root"
                          tabindex="0"
                          type="button"
                        >
                          <svg
                            aria-hidden="true"
                            class="MuiSvgIcon-root MuiSvgIcon-fontSizeMedium css-i4bv87-MuiSvgIcon-root"
                            data-testid="AddIcon"
                            focusable="false"
                            viewBox="0 0 24 24"
                          >
                            <path
                              d="M19 13h-6v6h-2v-6H5v-2h6V5h2v6h6v2z"
                            />
                          </svg>
                          <span
                            class="MuiTouchRipple-root css-8je8zh-MuiTouchRipple-root"
                          />
                        </button>
                      </td>
                      <td
                        class="MuiTableCell-root MuiTableCell-body MuiTableCell-sizeMedium css-1ex1afd-MuiTableCell-root"
                      />
                    </tr>
                  </tbody>
                </table>
              </div>
            </div>
          </div>
        </div>
      </div>
    </div>
  </div>,
  "debug": [Function],
  "findAllByAltText": [Function],
  "findAllByDisplayValue": [Function],
  "findAllByLabelText": [Function],
  "findAllByPlaceholderText": [Function],
  "findAllByRole": [Function],
  "findAllByTestId": [Function],
  "findAllByText": [Function],
  "findAllByTitle": [Function],
  "findByAltText": [Function],
  "findByDisplayValue": [Function],
  "findByLabelText": [Function],
  "findByPlaceholderText": [Function],
  "findByRole": [Function],
  "findByTestId": [Function],
  "findByText": [Function],
  "findByTitle": [Function],
  "getAllByAltText": [Function],
  "getAllByDisplayValue": [Function],
  "getAllByLabelText": [Function],
  "getAllByPlaceholderText": [Function],
  "getAllByRole": [Function],
  "getAllByTestId": [Function],
  "getAllByText": [Function],
  "getAllByTitle": [Function],
  "getByAltText": [Function],
  "getByDisplayValue": [Function],
  "getByLabelText": [Function],
  "getByPlaceholderText": [Function],
  "getByRole": [Function],
  "getByTestId": [Function],
  "getByText": [Function],
  "getByTitle": [Function],
  "queryAllByAltText": [Function],
  "queryAllByDisplayValue": [Function],
  "queryAllByLabelText": [Function],
  "queryAllByPlaceholderText": [Function],
  "queryAllByRole": [Function],
  "queryAllByTestId": [Function],
  "queryAllByText": [Function],
  "queryAllByTitle": [Function],
  "queryByAltText": [Function],
  "queryByDisplayValue": [Function],
  "queryByLabelText": [Function],
  "queryByPlaceholderText": [Function],
  "queryByRole": [Function],
  "queryByTestId": [Function],
  "queryByText": [Function],
  "queryByTitle": [Function],
  "rerender": [Function],
  "unmount": [Function],
}
`;<|MERGE_RESOLUTION|>--- conflicted
+++ resolved
@@ -80,11 +80,7 @@
               class="makeStyles-headerTop-8 MuiBox-root css-0"
             >
               <div
-<<<<<<< HEAD
-                class="MuiGrid-root MuiGrid-item MuiGrid-grid-xs-10 css-17p3wh3-MuiGrid-root"
-=======
                 class="makeStyles-titleBox-10 MuiBox-root css-0"
->>>>>>> 2ed14064
               >
                 <h2
                   class="MuiTypography-root MuiTypography-h2 makeStyles-title-11 css-1l0a44s-MuiTypography-root"
@@ -96,9 +92,6 @@
                 />
               </div>
               <div
-<<<<<<< HEAD
-                class="MuiGrid-root MuiGrid-item MuiGrid-grid-xs-2 css-1o7apob-MuiGrid-root"
-=======
                 class="MuiBox-root css-zdpt2t"
               />
             </div>
@@ -110,7 +103,6 @@
               />
               <div
                 class="MuiBox-root css-zdpt2t"
->>>>>>> 2ed14064
               >
                 <div
                   class="MuiBox-root css-1l4w6pd"
@@ -600,11 +592,7 @@
             class="makeStyles-headerTop-8 MuiBox-root css-0"
           >
             <div
-<<<<<<< HEAD
-              class="MuiGrid-root MuiGrid-item MuiGrid-grid-xs-10 css-17p3wh3-MuiGrid-root"
-=======
               class="makeStyles-titleBox-10 MuiBox-root css-0"
->>>>>>> 2ed14064
             >
               <h2
                 class="MuiTypography-root MuiTypography-h2 makeStyles-title-11 css-1l0a44s-MuiTypography-root"
@@ -616,9 +604,6 @@
               />
             </div>
             <div
-<<<<<<< HEAD
-              class="MuiGrid-root MuiGrid-item MuiGrid-grid-xs-2 css-1o7apob-MuiGrid-root"
-=======
               class="MuiBox-root css-zdpt2t"
             />
           </div>
@@ -630,7 +615,6 @@
             />
             <div
               class="MuiBox-root css-zdpt2t"
->>>>>>> 2ed14064
             >
               <div
                 class="MuiBox-root css-1l4w6pd"
