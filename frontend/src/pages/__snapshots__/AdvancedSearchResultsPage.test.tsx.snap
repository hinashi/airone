--- conflicted
+++ resolved
@@ -260,60 +260,9 @@
               <div
                 class="css-1p5q5e5-MuiStack-root"
               >
-<<<<<<< HEAD
-                <div
-                  class="MuiTablePagination-spacer css-1psng7p-MuiTablePagination-spacer"
-                />
-                <p
-                  class="MuiTablePagination-selectLabel css-pdct74-MuiTablePagination-selectLabel"
-                  id="mui-3"
-                >
-                  Rows per page:
-                </p>
-                <div
-                  class="MuiInputBase-root MuiInputBase-colorPrimary css-16c50h-MuiInputBase-root-MuiTablePagination-select"
-                >
-                  <div
-                    aria-expanded="false"
-                    aria-haspopup="listbox"
-                    aria-labelledby="mui-3 mui-2"
-                    class="MuiSelect-select MuiTablePagination-select MuiSelect-standard MuiInputBase-input css-194a1fa-MuiSelect-select-MuiInputBase-input"
-                    id="mui-2"
-                    role="button"
-                    tabindex="0"
-                  >
-                    100
-                  </div>
-                  <input
-                    aria-hidden="true"
-                    class="MuiSelect-nativeInput css-yf8vq0-MuiSelect-nativeInput"
-                    tabindex="-1"
-                    value="100"
-                  />
-                  <svg
-                    aria-hidden="true"
-                    class="MuiSvgIcon-root MuiSvgIcon-fontSizeMedium MuiSelect-icon MuiTablePagination-selectIcon MuiSelect-iconStandard css-pqjvzy-MuiSvgIcon-root-MuiSelect-icon"
-                    data-testid="ArrowDropDownIcon"
-                    focusable="false"
-                    viewBox="0 0 24 24"
-                  >
-                    <path
-                      d="M7 10l5 5 5-5z"
-                    />
-                  </svg>
-                </div>
-                <p
-                  class="MuiTablePagination-displayedRows css-levciy-MuiTablePagination-displayedRows"
-                >
-                  1–1 of 1
-                </p>
-                <div
-                  class="MuiTablePagination-actions"
-=======
                 <nav
                   aria-label="pagination navigation"
                   class="MuiPagination-root MuiPagination-text css-1oj2twp-MuiPagination-root"
->>>>>>> 3011b239
                 >
                   <ul
                     class="MuiPagination-ul css-wjh20t-MuiPagination-ul"
@@ -639,60 +588,9 @@
             <div
               class="css-1p5q5e5-MuiStack-root"
             >
-<<<<<<< HEAD
-              <div
-                class="MuiTablePagination-spacer css-1psng7p-MuiTablePagination-spacer"
-              />
-              <p
-                class="MuiTablePagination-selectLabel css-pdct74-MuiTablePagination-selectLabel"
-                id="mui-3"
-              >
-                Rows per page:
-              </p>
-              <div
-                class="MuiInputBase-root MuiInputBase-colorPrimary css-16c50h-MuiInputBase-root-MuiTablePagination-select"
-              >
-                <div
-                  aria-expanded="false"
-                  aria-haspopup="listbox"
-                  aria-labelledby="mui-3 mui-2"
-                  class="MuiSelect-select MuiTablePagination-select MuiSelect-standard MuiInputBase-input css-194a1fa-MuiSelect-select-MuiInputBase-input"
-                  id="mui-2"
-                  role="button"
-                  tabindex="0"
-                >
-                  100
-                </div>
-                <input
-                  aria-hidden="true"
-                  class="MuiSelect-nativeInput css-yf8vq0-MuiSelect-nativeInput"
-                  tabindex="-1"
-                  value="100"
-                />
-                <svg
-                  aria-hidden="true"
-                  class="MuiSvgIcon-root MuiSvgIcon-fontSizeMedium MuiSelect-icon MuiTablePagination-selectIcon MuiSelect-iconStandard css-pqjvzy-MuiSvgIcon-root-MuiSelect-icon"
-                  data-testid="ArrowDropDownIcon"
-                  focusable="false"
-                  viewBox="0 0 24 24"
-                >
-                  <path
-                    d="M7 10l5 5 5-5z"
-                  />
-                </svg>
-              </div>
-              <p
-                class="MuiTablePagination-displayedRows css-levciy-MuiTablePagination-displayedRows"
-              >
-                1–1 of 1
-              </p>
-              <div
-                class="MuiTablePagination-actions"
-=======
               <nav
                 aria-label="pagination navigation"
                 class="MuiPagination-root MuiPagination-text css-1oj2twp-MuiPagination-root"
->>>>>>> 3011b239
               >
                 <ul
                   class="MuiPagination-ul css-wjh20t-MuiPagination-ul"
