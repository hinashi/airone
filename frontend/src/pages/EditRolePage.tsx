--- conflicted
+++ resolved
@@ -7,13 +7,13 @@
 
 import { useAsyncWithThrow } from "../hooks/useAsyncWithThrow";
 
-import { topPath, rolesPath } from "Routes";
+import { rolesPath, topPath } from "Routes";
 import { AironeBreadcrumbs } from "components/common/AironeBreadcrumbs";
 import { Loading } from "components/common/Loading";
 import { PageHeader } from "components/common/PageHeader";
 import { SubmitButton } from "components/common/SubmitButton";
 import { RoleForm } from "components/role/RoleForm";
-import { schema, Schema } from "components/role/roleForm/RoleFormSchema";
+import { Schema, schema } from "components/role/roleForm/RoleFormSchema";
 import { useFormNotification } from "hooks/useFormNotification";
 import { useTypedParams } from "hooks/useTypedParams";
 import { aironeApiClient } from "repository/AironeApiClient";
@@ -41,13 +41,8 @@
     mode: "onBlur",
   });
 
-<<<<<<< HEAD
-  const role = useAsync(async () => {
+  const role = useAsyncWithThrow(async () => {
     return roleId != null ? await aironeApiClient.getRole(roleId) : undefined;
-=======
-  const role = useAsyncWithThrow(async () => {
-    return roleId != null ? await aironeApiClientV2.getRole(roleId) : undefined;
->>>>>>> cbecbbf0
   }, [roleId]);
 
   useEffect(() => {
