import { ACLObjtypeEnum } from "@dmm-com/airone-apiclient-typescript-fetch";
import AppsIcon from "@mui/icons-material/Apps";
import { Box, Container, IconButton } from "@mui/material";
import { styled } from "@mui/material/styles";
import React, { FC, useEffect, useState } from "react";

import { useAsyncWithThrow } from "../hooks/useAsyncWithThrow";

import { ACLHistoryList } from "components/acl/ACLHistoryList";
import { Loading } from "components/common/Loading";
import { PageHeader } from "components/common/PageHeader";
import { EntityBreadcrumbs } from "components/entity/EntityBreadcrumbs";
import { EntityControlMenu } from "components/entity/EntityControlMenu";
import { EntryBreadcrumbs } from "components/entry/EntryBreadcrumbs";
import { EntryControlMenu } from "components/entry/EntryControlMenu";
import { EntryImportModal } from "components/entry/EntryImportModal";
import { useTypedParams } from "hooks/useTypedParams";
import { aironeApiClient } from "repository/AironeApiClient";

const MenuBox = styled(Box)(({}) => ({
  width: "50px",
}));

export const ACLHistoryPage: FC = () => {
  const { objectId } = useTypedParams<{ objectId: number }>();
  const [breadcrumbs, setBreadcrumbs] = useState<JSX.Element>(<Box />);
  const [anchorEl, setAnchorEl] = useState<HTMLButtonElement | null>(null);
  const [openImportModal, setOpenImportModal] = React.useState(false);

<<<<<<< HEAD
  const acl = useAsync(async () => {
    return await aironeApiClient.getAcl(objectId);
  }, [objectId]);

  const aclHistory = useAsync(async () => {
    return await aironeApiClient.getAclHistory(objectId);
=======
  const acl = useAsyncWithThrow(async () => {
    return await aironeApiClientV2.getAcl(objectId);
  }, [objectId]);

  const aclHistory = useAsyncWithThrow(async () => {
    return await aironeApiClientV2.getAclHistory(objectId);
>>>>>>> cbecbbf0
  }, [objectId]);

  const controlMenu = () => {
    if (acl.value == null) return;
    switch (acl.value.objtype) {
      case ACLObjtypeEnum.Entity:
        return (
          <EntityControlMenu
            entityId={acl.value.id}
            anchorElem={anchorEl}
            handleClose={() => setAnchorEl(null)}
            setOpenImportModal={setOpenImportModal}
          />
        );
      case ACLObjtypeEnum.Entry:
        if (acl.value.parent?.id) {
          return (
            <EntryControlMenu
              entityId={acl.value.parent.id}
              entryId={acl.value.id}
              anchorElem={anchorEl}
              handleClose={() => setAnchorEl(null)}
            />
          );
        }
    }
  };

  useEffect(() => {
    if (acl.value == null) return;

    switch (acl.value.objtype) {
      case ACLObjtypeEnum.Entity:
        aironeApiClient.getEntity(objectId).then((resp) => {
          setBreadcrumbs(
            <EntityBreadcrumbs entity={resp} title="ACL変更履歴" />
          );
        });
        break;
      case ACLObjtypeEnum.Entry:
        aironeApiClient.getEntry(objectId).then((resp) => {
          setBreadcrumbs(<EntryBreadcrumbs entry={resp} title="ACL変更履歴" />);
        });
        break;
    }
  }, [acl]);

  return (
    <Box className="container-fluid">
      {breadcrumbs}

      <PageHeader title={acl.value?.name ?? ""} description="ACL変更履歴">
        <MenuBox>
          <IconButton
            id="controlMenu"
            onClick={(e) => {
              setAnchorEl(e.currentTarget);
            }}
          >
            <AppsIcon />
          </IconButton>
          {controlMenu()}
        </MenuBox>
      </PageHeader>
      <EntryImportModal
        openImportModal={openImportModal}
        closeImportModal={() => setOpenImportModal(false)}
      />

      {aclHistory.loading ? (
        <Loading />
      ) : (
        <Container>
          <ACLHistoryList histories={aclHistory.value ?? []} />
        </Container>
      )}
    </Box>
  );
};<|MERGE_RESOLUTION|>--- conflicted
+++ resolved
@@ -27,21 +27,12 @@
   const [anchorEl, setAnchorEl] = useState<HTMLButtonElement | null>(null);
   const [openImportModal, setOpenImportModal] = React.useState(false);
 
-<<<<<<< HEAD
-  const acl = useAsync(async () => {
+  const acl = useAsyncWithThrow(async () => {
     return await aironeApiClient.getAcl(objectId);
   }, [objectId]);
 
-  const aclHistory = useAsync(async () => {
+  const aclHistory = useAsyncWithThrow(async () => {
     return await aironeApiClient.getAclHistory(objectId);
-=======
-  const acl = useAsyncWithThrow(async () => {
-    return await aironeApiClientV2.getAcl(objectId);
-  }, [objectId]);
-
-  const aclHistory = useAsyncWithThrow(async () => {
-    return await aironeApiClientV2.getAclHistory(objectId);
->>>>>>> cbecbbf0
   }, [objectId]);
 
   const controlMenu = () => {
