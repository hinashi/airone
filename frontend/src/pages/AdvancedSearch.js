import React, { useEffect, useState } from "react";
import { Select } from "@material-ui/core";
import Typography from "@material-ui/core/Typography";
import { Link } from "react-router-dom";
import Button from "@material-ui/core/Button";
import Grid from "@material-ui/core/Grid";
import AironeBreadcrumbs from "../components/common/AironeBreadcrumbs";

<<<<<<< HEAD
export default function AdvancedSearch({}) {
    const [entities, setEntities] = useState([]);
=======
export default function AdvancedSearch(props) {
  const [entities, setEntities] = useState([]);
>>>>>>> 17b42ca0

  useEffect(() => {
    setEntities([
      {
        id: 1,
        name: "entity1",
        attributes: [
          {
            id: 1,
            name: "attr1",
          },
          {
            id: 2,
            name: "attr2",
          },
        ],
      },
    ]);
  }, []);

  return (
    <div className="container-fluid">
      <AironeBreadcrumbs>
        <Typography component={Link} to="/new-ui/">
          Top
        </Typography>
        <Typography color="textPrimary">高度な検索</Typography>
      </AironeBreadcrumbs>

      <Typography variant="h5">検索条件:</Typography>

<<<<<<< HEAD
            <div className="row">
                <div className="col">
                    <Typography>検索するエンティティ</Typography>
                    <Select
                        multiple
                        native
                        variant="outlined">
                        {entities.map((entity) => (
                            <option key="entities" value={entity.id}>
                                {entity.name}
                            </option>
                        ))}
                    </Select>
                </div>
            </div>

            <div className="row">
                <div className="col">
                    <Typography>検索する属性</Typography>
                    <Select
                        multiple
                        native
                        variant="outlined"
                    >
                        {entities.map((entity) =>
                            <optgroup label={entity.name}>
                                {
                                    entity.attributes.map((attribute) => (
                                        <option key="attribute" value={attribute.id}>
                                            {attribute.name}
                                        </option>
                                    ))
                                }
                            </optgroup>
                        )}
                    </Select>
                </div>
            </div>
=======
      <div className="row">
        <div className="col">
          <Typography>検索するエンティティ</Typography>
          <Select multiple native variant="outlined">
            {entities.map((entity) => (
              <option key="entities" value={entity.id}>
                {entity.name}
              </option>
            ))}
          </Select>
        </div>
      </div>
>>>>>>> 17b42ca0

      <div className="row">
        <div className="col">
          <Typography>検索する属性</Typography>
          <Select multiple native variant="outlined">
            {entities.map((entity) => {
              return (
                <optgroup label={entity.name}>
                  {entity.attributes.map((attribute) => (
                    <option key="attribute" value={attribute.id}>
                      {attribute.name}
                    </option>
                  ))}
                </optgroup>
              );
            })}
          </Select>
        </div>
      </div>

      <Grid container justify="flex-end">
        <Grid item xs={1}>
          <Button variant="contained" component={Link} to={`/new-ui/search`}>
            検索
          </Button>
        </Grid>
      </Grid>
    </div>
  );
}<|MERGE_RESOLUTION|>--- conflicted
+++ resolved
@@ -6,13 +6,8 @@
 import Grid from "@material-ui/core/Grid";
 import AironeBreadcrumbs from "../components/common/AironeBreadcrumbs";
 
-<<<<<<< HEAD
 export default function AdvancedSearch({}) {
-    const [entities, setEntities] = useState([]);
-=======
-export default function AdvancedSearch(props) {
   const [entities, setEntities] = useState([]);
->>>>>>> 17b42ca0
 
   useEffect(() => {
     setEntities([
@@ -44,46 +39,6 @@
 
       <Typography variant="h5">検索条件:</Typography>
 
-<<<<<<< HEAD
-            <div className="row">
-                <div className="col">
-                    <Typography>検索するエンティティ</Typography>
-                    <Select
-                        multiple
-                        native
-                        variant="outlined">
-                        {entities.map((entity) => (
-                            <option key="entities" value={entity.id}>
-                                {entity.name}
-                            </option>
-                        ))}
-                    </Select>
-                </div>
-            </div>
-
-            <div className="row">
-                <div className="col">
-                    <Typography>検索する属性</Typography>
-                    <Select
-                        multiple
-                        native
-                        variant="outlined"
-                    >
-                        {entities.map((entity) =>
-                            <optgroup label={entity.name}>
-                                {
-                                    entity.attributes.map((attribute) => (
-                                        <option key="attribute" value={attribute.id}>
-                                            {attribute.name}
-                                        </option>
-                                    ))
-                                }
-                            </optgroup>
-                        )}
-                    </Select>
-                </div>
-            </div>
-=======
       <div className="row">
         <div className="col">
           <Typography>検索するエンティティ</Typography>
@@ -96,23 +51,20 @@
           </Select>
         </div>
       </div>
->>>>>>> 17b42ca0
 
       <div className="row">
         <div className="col">
           <Typography>検索する属性</Typography>
           <Select multiple native variant="outlined">
-            {entities.map((entity) => {
-              return (
-                <optgroup label={entity.name}>
-                  {entity.attributes.map((attribute) => (
-                    <option key="attribute" value={attribute.id}>
-                      {attribute.name}
-                    </option>
-                  ))}
-                </optgroup>
-              );
-            })}
+            {entities.map((entity) => (
+              <optgroup label={entity.name}>
+                {entity.attributes.map((attribute) => (
+                  <option key="attribute" value={attribute.id}>
+                    {attribute.name}
+                  </option>
+                ))}
+              </optgroup>
+            ))}
           </Select>
         </div>
       </div>
