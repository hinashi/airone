/* tslint:disable */
/* eslint-disable */
/**
 *
 * No description provided (generated by Openapi Generator https://github.com/openapitools/openapi-generator)
 *
 * The version of the OpenAPI document: 0.0.0
 *
 *
 * NOTE: This class is auto generated by OpenAPI Generator (https://openapi-generator.tech).
 * https://openapi-generator.tech
 * Do not edit the class manually.
 */

import * as runtime from "../runtime";
import {
  PaginatedUserListList,
  PaginatedUserListListFromJSON,
  PaginatedUserListListToJSON,
  PasswordReset,
  PasswordResetFromJSON,
  PasswordResetToJSON,
  PasswordResetConfirm,
  PasswordResetConfirmFromJSON,
  PasswordResetConfirmToJSON,
  PatchedUserPassword,
  PatchedUserPasswordFromJSON,
  PatchedUserPasswordToJSON,
  PatchedUserPasswordBySuperuser,
  PatchedUserPasswordBySuperuserFromJSON,
  PatchedUserPasswordBySuperuserToJSON,
  UserCreate,
  UserCreateFromJSON,
  UserCreateToJSON,
  UserExport,
  UserExportFromJSON,
  UserExportToJSON,
<<<<<<< HEAD
=======
  UserPassword,
  UserPasswordFromJSON,
  UserPasswordToJSON,
  UserPasswordBySuperuser,
  UserPasswordBySuperuserFromJSON,
  UserPasswordBySuperuserToJSON,
>>>>>>> 3011b239
  UserRetrieve,
  UserRetrieveFromJSON,
  UserRetrieveToJSON,
  UserToken,
  UserTokenFromJSON,
  UserTokenToJSON,
  UserUpdate,
  UserUpdateFromJSON,
  UserUpdateToJSON,
} from "../models";

export interface UserApiV2CreateRequest {
  userCreate: UserCreate;
}

export interface UserApiV2DestroyRequest {
  id: number;
}

export interface UserApiV2EditPasswdPartialUpdateRequest {
  id: number;
  patchedUserPassword?: PatchedUserPassword;
}

export interface UserApiV2EditPasswdUpdateRequest {
  id: number;
  userPassword: UserPassword;
}

export interface UserApiV2ListRequest {
  ordering?: string;
  page?: number;
  search?: string;
}

export interface UserApiV2PasswordResetConfirmCreateRequest {
  passwordResetConfirm: PasswordResetConfirm;
}

export interface UserApiV2PasswordResetCreateRequest {
  passwordReset: PasswordReset;
}

export interface UserApiV2RetrieveRequest {
  id: number;
}

export interface UserApiV2SuEditPasswdPartialUpdateRequest {
  id: number;
  patchedUserPasswordBySuperuser?: PatchedUserPasswordBySuperuser;
}

export interface UserApiV2SuEditPasswdUpdateRequest {
  id: number;
  userPasswordBySuperuser: UserPasswordBySuperuser;
}

export interface UserApiV2TokenCreateRequest {
  userToken?: UserToken;
}

export interface UserApiV2UpdateRequest {
  id: number;
  userUpdate: UserUpdate;
}

/**
 *
 */
export class UserApi extends runtime.BaseAPI {
  /**
   */
  async userApiV2CreateRaw(
    requestParameters: UserApiV2CreateRequest,
    initOverrides?: RequestInit
  ): Promise<runtime.ApiResponse<UserCreate>> {
    if (
      requestParameters.userCreate === null ||
      requestParameters.userCreate === undefined
    ) {
      throw new runtime.RequiredError(
        "userCreate",
        "Required parameter requestParameters.userCreate was null or undefined when calling userApiV2Create."
      );
    }

    const queryParameters: any = {};

    const headerParameters: runtime.HTTPHeaders = {};

    headerParameters["Content-Type"] = "application/json";

    if (
      this.configuration &&
      (this.configuration.username !== undefined ||
        this.configuration.password !== undefined)
    ) {
      headerParameters["Authorization"] =
        "Basic " +
        btoa(this.configuration.username + ":" + this.configuration.password);
    }
    if (this.configuration && this.configuration.apiKey) {
      headerParameters["Authorization"] =
        this.configuration.apiKey("Authorization"); // tokenAuth authentication
    }

    const response = await this.request(
      {
        path: `/user/api/v2/`,
        method: "POST",
        headers: headerParameters,
        query: queryParameters,
        body: UserCreateToJSON(requestParameters.userCreate),
      },
      initOverrides
    );

    return new runtime.JSONApiResponse(response, (jsonValue) =>
      UserCreateFromJSON(jsonValue)
    );
  }

  /**
   */
  async userApiV2Create(
    requestParameters: UserApiV2CreateRequest,
    initOverrides?: RequestInit
  ): Promise<UserCreate> {
    const response = await this.userApiV2CreateRaw(
      requestParameters,
      initOverrides
    );
    return await response.value();
  }

  /**
   */
  async userApiV2DestroyRaw(
    requestParameters: UserApiV2DestroyRequest,
    initOverrides?: RequestInit
  ): Promise<runtime.ApiResponse<void>> {
    if (requestParameters.id === null || requestParameters.id === undefined) {
      throw new runtime.RequiredError(
        "id",
        "Required parameter requestParameters.id was null or undefined when calling userApiV2Destroy."
      );
    }

    const queryParameters: any = {};

    const headerParameters: runtime.HTTPHeaders = {};

    if (
      this.configuration &&
      (this.configuration.username !== undefined ||
        this.configuration.password !== undefined)
    ) {
      headerParameters["Authorization"] =
        "Basic " +
        btoa(this.configuration.username + ":" + this.configuration.password);
    }
    if (this.configuration && this.configuration.apiKey) {
      headerParameters["Authorization"] =
        this.configuration.apiKey("Authorization"); // tokenAuth authentication
    }

    const response = await this.request(
      {
        path: `/user/api/v2/{id}/`.replace(
          `{${"id"}}`,
          encodeURIComponent(String(requestParameters.id))
        ),
        method: "DELETE",
        headers: headerParameters,
        query: queryParameters,
      },
      initOverrides
    );

    return new runtime.VoidApiResponse(response);
  }

  /**
   */
  async userApiV2Destroy(
    requestParameters: UserApiV2DestroyRequest,
    initOverrides?: RequestInit
  ): Promise<void> {
    await this.userApiV2DestroyRaw(requestParameters, initOverrides);
  }

  /**
   */
<<<<<<< HEAD
  async userApiV2ExportListRaw(
    initOverrides?: RequestInit
=======
  async userApiV2EditPasswdPartialUpdateRaw(
    requestParameters: UserApiV2EditPasswdPartialUpdateRequest,
    initOverrides?: RequestInit
  ): Promise<runtime.ApiResponse<UserPassword>> {
    if (requestParameters.id === null || requestParameters.id === undefined) {
      throw new runtime.RequiredError(
        "id",
        "Required parameter requestParameters.id was null or undefined when calling userApiV2EditPasswdPartialUpdate."
      );
    }

    const queryParameters: any = {};

    const headerParameters: runtime.HTTPHeaders = {};

    headerParameters["Content-Type"] = "application/json";

    if (
      this.configuration &&
      (this.configuration.username !== undefined ||
        this.configuration.password !== undefined)
    ) {
      headerParameters["Authorization"] =
        "Basic " +
        btoa(this.configuration.username + ":" + this.configuration.password);
    }
    if (this.configuration && this.configuration.apiKey) {
      headerParameters["Authorization"] =
        this.configuration.apiKey("Authorization"); // tokenAuth authentication
    }

    const response = await this.request(
      {
        path: `/user/api/v2/{id}/edit_passwd`.replace(
          `{${"id"}}`,
          encodeURIComponent(String(requestParameters.id))
        ),
        method: "PATCH",
        headers: headerParameters,
        query: queryParameters,
        body: PatchedUserPasswordToJSON(requestParameters.patchedUserPassword),
      },
      initOverrides
    );

    return new runtime.JSONApiResponse(response, (jsonValue) =>
      UserPasswordFromJSON(jsonValue)
    );
  }

  /**
   */
  async userApiV2EditPasswdPartialUpdate(
    requestParameters: UserApiV2EditPasswdPartialUpdateRequest,
    initOverrides?: RequestInit
  ): Promise<UserPassword> {
    const response = await this.userApiV2EditPasswdPartialUpdateRaw(
      requestParameters,
      initOverrides
    );
    return await response.value();
  }

  /**
   */
  async userApiV2EditPasswdUpdateRaw(
    requestParameters: UserApiV2EditPasswdUpdateRequest,
    initOverrides?: RequestInit
  ): Promise<runtime.ApiResponse<UserPassword>> {
    if (requestParameters.id === null || requestParameters.id === undefined) {
      throw new runtime.RequiredError(
        "id",
        "Required parameter requestParameters.id was null or undefined when calling userApiV2EditPasswdUpdate."
      );
    }

    if (
      requestParameters.userPassword === null ||
      requestParameters.userPassword === undefined
    ) {
      throw new runtime.RequiredError(
        "userPassword",
        "Required parameter requestParameters.userPassword was null or undefined when calling userApiV2EditPasswdUpdate."
      );
    }

    const queryParameters: any = {};

    const headerParameters: runtime.HTTPHeaders = {};

    headerParameters["Content-Type"] = "application/json";

    if (
      this.configuration &&
      (this.configuration.username !== undefined ||
        this.configuration.password !== undefined)
    ) {
      headerParameters["Authorization"] =
        "Basic " +
        btoa(this.configuration.username + ":" + this.configuration.password);
    }
    if (this.configuration && this.configuration.apiKey) {
      headerParameters["Authorization"] =
        this.configuration.apiKey("Authorization"); // tokenAuth authentication
    }

    const response = await this.request(
      {
        path: `/user/api/v2/{id}/edit_passwd`.replace(
          `{${"id"}}`,
          encodeURIComponent(String(requestParameters.id))
        ),
        method: "PUT",
        headers: headerParameters,
        query: queryParameters,
        body: UserPasswordToJSON(requestParameters.userPassword),
      },
      initOverrides
    );

    return new runtime.JSONApiResponse(response, (jsonValue) =>
      UserPasswordFromJSON(jsonValue)
    );
  }

  /**
   */
  async userApiV2EditPasswdUpdate(
    requestParameters: UserApiV2EditPasswdUpdateRequest,
    initOverrides?: RequestInit
  ): Promise<UserPassword> {
    const response = await this.userApiV2EditPasswdUpdateRaw(
      requestParameters,
      initOverrides
    );
    return await response.value();
  }

  /**
   */
  async userApiV2ExportListRaw(
    initOverrides?: RequestInit
>>>>>>> 3011b239
  ): Promise<runtime.ApiResponse<Array<UserExport>>> {
    const queryParameters: any = {};

    const headerParameters: runtime.HTTPHeaders = {};

    if (
      this.configuration &&
      (this.configuration.username !== undefined ||
        this.configuration.password !== undefined)
    ) {
      headerParameters["Authorization"] =
        "Basic " +
        btoa(this.configuration.username + ":" + this.configuration.password);
    }
    if (this.configuration && this.configuration.apiKey) {
      headerParameters["Authorization"] =
        this.configuration.apiKey("Authorization"); // tokenAuth authentication
    }

    const response = await this.request(
      {
        path: `/user/api/v2/export/`,
        method: "GET",
        headers: headerParameters,
        query: queryParameters,
      },
      initOverrides
    );

    return new runtime.JSONApiResponse(response, (jsonValue) =>
      jsonValue.map(UserExportFromJSON)
    );
  }

  /**
   */
  async userApiV2ExportList(
    initOverrides?: RequestInit
  ): Promise<Array<UserExport>> {
    const response = await this.userApiV2ExportListRaw(initOverrides);
    return await response.value();
  }

  /**
   */
  async userApiV2ImportCreateRaw(
    initOverrides?: RequestInit
  ): Promise<runtime.ApiResponse<void>> {
    const queryParameters: any = {};

    const headerParameters: runtime.HTTPHeaders = {};

    if (
      this.configuration &&
      (this.configuration.username !== undefined ||
        this.configuration.password !== undefined)
    ) {
      headerParameters["Authorization"] =
        "Basic " +
        btoa(this.configuration.username + ":" + this.configuration.password);
    }
    if (this.configuration && this.configuration.apiKey) {
      headerParameters["Authorization"] =
        this.configuration.apiKey("Authorization"); // tokenAuth authentication
    }

    const response = await this.request(
      {
        path: `/user/api/v2/import/`,
        method: "POST",
        headers: headerParameters,
        query: queryParameters,
      },
      initOverrides
    );

    return new runtime.VoidApiResponse(response);
  }

  /**
   */
  async userApiV2ImportCreate(initOverrides?: RequestInit): Promise<void> {
    await this.userApiV2ImportCreateRaw(initOverrides);
  }

  /**
   */
  async userApiV2ListRaw(
    requestParameters: UserApiV2ListRequest,
    initOverrides?: RequestInit
  ): Promise<runtime.ApiResponse<PaginatedUserListList>> {
    const queryParameters: any = {};

    if (requestParameters.ordering !== undefined) {
      queryParameters["ordering"] = requestParameters.ordering;
    }

    if (requestParameters.page !== undefined) {
      queryParameters["page"] = requestParameters.page;
    }

    if (requestParameters.search !== undefined) {
      queryParameters["search"] = requestParameters.search;
    }

    const headerParameters: runtime.HTTPHeaders = {};

    if (
      this.configuration &&
      (this.configuration.username !== undefined ||
        this.configuration.password !== undefined)
    ) {
      headerParameters["Authorization"] =
        "Basic " +
        btoa(this.configuration.username + ":" + this.configuration.password);
    }
    if (this.configuration && this.configuration.apiKey) {
      headerParameters["Authorization"] =
        this.configuration.apiKey("Authorization"); // tokenAuth authentication
    }

    const response = await this.request(
      {
        path: `/user/api/v2/`,
        method: "GET",
        headers: headerParameters,
        query: queryParameters,
      },
      initOverrides
    );

    return new runtime.JSONApiResponse(response, (jsonValue) =>
      PaginatedUserListListFromJSON(jsonValue)
    );
  }

  /**
   */
  async userApiV2List(
    requestParameters: UserApiV2ListRequest = {},
    initOverrides?: RequestInit
  ): Promise<PaginatedUserListList> {
    const response = await this.userApiV2ListRaw(
      requestParameters,
      initOverrides
    );
    return await response.value();
  }

  /**
   */
  async userApiV2PasswordResetConfirmCreateRaw(
    requestParameters: UserApiV2PasswordResetConfirmCreateRequest,
    initOverrides?: RequestInit
  ): Promise<runtime.ApiResponse<PasswordResetConfirm>> {
    if (
      requestParameters.passwordResetConfirm === null ||
      requestParameters.passwordResetConfirm === undefined
    ) {
      throw new runtime.RequiredError(
        "passwordResetConfirm",
        "Required parameter requestParameters.passwordResetConfirm was null or undefined when calling userApiV2PasswordResetConfirmCreate."
      );
    }

    const queryParameters: any = {};

    const headerParameters: runtime.HTTPHeaders = {};

    headerParameters["Content-Type"] = "application/json";

    if (
      this.configuration &&
      (this.configuration.username !== undefined ||
        this.configuration.password !== undefined)
    ) {
      headerParameters["Authorization"] =
        "Basic " +
        btoa(this.configuration.username + ":" + this.configuration.password);
    }
    if (this.configuration && this.configuration.apiKey) {
      headerParameters["Authorization"] =
        this.configuration.apiKey("Authorization"); // tokenAuth authentication
    }

    const response = await this.request(
      {
        path: `/user/api/v2/password_reset/confirm`,
        method: "POST",
        headers: headerParameters,
        query: queryParameters,
        body: PasswordResetConfirmToJSON(
          requestParameters.passwordResetConfirm
        ),
      },
      initOverrides
    );

    return new runtime.JSONApiResponse(response, (jsonValue) =>
      PasswordResetConfirmFromJSON(jsonValue)
    );
  }

  /**
   */
  async userApiV2PasswordResetConfirmCreate(
    requestParameters: UserApiV2PasswordResetConfirmCreateRequest,
    initOverrides?: RequestInit
  ): Promise<PasswordResetConfirm> {
    const response = await this.userApiV2PasswordResetConfirmCreateRaw(
      requestParameters,
      initOverrides
    );
    return await response.value();
  }

  /**
   */
  async userApiV2PasswordResetCreateRaw(
    requestParameters: UserApiV2PasswordResetCreateRequest,
    initOverrides?: RequestInit
  ): Promise<runtime.ApiResponse<PasswordReset>> {
    if (
      requestParameters.passwordReset === null ||
      requestParameters.passwordReset === undefined
    ) {
      throw new runtime.RequiredError(
        "passwordReset",
        "Required parameter requestParameters.passwordReset was null or undefined when calling userApiV2PasswordResetCreate."
      );
    }

    const queryParameters: any = {};

    const headerParameters: runtime.HTTPHeaders = {};

    headerParameters["Content-Type"] = "application/json";

    if (
      this.configuration &&
      (this.configuration.username !== undefined ||
        this.configuration.password !== undefined)
    ) {
      headerParameters["Authorization"] =
        "Basic " +
        btoa(this.configuration.username + ":" + this.configuration.password);
    }
    if (this.configuration && this.configuration.apiKey) {
      headerParameters["Authorization"] =
        this.configuration.apiKey("Authorization"); // tokenAuth authentication
    }

    const response = await this.request(
      {
        path: `/user/api/v2/password_reset`,
        method: "POST",
        headers: headerParameters,
        query: queryParameters,
        body: PasswordResetToJSON(requestParameters.passwordReset),
      },
      initOverrides
    );

    return new runtime.JSONApiResponse(response, (jsonValue) =>
      PasswordResetFromJSON(jsonValue)
    );
  }

  /**
   */
  async userApiV2PasswordResetCreate(
    requestParameters: UserApiV2PasswordResetCreateRequest,
    initOverrides?: RequestInit
  ): Promise<PasswordReset> {
    const response = await this.userApiV2PasswordResetCreateRaw(
      requestParameters,
      initOverrides
    );
    return await response.value();
  }

  /**
   */
  async userApiV2RetrieveRaw(
    requestParameters: UserApiV2RetrieveRequest,
    initOverrides?: RequestInit
  ): Promise<runtime.ApiResponse<UserRetrieve>> {
    if (requestParameters.id === null || requestParameters.id === undefined) {
      throw new runtime.RequiredError(
        "id",
        "Required parameter requestParameters.id was null or undefined when calling userApiV2Retrieve."
      );
    }

    const queryParameters: any = {};

    const headerParameters: runtime.HTTPHeaders = {};

    if (
      this.configuration &&
      (this.configuration.username !== undefined ||
        this.configuration.password !== undefined)
    ) {
      headerParameters["Authorization"] =
        "Basic " +
        btoa(this.configuration.username + ":" + this.configuration.password);
    }
    if (this.configuration && this.configuration.apiKey) {
      headerParameters["Authorization"] =
        this.configuration.apiKey("Authorization"); // tokenAuth authentication
    }

    const response = await this.request(
      {
        path: `/user/api/v2/{id}/`.replace(
          `{${"id"}}`,
          encodeURIComponent(String(requestParameters.id))
        ),
        method: "GET",
        headers: headerParameters,
        query: queryParameters,
      },
      initOverrides
    );

    return new runtime.JSONApiResponse(response, (jsonValue) =>
      UserRetrieveFromJSON(jsonValue)
    );
  }

  /**
   */
  async userApiV2Retrieve(
    requestParameters: UserApiV2RetrieveRequest,
    initOverrides?: RequestInit
  ): Promise<UserRetrieve> {
    const response = await this.userApiV2RetrieveRaw(
      requestParameters,
      initOverrides
    );
    return await response.value();
  }

  /**
   */
  async userApiV2SuEditPasswdPartialUpdateRaw(
    requestParameters: UserApiV2SuEditPasswdPartialUpdateRequest,
    initOverrides?: RequestInit
  ): Promise<runtime.ApiResponse<UserPasswordBySuperuser>> {
    if (requestParameters.id === null || requestParameters.id === undefined) {
      throw new runtime.RequiredError(
        "id",
        "Required parameter requestParameters.id was null or undefined when calling userApiV2SuEditPasswdPartialUpdate."
      );
    }

    const queryParameters: any = {};

    const headerParameters: runtime.HTTPHeaders = {};

    headerParameters["Content-Type"] = "application/json";

    if (
      this.configuration &&
      (this.configuration.username !== undefined ||
        this.configuration.password !== undefined)
    ) {
      headerParameters["Authorization"] =
        "Basic " +
        btoa(this.configuration.username + ":" + this.configuration.password);
    }
    if (this.configuration && this.configuration.apiKey) {
      headerParameters["Authorization"] =
        this.configuration.apiKey("Authorization"); // tokenAuth authentication
    }

    const response = await this.request(
      {
        path: `/user/api/v2/{id}/su_edit_passwd`.replace(
          `{${"id"}}`,
          encodeURIComponent(String(requestParameters.id))
        ),
        method: "PATCH",
        headers: headerParameters,
        query: queryParameters,
        body: PatchedUserPasswordBySuperuserToJSON(
          requestParameters.patchedUserPasswordBySuperuser
        ),
      },
      initOverrides
    );

    return new runtime.JSONApiResponse(response, (jsonValue) =>
      UserPasswordBySuperuserFromJSON(jsonValue)
    );
  }

  /**
   */
  async userApiV2SuEditPasswdPartialUpdate(
    requestParameters: UserApiV2SuEditPasswdPartialUpdateRequest,
    initOverrides?: RequestInit
  ): Promise<UserPasswordBySuperuser> {
    const response = await this.userApiV2SuEditPasswdPartialUpdateRaw(
      requestParameters,
      initOverrides
    );
    return await response.value();
  }

  /**
   */
  async userApiV2SuEditPasswdUpdateRaw(
    requestParameters: UserApiV2SuEditPasswdUpdateRequest,
    initOverrides?: RequestInit
  ): Promise<runtime.ApiResponse<UserPasswordBySuperuser>> {
    if (requestParameters.id === null || requestParameters.id === undefined) {
      throw new runtime.RequiredError(
        "id",
        "Required parameter requestParameters.id was null or undefined when calling userApiV2SuEditPasswdUpdate."
      );
    }

    if (
      requestParameters.userPasswordBySuperuser === null ||
      requestParameters.userPasswordBySuperuser === undefined
    ) {
      throw new runtime.RequiredError(
        "userPasswordBySuperuser",
        "Required parameter requestParameters.userPasswordBySuperuser was null or undefined when calling userApiV2SuEditPasswdUpdate."
      );
    }

    const queryParameters: any = {};

    const headerParameters: runtime.HTTPHeaders = {};

    headerParameters["Content-Type"] = "application/json";

    if (
      this.configuration &&
      (this.configuration.username !== undefined ||
        this.configuration.password !== undefined)
    ) {
      headerParameters["Authorization"] =
        "Basic " +
        btoa(this.configuration.username + ":" + this.configuration.password);
    }
    if (this.configuration && this.configuration.apiKey) {
      headerParameters["Authorization"] =
        this.configuration.apiKey("Authorization"); // tokenAuth authentication
    }

    const response = await this.request(
      {
        path: `/user/api/v2/{id}/su_edit_passwd`.replace(
          `{${"id"}}`,
          encodeURIComponent(String(requestParameters.id))
        ),
        method: "PUT",
        headers: headerParameters,
        query: queryParameters,
        body: UserPasswordBySuperuserToJSON(
          requestParameters.userPasswordBySuperuser
        ),
      },
      initOverrides
    );

    return new runtime.JSONApiResponse(response, (jsonValue) =>
      UserPasswordBySuperuserFromJSON(jsonValue)
    );
  }

  /**
   */
  async userApiV2SuEditPasswdUpdate(
    requestParameters: UserApiV2SuEditPasswdUpdateRequest,
    initOverrides?: RequestInit
  ): Promise<UserPasswordBySuperuser> {
    const response = await this.userApiV2SuEditPasswdUpdateRaw(
      requestParameters,
      initOverrides
    );
    return await response.value();
  }

  /**
   */
  async userApiV2TokenCreateRaw(
    requestParameters: UserApiV2TokenCreateRequest,
    initOverrides?: RequestInit
  ): Promise<runtime.ApiResponse<UserToken>> {
    const queryParameters: any = {};

    const headerParameters: runtime.HTTPHeaders = {};

    headerParameters["Content-Type"] = "application/json";

    if (
      this.configuration &&
      (this.configuration.username !== undefined ||
        this.configuration.password !== undefined)
    ) {
      headerParameters["Authorization"] =
        "Basic " +
        btoa(this.configuration.username + ":" + this.configuration.password);
    }
    if (this.configuration && this.configuration.apiKey) {
      headerParameters["Authorization"] =
        this.configuration.apiKey("Authorization"); // tokenAuth authentication
    }

    const response = await this.request(
      {
        path: `/user/api/v2/token/`,
        method: "POST",
        headers: headerParameters,
        query: queryParameters,
        body: UserTokenToJSON(requestParameters.userToken),
      },
      initOverrides
    );

    return new runtime.JSONApiResponse(response, (jsonValue) =>
      UserTokenFromJSON(jsonValue)
    );
  }

  /**
   */
  async userApiV2TokenCreate(
    requestParameters: UserApiV2TokenCreateRequest = {},
    initOverrides?: RequestInit
  ): Promise<UserToken> {
    const response = await this.userApiV2TokenCreateRaw(
      requestParameters,
      initOverrides
    );
    return await response.value();
  }

  /**
   */
  async userApiV2TokenRetrieveRaw(
    initOverrides?: RequestInit
  ): Promise<runtime.ApiResponse<UserToken>> {
    const queryParameters: any = {};

    const headerParameters: runtime.HTTPHeaders = {};

    if (
      this.configuration &&
      (this.configuration.username !== undefined ||
        this.configuration.password !== undefined)
    ) {
      headerParameters["Authorization"] =
        "Basic " +
        btoa(this.configuration.username + ":" + this.configuration.password);
    }
    if (this.configuration && this.configuration.apiKey) {
      headerParameters["Authorization"] =
        this.configuration.apiKey("Authorization"); // tokenAuth authentication
    }

    const response = await this.request(
      {
        path: `/user/api/v2/token/`,
        method: "GET",
        headers: headerParameters,
        query: queryParameters,
      },
      initOverrides
    );

    return new runtime.JSONApiResponse(response, (jsonValue) =>
      UserTokenFromJSON(jsonValue)
    );
  }

  /**
   */
  async userApiV2TokenRetrieve(
    initOverrides?: RequestInit
  ): Promise<UserToken> {
    const response = await this.userApiV2TokenRetrieveRaw(initOverrides);
    return await response.value();
  }

  /**
   */
  async userApiV2UpdateRaw(
    requestParameters: UserApiV2UpdateRequest,
    initOverrides?: RequestInit
  ): Promise<runtime.ApiResponse<UserUpdate>> {
    if (requestParameters.id === null || requestParameters.id === undefined) {
      throw new runtime.RequiredError(
        "id",
        "Required parameter requestParameters.id was null or undefined when calling userApiV2Update."
      );
    }

    if (
      requestParameters.userUpdate === null ||
      requestParameters.userUpdate === undefined
    ) {
      throw new runtime.RequiredError(
        "userUpdate",
        "Required parameter requestParameters.userUpdate was null or undefined when calling userApiV2Update."
      );
    }

    const queryParameters: any = {};

    const headerParameters: runtime.HTTPHeaders = {};

    headerParameters["Content-Type"] = "application/json";

    if (
      this.configuration &&
      (this.configuration.username !== undefined ||
        this.configuration.password !== undefined)
    ) {
      headerParameters["Authorization"] =
        "Basic " +
        btoa(this.configuration.username + ":" + this.configuration.password);
    }
    if (this.configuration && this.configuration.apiKey) {
      headerParameters["Authorization"] =
        this.configuration.apiKey("Authorization"); // tokenAuth authentication
    }

    const response = await this.request(
      {
        path: `/user/api/v2/{id}/`.replace(
          `{${"id"}}`,
          encodeURIComponent(String(requestParameters.id))
        ),
        method: "PUT",
        headers: headerParameters,
        query: queryParameters,
        body: UserUpdateToJSON(requestParameters.userUpdate),
      },
      initOverrides
    );

    return new runtime.JSONApiResponse(response, (jsonValue) =>
      UserUpdateFromJSON(jsonValue)
    );
  }

  /**
   */
  async userApiV2Update(
    requestParameters: UserApiV2UpdateRequest,
    initOverrides?: RequestInit
  ): Promise<UserUpdate> {
    const response = await this.userApiV2UpdateRaw(
      requestParameters,
      initOverrides
    );
    return await response.value();
  }
}<|MERGE_RESOLUTION|>--- conflicted
+++ resolved
@@ -35,15 +35,12 @@
   UserExport,
   UserExportFromJSON,
   UserExportToJSON,
-<<<<<<< HEAD
-=======
   UserPassword,
   UserPasswordFromJSON,
   UserPasswordToJSON,
   UserPasswordBySuperuser,
   UserPasswordBySuperuserFromJSON,
   UserPasswordBySuperuserToJSON,
->>>>>>> 3011b239
   UserRetrieve,
   UserRetrieveFromJSON,
   UserRetrieveToJSON,
@@ -237,10 +234,6 @@
 
   /**
    */
-<<<<<<< HEAD
-  async userApiV2ExportListRaw(
-    initOverrides?: RequestInit
-=======
   async userApiV2EditPasswdPartialUpdateRaw(
     requestParameters: UserApiV2EditPasswdPartialUpdateRequest,
     initOverrides?: RequestInit
@@ -383,7 +376,6 @@
    */
   async userApiV2ExportListRaw(
     initOverrides?: RequestInit
->>>>>>> 3011b239
   ): Promise<runtime.ApiResponse<Array<UserExport>>> {
     const queryParameters: any = {};
 
