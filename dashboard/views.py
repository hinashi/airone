import json
import yaml

from airone.lib.acl import ACLType
from airone.lib.http import render
from airone.lib.http import http_get, http_post
from airone.lib.http import http_file_upload
from airone.lib.http import HttpResponseSeeOther
from airone.lib.log import Logger

from django.core.paginator import Paginator, PageNotAnInteger, EmptyPage
from django.http import HttpResponse
from django.http.response import JsonResponse
from django.shortcuts import redirect

from entity.admin import EntityResource, EntityAttrResource
from entry.admin import EntryResource, AttrResource, AttrValueResource
from entity.models import Entity, EntityAttr
from entry.models import Entry, AttributeValue
from entry.settings import CONFIG as CONFIG_ENTRY
from job.models import Job
from .settings import CONFIG

IMPORT_INFOS = [
    {"model": "Entity", "resource": EntityResource},
    {"model": "EntityAttr", "resource": EntityAttrResource},
    {"model": "Entry", "resource": EntryResource},
    {"model": "Attribute", "resource": AttrResource},
    {"model": "AttributeValue", "resource": AttrValueResource},
]


def index(request):
    context = {}
    if request.user.is_authenticated:
        history = []
        # Sort by newest attribute update date (id is auto increment)
        for attr_value in (
            AttributeValue.objects.filter(is_latest=True)
            .order_by("id")
            .reverse()[: CONFIG.LAST_ENTRY_HISTORY]
        ):
            parent_attr = attr_value.parent_attr
            parent_entry = parent_attr.parent_entry
            parent_entity = parent_entry.schema

            history.append(
                {
                    "entity": parent_entity,
                    "entry": parent_entry,
                    "attr_type": parent_attr,
                    "attr_value": attr_value,
                }
            )

        context["last_entries"] = history

    return render(request, "dashboard_user_top.html", context)


@http_get
def import_data(request):
    return render(request, "import.html", {})


@http_file_upload
def do_import_data(request, context):
<<<<<<< HEAD
    if request.FILES['file'].size >= CONFIG.LIMIT_FILE_SIZE:
=======
    user = User.objects.get(id=request.user.id)

    if request.FILES["file"].size >= CONFIG.LIMIT_FILE_SIZE:
>>>>>>> f2ad7a14
        return HttpResponse("File size over", status=400)

    try:
        data = yaml.load(context, Loader=yaml.FullLoader)
    except yaml.parser.ParserError:
        return HttpResponse("Couldn't parse uploaded file", status=400)

    def _do_import(resource, iter_data):
        results = []
        for data in iter_data:
            try:
                result = resource.import_data_from_request(data, request.user)

                results.append({"result": result, "data": data})
            except RuntimeError as e:
                Logger.warning(("(%s) %s " % (resource, data)) + str(e))

        if results:
            resource.after_import_completion(results)

    for info in IMPORT_INFOS:
        if info["model"] in data:
            _do_import(info["resource"], data[info["model"]])

    return HttpResponseSeeOther("/dashboard/")


def _search_by_keyword(query, entity_name, per_page, page_num):
    # correct entries that contans query at EntryName or AttributeValue
    search_result = Entry.search_entries_for_simple(
        query, entity_name, per_page, (page_num - 1) * per_page
    )

    return (search_result["ret_count"], search_result["ret_values"])


@http_get
def search(request):
<<<<<<< HEAD
    query = request.GET.get('query')
    entity_name = request.GET.get('entity')
=======
    user = User.objects.get(id=request.user.id)
    query = request.GET.get("query")
    entity_name = request.GET.get("entity")
>>>>>>> f2ad7a14
    try:
        page_num = int(request.GET.get("page", 1))
        if page_num < 1:
            return HttpResponse("Invalid pege parameter is specified", status=400)
    except Exception:
        return HttpResponse("Invalid pege parameter is specified", status=400)

    if not query:
        return HttpResponse("Invalid query parameter is specified", status=400)

    if len(query.encode("utf-8")) > CONFIG.MAX_QUERY_SIZE:
        return HttpResponse("Sending parameter is too large", status=400)

    modified_query = query.strip()

    # When an available 'entity' parameter is specified and get an entry information which exactly
    # matches, this returns entry results
    if entity_name:
        entry = Entry.objects.filter(name=query, schema__name=entity_name, is_active=True).first()
<<<<<<< HEAD
        if entry and request.user.has_permission(entry, ACLType.Readable):
            return redirect('/entry/show/%s/' % entry.id)
=======
        if entry and user.has_permission(entry, ACLType.Readable):
            return redirect("/entry/show/%s/" % entry.id)
>>>>>>> f2ad7a14

    per_page = CONFIG.MAXIMUM_SEARCH_RESULTS
    (count, entries) = _search_by_keyword(modified_query, entity_name, per_page, page_num)

    if count == 1:
        return redirect("/entry/show/%s/" % entries[0]["id"])

    p = Paginator(["" for x in range(count)], per_page)
    try:
        page_obj = p.page(page_num)
    except PageNotAnInteger:
        return HttpResponse("Invalid page number. It must be unsigned integer", status=400)
    except EmptyPage:
        return HttpResponse("Invalid page number. The page doesn't have anything", status=400)

    else:
        return render(
            request,
            "show_search_results.html",
            {
                "entries": entries,
                "query": modified_query,
                "page_obj": page_obj,
            },
        )


@http_get
def advanced_search(request):
    entities = [
        x
        for x in Entity.objects.filter(is_active=True).order_by("name")
        if x.attrs.filter(is_active=True).exists()
    ]

    return render(
        request,
        "advanced_search.html",
        {
            "entities": entities,
        },
    )


@http_get
def advanced_search_result(request):
<<<<<<< HEAD
    recv_entity = request.GET.getlist('entity[]')
    recv_attr = request.GET.getlist('attr[]')
    is_all_entities = request.GET.get('is_all_entities') == 'true'
    has_referral = request.GET.get('has_referral') == 'true'
    referral_name = request.GET.get('referral_name')
    attrinfo = request.GET.get('attrinfo')
    entry_name = request.GET.get('entry_name', '')
=======
    user = User.objects.get(id=request.user.id)

    recv_entity = request.GET.getlist("entity[]")
    recv_attr = request.GET.getlist("attr[]")
    is_all_entities = request.GET.get("is_all_entities") == "true"
    has_referral = request.GET.get("has_referral") == "true"
    referral_name = request.GET.get("referral_name")
    attrinfo = request.GET.get("attrinfo")
    entry_name = request.GET.get("entry_name", "")
>>>>>>> f2ad7a14

    # forbid to input large size request
    if len(entry_name) > CONFIG_ENTRY.MAX_QUERY_SIZE:
        return HttpResponse("Sending parameter is too large", status=400)

    # check referral params
    # # process of converting older param for backward compatibility
    hint_referral = "" if has_referral else False
    if referral_name:
        hint_referral = referral_name

    # check attribute params
    # The "attr" parameter guarantees backward compatibility.
    # The "atterinfo" is another parameter,
    # that has same purpose that indicates which attributes to search,
    # And "attrinfo" is prioritize than "attr".
    # TODO deprecate attr[]
    hint_attrs = [{"name": x} for x in recv_attr]
    if attrinfo:
        try:
            # build hint attrs from JSON encoded params
            hint_attrs = json.loads(attrinfo)
        except json.JSONDecodeError:
            return HttpResponse("The attrinfo parameter is not JSON", status=400)

        for hint_attr in hint_attrs:
            if "name" not in hint_attr:
                return HttpResponse("The name key is required for attrinfo parameter", status=400)
            if not isinstance(hint_attr["name"], str):
                return HttpResponse("Invalid value for attrinfo parameter", status=400)
            if "keyword" in hint_attr:
                if not isinstance(hint_attr["keyword"], str):
                    return HttpResponse("Invalid value for attrinfo parameter", status=400)
                if len(hint_attr["keyword"]) > CONFIG_ENTRY.MAX_QUERY_SIZE:
                    return HttpResponse("Sending parameter is too large", status=400)

    # check entity params
    if is_all_entities:
        attr_names = [x["name"] for x in hint_attrs]
        recv_entity = list(
            EntityAttr.objects.filter(
                name__in=attr_names, is_active=True, parent_entity__is_active=True
            )
            .order_by("parent_entity__name")
            .values_list("parent_entity__id", flat=True)
            .distinct()
        )
        if not recv_entity:
            return HttpResponse("Invalid value for attribute parameter", status=400)

    if not recv_entity:
        return HttpResponse("The entity[] parameters are required", status=400)

    hint_entity_ids = []
    for entity_id in recv_entity:
        if not isinstance(entity_id, int) and not entity_id.isnumeric():
            return HttpResponse("Invalid entity ID is specified", status=400)
        entity = Entity.objects.filter(id=entity_id, is_active=True).first()
        if not entity:
            return HttpResponse("Invalid entity ID is specified", status=400)

        if request.user.has_permission(entity, ACLType.Readable):
            hint_entity_ids.append(entity.id)

<<<<<<< HEAD
    return render(request, 'advanced_search_result.html', {
        'hint_attrs': hint_attrs,
        'results': Entry.search_entries(request.user,
                                        hint_entity_ids,
                                        hint_attrs,
                                        CONFIG.MAXIMUM_SEARCH_RESULTS,
                                        entry_name,
                                        hint_referral),
        'max_num': CONFIG.MAXIMUM_SEARCH_RESULTS,
        'entities': ','.join([str(x) for x in hint_entity_ids]),
        'has_referral': has_referral,
        'referral_name': referral_name,
        'is_all_entities': is_all_entities,
        'entry_name': entry_name,
    })


@http_post([
    {'name': 'entities', 'type': list, 'checker': lambda x: all(
        [(isinstance(y, str) and y.isnumeric()) or isinstance(y, int) and
         Entity.objects.filter(id=y) for y in x['entities']])},
    {'name': 'attrinfo', 'type': list, 'meta': [
        {'name': 'name', 'type': str},
        {'name': 'keyword', 'type': str, 'omittable': True,
         'checker': lambda x: len(x['keyword']) <= CONFIG_ENTRY.MAX_QUERY_SIZE}
    ]},
    {'name': 'has_referral', 'type': bool, 'omittable': True},
    {'name': 'referral_name', 'type': str, 'omittable': True},
    {'name': 'entry_name', 'type': str, 'omittable': True,
     'checker': lambda x: len(x['entry_name']) <= CONFIG_ENTRY.MAX_QUERY_SIZE},
    {'name': 'export_style', 'type': str,
     'checker': lambda x: x['export_style'] == 'yaml' or x['export_style'] == 'csv'},
])
=======
    return render(
        request,
        "advanced_search_result.html",
        {
            "hint_attrs": hint_attrs,
            "results": Entry.search_entries(
                user,
                hint_entity_ids,
                hint_attrs,
                CONFIG.MAXIMUM_SEARCH_RESULTS,
                entry_name,
                hint_referral,
            ),
            "max_num": CONFIG.MAXIMUM_SEARCH_RESULTS,
            "entities": ",".join([str(x) for x in hint_entity_ids]),
            "has_referral": has_referral,
            "referral_name": referral_name,
            "is_all_entities": is_all_entities,
            "entry_name": entry_name,
        },
    )


@http_post(
    [
        {
            "name": "entities",
            "type": list,
            "checker": lambda x: all(
                [
                    (isinstance(y, str) and y.isnumeric())
                    or isinstance(y, int)
                    and Entity.objects.filter(id=y)
                    for y in x["entities"]
                ]
            ),
        },
        {
            "name": "attrinfo",
            "type": list,
            "meta": [
                {"name": "name", "type": str},
                {
                    "name": "keyword",
                    "type": str,
                    "omittable": True,
                    "checker": lambda x: len(x["keyword"]) <= CONFIG_ENTRY.MAX_QUERY_SIZE,
                },
            ],
        },
        {"name": "has_referral", "type": bool, "omittable": True},
        {"name": "referral_name", "type": str, "omittable": True},
        {
            "name": "entry_name",
            "type": str,
            "omittable": True,
            "checker": lambda x: len(x["entry_name"]) <= CONFIG_ENTRY.MAX_QUERY_SIZE,
        },
        {
            "name": "export_style",
            "type": str,
            "checker": lambda x: x["export_style"] == "yaml" or x["export_style"] == "csv",
        },
    ]
)
>>>>>>> f2ad7a14
def export_search_result(request, recv_data):
    # check whether same job is sent
<<<<<<< HEAD
    job_status_not_finished = [Job.STATUS['PREPARING'], Job.STATUS['PROCESSING']]
    if Job.get_job_with_params(request.user, recv_data) \
            .filter(status__in=job_status_not_finished).exists():
        return HttpResponse('Same export processing is under execution', status=400)

    # create a job to export search result and run it
    job = Job.new_export_search_result(request.user, **{
        'text': 'search_results.%s' % recv_data['export_style'],
        'params': recv_data,
    })
=======
    job_status_not_finished = [Job.STATUS["PREPARING"], Job.STATUS["PROCESSING"]]
    if Job.get_job_with_params(user, recv_data).filter(status__in=job_status_not_finished).exists():
        return HttpResponse("Same export processing is under execution", status=400)

    # create a job to export search result and run it
    job = Job.new_export_search_result(
        user,
        **{
            "text": "search_results.%s" % recv_data["export_style"],
            "params": recv_data,
        }
    )
>>>>>>> f2ad7a14
    job.run()

    return JsonResponse(
        {"result": "Succeed in registering export processing. " + "Please check Job list."}
    )<|MERGE_RESOLUTION|>--- conflicted
+++ resolved
@@ -65,13 +65,7 @@
 
 @http_file_upload
 def do_import_data(request, context):
-<<<<<<< HEAD
-    if request.FILES['file'].size >= CONFIG.LIMIT_FILE_SIZE:
-=======
-    user = User.objects.get(id=request.user.id)
-
     if request.FILES["file"].size >= CONFIG.LIMIT_FILE_SIZE:
->>>>>>> f2ad7a14
         return HttpResponse("File size over", status=400)
 
     try:
@@ -110,14 +104,8 @@
 
 @http_get
 def search(request):
-<<<<<<< HEAD
-    query = request.GET.get('query')
-    entity_name = request.GET.get('entity')
-=======
-    user = User.objects.get(id=request.user.id)
     query = request.GET.get("query")
     entity_name = request.GET.get("entity")
->>>>>>> f2ad7a14
     try:
         page_num = int(request.GET.get("page", 1))
         if page_num < 1:
@@ -137,13 +125,8 @@
     # matches, this returns entry results
     if entity_name:
         entry = Entry.objects.filter(name=query, schema__name=entity_name, is_active=True).first()
-<<<<<<< HEAD
         if entry and request.user.has_permission(entry, ACLType.Readable):
-            return redirect('/entry/show/%s/' % entry.id)
-=======
-        if entry and user.has_permission(entry, ACLType.Readable):
             return redirect("/entry/show/%s/" % entry.id)
->>>>>>> f2ad7a14
 
     per_page = CONFIG.MAXIMUM_SEARCH_RESULTS
     (count, entries) = _search_by_keyword(modified_query, entity_name, per_page, page_num)
@@ -190,17 +173,6 @@
 
 @http_get
 def advanced_search_result(request):
-<<<<<<< HEAD
-    recv_entity = request.GET.getlist('entity[]')
-    recv_attr = request.GET.getlist('attr[]')
-    is_all_entities = request.GET.get('is_all_entities') == 'true'
-    has_referral = request.GET.get('has_referral') == 'true'
-    referral_name = request.GET.get('referral_name')
-    attrinfo = request.GET.get('attrinfo')
-    entry_name = request.GET.get('entry_name', '')
-=======
-    user = User.objects.get(id=request.user.id)
-
     recv_entity = request.GET.getlist("entity[]")
     recv_attr = request.GET.getlist("attr[]")
     is_all_entities = request.GET.get("is_all_entities") == "true"
@@ -208,7 +180,6 @@
     referral_name = request.GET.get("referral_name")
     attrinfo = request.GET.get("attrinfo")
     entry_name = request.GET.get("entry_name", "")
->>>>>>> f2ad7a14
 
     # forbid to input large size request
     if len(entry_name) > CONFIG_ENTRY.MAX_QUERY_SIZE:
@@ -273,48 +244,13 @@
         if request.user.has_permission(entity, ACLType.Readable):
             hint_entity_ids.append(entity.id)
 
-<<<<<<< HEAD
-    return render(request, 'advanced_search_result.html', {
-        'hint_attrs': hint_attrs,
-        'results': Entry.search_entries(request.user,
-                                        hint_entity_ids,
-                                        hint_attrs,
-                                        CONFIG.MAXIMUM_SEARCH_RESULTS,
-                                        entry_name,
-                                        hint_referral),
-        'max_num': CONFIG.MAXIMUM_SEARCH_RESULTS,
-        'entities': ','.join([str(x) for x in hint_entity_ids]),
-        'has_referral': has_referral,
-        'referral_name': referral_name,
-        'is_all_entities': is_all_entities,
-        'entry_name': entry_name,
-    })
-
-
-@http_post([
-    {'name': 'entities', 'type': list, 'checker': lambda x: all(
-        [(isinstance(y, str) and y.isnumeric()) or isinstance(y, int) and
-         Entity.objects.filter(id=y) for y in x['entities']])},
-    {'name': 'attrinfo', 'type': list, 'meta': [
-        {'name': 'name', 'type': str},
-        {'name': 'keyword', 'type': str, 'omittable': True,
-         'checker': lambda x: len(x['keyword']) <= CONFIG_ENTRY.MAX_QUERY_SIZE}
-    ]},
-    {'name': 'has_referral', 'type': bool, 'omittable': True},
-    {'name': 'referral_name', 'type': str, 'omittable': True},
-    {'name': 'entry_name', 'type': str, 'omittable': True,
-     'checker': lambda x: len(x['entry_name']) <= CONFIG_ENTRY.MAX_QUERY_SIZE},
-    {'name': 'export_style', 'type': str,
-     'checker': lambda x: x['export_style'] == 'yaml' or x['export_style'] == 'csv'},
-])
-=======
     return render(
         request,
         "advanced_search_result.html",
         {
             "hint_attrs": hint_attrs,
             "results": Entry.search_entries(
-                user,
+                request.user,
                 hint_entity_ids,
                 hint_attrs,
                 CONFIG.MAXIMUM_SEARCH_RESULTS,
@@ -373,34 +309,24 @@
         },
     ]
 )
->>>>>>> f2ad7a14
 def export_search_result(request, recv_data):
     # check whether same job is sent
-<<<<<<< HEAD
-    job_status_not_finished = [Job.STATUS['PREPARING'], Job.STATUS['PROCESSING']]
-    if Job.get_job_with_params(request.user, recv_data) \
-            .filter(status__in=job_status_not_finished).exists():
-        return HttpResponse('Same export processing is under execution', status=400)
-
-    # create a job to export search result and run it
-    job = Job.new_export_search_result(request.user, **{
-        'text': 'search_results.%s' % recv_data['export_style'],
-        'params': recv_data,
-    })
-=======
     job_status_not_finished = [Job.STATUS["PREPARING"], Job.STATUS["PROCESSING"]]
-    if Job.get_job_with_params(user, recv_data).filter(status__in=job_status_not_finished).exists():
+    if (
+        Job.get_job_with_params(request.user, recv_data)
+        .filter(status__in=job_status_not_finished)
+        .exists()
+    ):
         return HttpResponse("Same export processing is under execution", status=400)
 
     # create a job to export search result and run it
     job = Job.new_export_search_result(
-        user,
+        request.user,
         **{
             "text": "search_results.%s" % recv_data["export_style"],
             "params": recv_data,
         }
     )
->>>>>>> f2ad7a14
     job.run()
 
     return JsonResponse(
