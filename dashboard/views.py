--- conflicted
+++ resolved
@@ -183,21 +183,6 @@
         has_referral = False
 
     # check attribute params
-<<<<<<< HEAD
-    if not attrinfo:
-        return HttpResponse("The attrinfo parameters is required", status=400)
-    try:
-        hint_attrs = json.loads(attrinfo)
-    except json.JSONDecodeError:
-        return HttpResponse("The attrinfo parameter is not JSON", status=400)
-    if not all(['name' in x for x in hint_attrs]):
-        return HttpResponse("The name key is required for attrinfo parameter", status=400)
-    if not all([isinstance(x['name'], str) for x in hint_attrs]):
-        return HttpResponse("Invalid name key value for attrinfo parameter", status=400)
-=======
-    if not recv_attr and not attrinfo:
-        return HttpResponse("The attr[] or attrinfo parameters is required", status=400)
-
     # The "attr" parameter guarantees backward compatibility.
     # The "atterinfo" is another parameter,
     # that has same purpose that indicates which attributes to search,
@@ -210,8 +195,11 @@
             hint_attrs = json.loads(attrinfo)
         except json.JSONDecodeError:
             return HttpResponse("The attrinfo parameter is not JSON", status=400)
-    attr_names = [x['name'] for x in hint_attrs]
->>>>>>> a87ad240
+
+        if not all(['name' in x for x in hint_attrs]):
+            return HttpResponse("The name key is required for attrinfo parameter", status=400)
+        if not all([isinstance(x['name'], str) for x in hint_attrs]):
+            return HttpResponse("Invalid name key value for attrinfo parameter", status=400)
 
     # check entity params
     hint_entity_ids = []
