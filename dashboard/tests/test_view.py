--- conflicted
+++ resolved
@@ -1256,15 +1256,11 @@
                 "type": AttrType.ARRAY_ROLE,
                 "value": [str(entry_role.id)],
             },
-<<<<<<< HEAD
-            "date": {"type": AttrTypeValue["date"], "value": date(2020, 1, 1)},
+            "date": {"type": AttrType.DATE, "value": date(2020, 1, 1)},
             "datetime": {
                 "type": AttrType.DATETIME,
                 "value": date(2020, 1, 1, 0, 0, 0, datetime.UTC),
             },
-=======
-            "date": {"type": AttrType.DATE, "value": date(2020, 1, 1)},
->>>>>>> 86dffd29
         }
         entities = []
         for index in range(2):
