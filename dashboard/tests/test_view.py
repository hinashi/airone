import mock
import json
import yaml
import errno

from airone.lib.test import AironeViewTest
from airone.lib.types import AttrTypeStr, AttrTypeObj, AttrTypeText
from airone.lib.types import AttrTypeArrStr, AttrTypeArrObj
from airone.lib.types import AttrTypeNamedObj, AttrTypeArrNamedObj
from airone.lib.types import AttrTypeValue
from django.urls import reverse
from django.contrib.auth.models import User as DjangoUser
from group.models import Group
from job.models import Job, JobOperation
from datetime import date

from entity.models import Entity, EntityAttr
from entry.models import Entry, Attribute, AttributeValue
from entry import tasks as entry_tasks
from dashboard import tasks as dashboard_tasks

from unittest.mock import patch
from unittest.mock import Mock

from dashboard.settings import CONFIG


class ViewTest(AironeViewTest):
    def setUp(self):
        super(ViewTest, self).setUp()

        self.admin = self.admin_login()

        # preparing test Entity/Entry objects
        fp = self.open_fixture_file('entry.yaml')
        self.client.post(reverse('dashboard:do_import'), {'file': fp})

    def test_search_without_query(self):
        resp = self.client.get(reverse('dashboard:search'))
        self.assertEqual(resp.status_code, 400)

    def test_search_entity_and_entry(self):
        query = 'ent'

        resp = self.client.get(reverse('dashboard:search'), {'query': query})
        self.assertEqual(resp.status_code, 200)
        self.assertEqual(len(resp.context['entries']), 7)

    def test_search_with_big_query(self):
        resp = self.client.get(reverse('dashboard:search'),
                               {'query': 'A' * (CONFIG.MAX_QUERY_SIZE + 1)})
        self.assertEqual(resp.status_code, 400)
        self.assertEqual(resp.content, b'Sending parameter is too large')

        # check boundary value
        resp = self.client.get(reverse('dashboard:search'), {'query': 'A' * CONFIG.MAX_QUERY_SIZE})
        self.assertEqual(resp.status_code, 200)

        # When multibyte characters were sent, check the length of byte number
        resp = self.client.get(reverse('dashboard:search'), {'query': 'あ' * CONFIG.MAX_QUERY_SIZE})
        self.assertEqual(resp.status_code, 400)
        self.assertEqual(resp.content, b'Sending parameter is too large')

        # check boundary value with multibyte characters
        resp = self.client.get(
            reverse('dashboard:search'),
            {'query': 'あ' * int(CONFIG.MAX_QUERY_SIZE / len('あ'.encode('utf-8')))})
        self.assertEqual(resp.status_code, 200)

    def test_search_entry_only_redirect(self):
        query = 'srv001'
        entry = Entry.objects.get(name=query, is_active=True)

        resp = self.client.get(reverse('dashboard:search'), {'query': query})
        self.assertEqual(resp.status_code, 302)
        self.assertEqual(resp.url, '/entry/show/%s/' % entry.id)

    def test_search_entry_from_value(self):
        entry = Entry.objects.get(name='srv001', is_active=True)

        resp = self.client.get(reverse('dashboard:search'), {'query': 'hoge'})
        self.assertEqual(resp.status_code, 302)
        self.assertEqual(resp.url, '/entry/show/%s/' % entry.id)

    def test_search_invalid_objects(self):
        resp = self.client.get(reverse('dashboard:search'), {'query': 'hogefuga'})
        self.assertEqual(resp.status_code, 200)

        self.assertEqual(len(resp.context['entries']), 0)

    def test_search_entry_from_value_with_unnecessary_whitespaces(self):
        entry = Entry.objects.get(name='srv001', is_active=True)

        resp = self.client.get(reverse('dashboard:search'), {'query': '  hoge  '})
        self.assertEqual(resp.status_code, 302)
        self.assertEqual(resp.url, '/entry/show/%s/' % entry.id)

    def test_show_dashboard_with_airone_user(self):
        # prepare the data of the imported file
        obj = yaml.safe_load(self.open_fixture_file('entry.yaml'))
        obj_entity_list = sorted(obj['Entity'], key=lambda x: x['id'])
        entry = Entry.objects.get(name='srv001', is_active=True)

        resp = self.client.get(reverse('dashboard:index'))
        self.assertEqual(resp.status_code, 200)
        self.assertIsInstance(resp.context["version"], str)
        self.assertEqual([x['attr_value'].id for x in resp.context["last_entries"]],
                         [entry.attrs.get(schema__name='attr-str').get_latest_value().id,
                          entry.attrs.get(schema__name='attr-arr-obj').get_latest_value().id,
                          entry.attrs.get(schema__name='attr-arr-str').get_latest_value().id,
                          entry.attrs.get(schema__name='attr-obj').get_latest_value().id])
        for i, x in enumerate(resp.context["navigator"]['entities']):
            self.assertEqual(x.id, obj_entity_list[i]['id'])

    def test_show_dashboard_with_django_user(self):
        # create test user which is authenticated by Django, not AirOne
        user = DjangoUser(username='django-user')
        user.set_password('passwd')
        user.save()

        # login as the django-user
        self.client.login(username='django-user', password='passwd')

        resp = self.client.get(reverse('dashboard:index'))
        self.assertEqual(resp.status_code, 200)

    def test_show_dashboard_with_anonymous(self):
        # logout test-user, this means current user is Anonymous
        self.client.logout()

        resp = self.client.get(reverse('dashboard:index'))
        self.assertEqual(resp.status_code, 200)

    def test_show_advanced_search(self):
        # create entity which has attr
        entity1 = Entity.objects.create(name="entity-1", created_user=self.admin)
        entity1.attrs.add(EntityAttr.objects.create(**{
            'name': 'attr-1-1',
            'type': AttrTypeValue['string'],
            'created_user': self.admin,
            'parent_entity': entity1,
        }))
        entity1.save()

        # create entity which doesn't have attr
        entity2 = Entity.objects.create(name="entity-2", created_user=self.admin)
        entity2.save()

        resp = self.client.get(reverse('dashboard:advanced_search'))
        self.assertEqual(resp.status_code, 200)

        entity_names = map(lambda e: e.name, resp.context['entities'])

        # entity-1 should be displayed
        self.assertEquals(1, len(list(filter(lambda n: n == "entity-1", entity_names))))
        # entity-2 should not be displayed
        self.assertEquals(0, len(list(filter(lambda n: n == "entity-2", entity_names))))

    @patch('dashboard.tasks.export_search_result.delay',
           Mock(side_effect=dashboard_tasks.export_search_result))
    def test_show_advanced_search_results(self):
        for entity_index in range(0, 2):
            entity = Entity.objects.create(name='entity-%d' % entity_index, created_user=self.admin)
            entity.attrs.add(EntityAttr.objects.create(**{
                'name': 'attr',
                'type': AttrTypeValue['string'],
                'created_user': self.admin,
                'parent_entity': entity,
            }))

            for entry_index in range(0, 10):
                entry = Entry.objects.create(name='entry-%d' % (entry_index),
                                             schema=entity, created_user=self.admin)
                entry.complement_attrs(self.admin)

                # add an AttributeValue
                entry.attrs.first().add_value(self.admin, 'data-%d' % entry_index)

                # register entry to the Elasticsearch
                entry.register_es()

        # test to show advanced_search_result page
        resp = self.client.get(reverse('dashboard:advanced_search_result'), {
            'entity[]': [x.id for x in Entity.objects.filter(name__regex='^entity-')],
            'attr[]': ['attr'],  # an older param will be deprecated
        })
        self.assertEqual(resp.status_code, 200)
        resp = self.client.get(reverse('dashboard:advanced_search_result'), {
            'entity[]': [x.id for x in Entity.objects.filter(name__regex='^entity-')],
            'attrinfo': json.dumps([{'name': 'attr'}]),  # A newer param
        })
        self.assertEqual(resp.status_code, 200)

        # test to export results of advanced_search
        export_params = {
            'entities': [x.id for x in Entity.objects.filter(name__regex='^entity-')],
            'attrinfo': [{'name': 'attr', 'keyword': 'data-5'}],
            'export_style': 'csv',
        }

        resp = self.client.post(reverse('dashboard:export_search_result'),
                                json.dumps(export_params),
                                'application/json')
        self.assertEqual(resp.status_code, 200)

        # check export task is executed
        job = Job.objects.last()
        self.assertEqual(job.operation, JobOperation.EXPORT_SEARCH_RESULT.value)
        self.assertEqual(job.status, Job.STATUS['DONE'])
        self.assertEqual(json.loads(job.params), export_params)

        # check result is set at cache
        csv_contents = [x for x in job.get_cache().splitlines() if x]
        self.assertEqual(len(csv_contents), 3)
        self.assertEqual(csv_contents[0], 'Name,Entity,attr')
        self.assertEqual(sorted(csv_contents[1:]),
                         sorted(['entry-5,entity-0,data-5', 'entry-5,entity-1,data-5']))

        ###
        # The case when export processing is canceled after running background processing
        ###
        for export_style in ['csv', 'yaml']:
            export_params['export_style'] = export_style
            with patch.object(Job, 'is_canceled', return_value=True):
                resp = self.client.post(reverse('dashboard:export_search_result'),
                                        json.dumps(export_params),
                                        'application/json')

            # check export task is executed
            job = Job.objects.last()
            self.assertEqual(resp.status_code, 200)
            self.assertEqual(job.operation, JobOperation.EXPORT_SEARCH_RESULT.value)
            with self.assertRaises(OSError) as e:
                raise OSError

            if e.exception.errno == errno.ENOENT:
                job.get_cache()

        # test to show advanced_search_result page without mandatory params
        resp = self.client.get(reverse('dashboard:advanced_search_result'), {})
        self.assertEqual(resp.status_code, 400)
        self.assertEqual(resp.content.decode('utf-8'),
                         'The attr[] or attrinfo parameters is required')

        resp = self.client.get(reverse('dashboard:advanced_search_result'), {
            'attrinfo': 'hoge',
        })
        self.assertEqual(resp.status_code, 400)
<<<<<<< HEAD
        self.assertEqual(resp.content.decode('utf-8'), 'The attrinfo parameter is not JSON')
=======
        self.assertEqual(resp.content.decode('utf-8'),
                         'The attr[] or attrinfo parameters is required')
>>>>>>> a87ad240

        resp = self.client.get(reverse('dashboard:advanced_search_result'), {
            'attrinfo': json.dumps([{'hoge': 'attr'}]),
        })
        self.assertEqual(resp.status_code, 400)
        self.assertEqual(resp.content.decode('utf-8'),
<<<<<<< HEAD
                         'The name key is required for attrinfo parameter')

        resp = self.client.get(reverse('dashboard:advanced_search_result'), {
            'attrinfo': json.dumps([{'name': []}]),
        })
        self.assertEqual(resp.status_code, 400)
        self.assertEqual(resp.content.decode('utf-8'),
                         'Invalid name key value for attrinfo parameter')
=======
                         'The attr[] or attrinfo parameters is required')
>>>>>>> a87ad240

        resp = self.client.get(reverse('dashboard:advanced_search_result'), {
            'attrinfo': json.dumps([{'name': 'attr'}]),
        })
        self.assertEqual(resp.status_code, 400)
        self.assertEqual(resp.content.decode('utf-8'), 'The entity[] parameters are required')

        resp = self.client.get(reverse('dashboard:advanced_search_result'), {
            'attrinfo': json.dumps([{'name': 'attr'}]),
            'entity[]': ['hoge']
        })
        self.assertEqual(resp.status_code, 400)
        self.assertEqual(resp.content.decode('utf-8'), 'Invalid entity ID is specified')

        resp = self.client.get(reverse('dashboard:advanced_search_result'), {
            'attrinfo': json.dumps([{'name': 'attr'}]),
            'entity[]': [9999]
        })
        self.assertEqual(resp.status_code, 400)
        self.assertEqual(resp.content.decode('utf-8'), 'Invalid entity ID is specified')

        # test to show advanced_search_result page with is_all_entries param
        resp = self.client.get(reverse('dashboard:advanced_search_result'), {
            'attrinfo': json.dumps([{'name': 'attr'}]),
            'is_all_entities': 'true',
        })
        self.assertEqual(resp.status_code, 200)
        self.assertEqual(sorted(resp.context['entities'].split(',')),
                         sorted([str(Entity.objects.get(name='entity-%d' % i).id)
                                 for i in range(2)]))
        self.assertEqual(resp.context['results']['ret_count'], 20)

        # test to show advanced_search_result page with entry_name param
        resp = self.client.get(reverse('dashboard:advanced_search_result'), {
            'attrinfo': json.dumps([{'name': 'attr'}]),
            'is_all_entities': 'true',
            'entry_name': 'entry-0',
        })
        self.assertEqual(resp.status_code, 200)
        self.assertEqual(resp.context['results']['ret_count'], 2)

        # test to show advanced_search_result page with has_referal param
        ref_entry = Entry.objects.get(name='srv001', schema__name='Server')
        resp = self.client.get(reverse('dashboard:advanced_search_result'), {
            'attrinfo': '[]',
            'entity[]': [Entity.objects.get(name='Entity1').id],
            'has_referral': '',
        })
        self.assertEqual(resp.status_code, 200)
        self.assertEqual(resp.context['results']['ret_count'], 3)
        self.assertEqual(resp.context['results']['ret_values'][0]['referrals'], [{
            'id': ref_entry.id,
            'name': ref_entry.name,
            'schema': ref_entry.schema.name,
        }])

        resp = self.client.get(reverse('dashboard:advanced_search_result'), {
            'attrinfo': '[]',
            'entity[]': [Entity.objects.get(name='Entity1').id],
            'has_referral': 'srv001',
        })
        self.assertEqual(resp.status_code, 200)
        self.assertEqual(resp.context['results']['ret_count'], 1)

        # specified older param 'true' to ''
        resp = self.client.get(reverse('dashboard:advanced_search_result'), {
            'attrinfo': '[]',
            'entity[]': [Entity.objects.get(name='Entity1').id],
            'has_referral': 'true',
        })
        self.assertEqual(resp.status_code, 200)
        self.assertEqual(resp.context['results']['ret_count'], 3)
        self.assertEqual(resp.context['results']['ret_values'][0]['referrals'], [{
            'id': ref_entry.id,
            'name': ref_entry.name,
            'schema': ref_entry.schema.name,
        }])

        # specified older param 'false' to False
        resp = self.client.get(reverse('dashboard:advanced_search_result'), {
            'attrinfo': '[]',
            'entity[]': [Entity.objects.get(name='Entity1').id],
            'has_referral': 'false',
        })
        self.assertEqual(resp.status_code, 200)
        self.assertEqual(resp.context['results']['ret_count'], 3)
        self.assertTrue(all(['referrals' not in x for x in resp.context['results']['ret_values']]))

    def test_show_advanced_search_results_with_no_permission(self):
        guest_user = self.guest_login()

        # check when not have permission to read Entity
        entity = Entity.objects.get(name='Server')
        entity.is_public = False
        entity.save(update_fields=['is_public'])

        resp = self.client.get(reverse('dashboard:advanced_search_result'), {
            'is_all_entities': 'true',
            'attrinfo': json.dumps([{'name': 'attr-str'}]),
        })
        self.assertEqual(resp.context['results']['ret_count'], 0)
        self.assertEqual(resp.context['results']['ret_values'], [])

        # check when not have permission to read EntityAttr
        entity.is_public = True
        entity.save(update_fields=['is_public'])
        entity_attr = EntityAttr.objects.get(name='attr-str')
        entity_attr.is_public = False
        entity_attr.save(update_fields=['is_public'])

        resp = self.client.get(reverse('dashboard:advanced_search_result'), {
            'entity[]': [entity.id],
            'attrinfo': json.dumps([{'name': 'attr-str'}, {'name': 'attr-obj'}]),
        })
        self.assertEqual(resp.context['results']['ret_count'], 1)
        resp_attrs = resp.context['results']['ret_values'][0]['attrs']
        self.assertFalse(resp_attrs['attr-str']['is_readble'])
        self.assertTrue(resp_attrs['attr-obj']['is_readble'])

        # check when not have permission to read Entry
        entry = Entry.objects.get(name='srv001', schema__name='Server')
        entry.is_public = False
        entry.save(update_fields=['is_public'])
        entry.register_es()

        resp = self.client.get(reverse('dashboard:advanced_search_result'), {
            'entity[]': [entity.id],
            'attrinfo': json.dumps([{'name': 'attr-obj'}]),
        })
        self.assertEqual(resp.context['results']['ret_count'], 1)
        resp_entry = resp.context['results']['ret_values'][0]
        self.assertFalse(resp_entry['is_readble'])
        self.assertEqual(resp_entry['attrs'], {})

        guest_user.permissions.add(entry.readable)

        resp = self.client.get(reverse('dashboard:advanced_search_result'), {
            'entity[]': [entity.id],
            'attrinfo': json.dumps([{'name': 'attr-obj'}]),
        })
        self.assertEqual(resp.context['results']['ret_count'], 1)
        resp_entry = resp.context['results']['ret_values'][0]
        self.assertTrue(resp_entry['is_readble'])
        self.assertEqual(resp_entry['attrs']['attr-obj']['value'], {'id': 8, 'name': 'entry11'})

        # check when not have permission to read Attribute
        attr = entry.attrs.get(name='attr-obj')
        attr.is_public = False
        attr.save(update_fields=['is_public'])
        entry.register_es()

        resp = self.client.get(reverse('dashboard:advanced_search_result'), {
            'entity[]': [entity.id],
            'attrinfo': json.dumps([{'name': 'attr-obj'}]),
        })
        self.assertEqual(resp.context['results']['ret_count'], 1)
        resp_attr = resp.context['results']['ret_values'][0]['attrs']['attr-obj']
        self.assertFalse(resp_attr['is_readble'])
        self.assertFalse('value' in resp_attr)

        guest_user.permissions.add(attr.readable)
        resp = self.client.get(reverse('dashboard:advanced_search_result'), {
            'entity[]': [entity.id],
            'attrinfo': json.dumps([{'name': 'attr-obj'}]),
        })
        self.assertEqual(resp.context['results']['ret_count'], 1)
        resp_attr = resp.context['results']['ret_values'][0]['attrs']['attr-obj']
        self.assertTrue(resp_attr['is_readble'])
        self.assertEqual(resp_attr['value'], {'id': 8, 'name': 'entry11'})

    @patch('dashboard.tasks.export_search_result.delay',
           Mock(side_effect=dashboard_tasks.export_search_result))
    def test_export_advanced_search_result(self):
        user = self.admin

        ref_entity = Entity.objects.create(name='Referred Entity', created_user=user)
        ref_entry = Entry.objects.create(name='ref_entry', schema=ref_entity, created_user=user)
        grp_entry = Group.objects.create(name='group_entry')
        attr_info = {
            'str': {'type': AttrTypeValue['string'], 'value': 'foo'},
            'text': {'type': AttrTypeValue['text'], 'value': 'foo'},
            'bool': {'type': AttrTypeValue['boolean'], 'value': True},
            'date': {'type': AttrTypeValue['date'], 'value': '2020-01-01'},
            'obj': {'type': AttrTypeValue['object'], 'value': ref_entry},
            'grp': {'type': AttrTypeValue['group'], 'value': grp_entry},
            'name': {'type': AttrTypeValue['named_object'],
                     'value': {'name': 'bar', 'id': ref_entry.id}},
            'arr_str': {'type': AttrTypeValue['array_string'], 'value': ['foo']},
            'arr_obj': {'type': AttrTypeValue['array_object'], 'value': [ref_entry]},
            'arr_grp': {'type': AttrTypeValue['array_group'], 'value': [grp_entry]},
            'arr_name': {'type': AttrTypeValue['array_named_object'],
                         'value': [{'name': 'hoge', 'id': ref_entry.id}]}
        }

        entity = Entity.objects.create(name='Entity', created_user=user)
        for attr_name, info in attr_info.items():
            entity.attrs.add(EntityAttr.objects.create(**{
                'name': attr_name,
                'type': info['type'],
                'created_user': user,
                'parent_entity': entity
            }))

        entry = Entry.objects.create(name='entry', schema=entity, created_user=user)
        entry.complement_attrs(user)
        for attr_name, info in attr_info.items():
            attr = entry.attrs.get(schema__name=attr_name)
            attr.add_value(user, info['value'])

        # register entry information to the index database
        entry.register_es()

        # send request to export data
        exporting_attr_names = ['str', 'text', 'bool', 'date', 'obj', 'grp', 'name',
                                'arr_str', 'arr_obj', 'arr_grp', 'arr_name']
        resp = self.client.post(reverse('dashboard:export_search_result'), json.dumps({
            'entities': [entity.id],
            'attrinfo': [{'name': x} for x in ['str', 'text', 'bool', 'date', 'obj', 'grp', 'name',
                                               'arr_str', 'arr_obj', 'arr_grp', 'arr_name']],
            'export_style': 'csv',
        }), 'application/json')
        self.assertEqual(resp.status_code, 200)

        # verifying result has referral entry's infomations
        csv_contents = [x for x in Job.objects.last().get_cache().splitlines() if x]

        # checks all attribute are exported in order of specified sequence
        self.assertEqual(csv_contents[0], 'Name,Entity,%s' % ','.join(exporting_attr_names))

        # checks all data value are exported
        self.assertEqual(csv_contents[1], 'entry,Entity,foo,foo,True,2020-01-01,ref_entry,'
                                          'group_entry,bar: ref_entry,foo,ref_entry,'
                                          'group_entry,hoge: ref_entry')

    @patch('dashboard.tasks.export_search_result.delay',
           Mock(side_effect=dashboard_tasks.export_search_result))
    def test_export_advanced_search_result_with_referral(self):
        user = self.admin

        # initialize Entities
        ref_entity = Entity.objects.create(name='Referred Entity', created_user=user)
        entity = Entity.objects.create(name='entity', created_user=user)
        entity_attr = EntityAttr.objects.create(name='attr_ref',
                                                type=AttrTypeValue['object'],
                                                created_user=user,
                                                parent_entity=entity)
        entity_attr.referral.add(ref_entity)
        entity.attrs.add(entity_attr)

        # initialize Entries
        ref_entry = Entry.objects.create(name='ref', schema=ref_entity, created_user=user)
        ref_entry.register_es()

        entry = Entry.objects.create(name='entry', schema=entity, created_user=user)
        entry.complement_attrs(user)
        entry.attrs.first().add_value(user, ref_entry)

        # export with 'has_referral' parameter which has blank value
        resp = self.client.post(reverse('dashboard:export_search_result'), json.dumps({
            'entities': [ref_entity.id],
            'attrinfo': [],
            'has_referral': '',
            'export_style': 'csv',
        }), 'application/json')
        self.assertEqual(resp.status_code, 200)

        # verifying result has referral entry's infomations
        csv_contents = [x for x in Job.objects.last().get_cache().splitlines() if x]
        self.assertEqual(len(csv_contents), 2)
        self.assertEqual(csv_contents[0], 'Name,Entity,Referral')
        self.assertEqual(csv_contents[1], "ref,Referred Entity,['entry / entity']")

        # export with 'has_referral' parameter which has invalid value
        resp = self.client.post(reverse('dashboard:export_search_result'), json.dumps({
            'entities': [ref_entity.id],
            'attrinfo': [],
            'has_referral': 'hogefuga',
            'export_style': 'csv',
        }), 'application/json')
        self.assertEqual(resp.status_code, 200)

        csv_contents = [x for x in Job.objects.last().get_cache().splitlines() if x]
        self.assertEqual(len(csv_contents), 1)

    @patch('dashboard.tasks.export_search_result.delay',
           Mock(side_effect=dashboard_tasks.export_search_result))
    def test_export_advanced_search_result_with_no_permission(self):
        self.guest_login()
        entry = Entry.objects.get(name='srv001', schema__name='Server')
        entry.is_public = False
        entry.save(update_fields=['is_public'])
        entry.register_es()

        self.client.post(reverse('dashboard:export_search_result'), json.dumps({
            'entities': [Entity.objects.get(name='Server').id],
            'attrinfo': [{'name': 'attr-str'}],
            'export_style': 'csv',
        }), 'application/json')

        csv_contents = [x for x in Job.objects.last().get_cache().splitlines() if x]
        self.assertEqual(csv_contents[0], 'Name,Entity,attr-str')
        self.assertEqual(csv_contents[1], 'srv001,Server,')

    @patch('dashboard.tasks.export_search_result.delay',
           Mock(side_effect=dashboard_tasks.export_search_result))
    def test_show_advanced_search_results_csv_escape(self):
        user = self.admin

        dummy_entity = Entity.objects.create(name='Dummy', created_user=user)
        dummy_entry = Entry(name='D,U"MM"Y', schema=dummy_entity, created_user=user)
        dummy_entry.save()

        CASES = [
            [AttrTypeStr, 'raison,de"tre', '"raison,de""tre"'],
            [AttrTypeObj,  dummy_entry, '"D,U""MM""Y"'],
            [AttrTypeText, "1st line\r\n2nd line", '"1st line' + "\r\n" + '2nd line"'],
            [AttrTypeNamedObj, {"key": dummy_entry}, "\"key: D,U\"\"MM\"\"Y\""],
            [AttrTypeArrStr, ["one", "two", "three"], "\"one\nthree\ntwo\""],
            [AttrTypeArrObj, [dummy_entry], "\"D,U\"\"MM\"\"Y\""],
            [AttrTypeArrNamedObj, [{"key1": dummy_entry}], "\"key1: D,U\"\"MM\"\"Y\""]
        ]

        for case in CASES:
            # setup data
            type_name = case[0].__name__  # AttrTypeStr -> 'AttrTypeStr'
            attr_name = type_name + ',"ATTR"'

            test_entity = Entity.objects.create(name="TestEntity_" + type_name, created_user=user)

            test_entity_attr = EntityAttr.objects.create(
                name=attr_name, type=case[0], created_user=user, parent_entity=test_entity)

            test_entity.attrs.add(test_entity_attr)
            test_entity.save()

            test_entry = Entry.objects.create(name=type_name + ',"ENTRY"', schema=test_entity,
                                              created_user=user)
            test_entry.save()

            test_attr = Attribute.objects.create(
                name=attr_name, schema=test_entity_attr, created_user=user, parent_entry=test_entry)

            test_attr.save()
            test_entry.attrs.add(test_attr)
            test_entry.save()

            test_val = None

            if case[0].TYPE & AttrTypeValue['array'] == 0:
                if case[0] == AttrTypeStr:
                    test_val = AttributeValue.create(user=user, attr=test_attr, value=case[1])
                elif case[0] == AttrTypeObj:
                    test_val = AttributeValue.create(user=user, attr=test_attr, referral=case[1])
                elif case[0] == AttrTypeText:
                    test_val = AttributeValue.create(user=user, attr=test_attr, value=case[1])
                elif case[0] == AttrTypeNamedObj:
                    [(k, v)] = case[1].items()
                    test_val = AttributeValue.create(user=user, attr=test_attr, value=k, referral=v)
            else:
                test_val = AttributeValue.create(user=user, attr=test_attr)
                test_val.set_status(AttributeValue.STATUS_DATA_ARRAY_PARENT)
                for child in case[1]:
                    test_val_child = None
                    if case[0] == AttrTypeArrStr:
                        test_val_child = AttributeValue.create(user=user, attr=test_attr,
                                                               value=child)
                    elif case[0] == AttrTypeArrObj:
                        test_val_child = AttributeValue.create(user=user, attr=test_attr,
                                                               referral=child)
                    elif case[0] == AttrTypeArrNamedObj:
                        [(k, v)] = child.items()
                        test_val_child = AttributeValue.create(user=user, attr=test_attr, value=k,
                                                               referral=v)
                    test_val.data_array.add(test_val_child)

            test_val.save()
            test_attr.values.add(test_val)
            test_attr.save()

            test_entry.register_es()

            resp = self.client.post(reverse('dashboard:export_search_result'), json.dumps({
                'entities': [test_entity.id],
                'attrinfo': [{'name': test_attr.name, 'keyword': ''}],
                'export_style': 'csv',
            }), 'application/json')
            self.assertEqual(resp.status_code, 200)

            content = Job.objects.last().get_cache()
            header = content.splitlines()[0]
            self.assertEqual(header, 'Name,Entity,"%s,""ATTR"""' % type_name)

            data = content.replace(header, '', 1).strip()
            self.assertEqual(data, '"%s,""ENTRY""",%s,%s' % (type_name, test_entity.name, case[2]))

    @patch('entry.tasks.import_entries.delay', Mock(side_effect=entry_tasks.import_entries))
    @patch('dashboard.tasks.export_search_result.delay',
           Mock(side_effect=dashboard_tasks.export_search_result))
    def test_yaml_export(self):
        user = self.admin

        # create entity
        entity_ref = Entity.objects.create(name='RefEntity', created_user=user)
        entry_ref = Entry.objects.create(name='ref', schema=entity_ref, created_user=user)

        attr_info = {
            'str': {'type': AttrTypeValue['string'], 'value': 'foo',
                    'invalid_values': [123, entry_ref, True]},
            'obj': {'type': AttrTypeValue['object'], 'value': str(entry_ref.id)},
            'name': {'type': AttrTypeValue['named_object'],
                     'value': {'name': 'bar', 'id': str(entry_ref.id)}},
            'bool': {'type': AttrTypeValue['boolean'], 'value': False},
            'arr_str': {'type': AttrTypeValue['array_string'], 'value': ['foo', 'bar', 'baz']},
            'arr_obj': {'type': AttrTypeValue['array_object'],
                        'value': [str(entry_ref.id)]},
            'arr_name': {'type': AttrTypeValue['array_named_object'],
                         'value': [
                             {'name': 'hoge', 'id': str(entry_ref.id)},
                             {'name': 'fuga', 'boolean': False},  # specify boolean parameter
                          ]},
            'group': {'type': AttrTypeValue['group'],
                      'value': str(Group.objects.create(name='group').id)},
            'date': {'type': AttrTypeValue['date'], 'value': date(2020, 1, 1)}
        }
        entities = []
        for index in range(2):
            entity = Entity.objects.create(name='Entity-%d' % index, created_user=user)
            for attr_name, info in attr_info.items():
                attr = EntityAttr.objects.create(name=attr_name,
                                                 type=info['type'],
                                                 created_user=user,
                                                 parent_entity=entity)

                if info['type'] & AttrTypeValue['object']:
                    attr.referral.add(entity_ref)

                entity.attrs.add(attr)

            # create an entry of Entity
            for e_index in range(2):
                entry = Entry.objects.create(name='e-%d' % e_index, schema=entity,
                                             created_user=user)
                entry.complement_attrs(user)

                for attr_name, info in attr_info.items():
                    attr = entry.attrs.get(name=attr_name)
                    attrv = attr.add_value(user, info['value'])

                entry.register_es()

            entities.append(entity)

        resp = self.client.post(reverse('dashboard:export_search_result'), json.dumps({
            'entities': [x.id for x in Entity.objects.filter(name__regex='^Entity-')],
            'attrinfo': [{'name': x, 'keyword': ''} for x in attr_info.keys()],
            'export_style': 'yaml',
        }), 'application/json')
        self.assertEqual(resp.status_code, 200)

        resp_data = yaml.load(Job.objects.last().get_cache(), Loader=yaml.FullLoader)
        for index in range(2):
            entity = Entity.objects.get(name='Entity-%d' % index)
            e_data = resp_data[entity.name]

            self.assertEqual(len(resp_data[entity.name]),
                             Entry.objects.filter(schema=entity).count())
            for e_data in resp_data[entity.name]:
                self.assertTrue(e_data['name'] in ['e-0', 'e-1'])
                self.assertTrue(all([x in attr_info.keys() for x in e_data['attrs']]))

        # Checked to be able to import exported data
        entry_another_ref = Entry.objects.create(name='another_ref', schema=entity_ref,
                                                 created_user=user)
        new_group = Group.objects.create(name='new_group')
        new_attr_values = {
            'str': 'bar',
            'obj': 'another_ref',
            'name': {'hoge': 'another_ref'},
            'bool': True,
            'arr_str': ['hoge', 'fuga'],
            'arr_obj': ['another_ref'],
            'arr_name': [{'foo': 'another_ref'}, {'bar': 'ref'}],
            'group': 'new_group',
            'date': '1999-01-01',
        }
        resp_data['Entity-1'][0]['attrs'] = new_attr_values

        mockio = mock.mock_open(read_data=yaml.dump(resp_data))
        with mock.patch('builtins.open', mockio):
            with open('hogefuga.yaml') as fp:
                resp = self.client.post(reverse('entry:do_import', args=[entities[1].id]),
                                        {'file': fp})
                self.assertEqual(resp.status_code, 303)

        self.assertEqual(entry_another_ref.get_referred_objects().count(), 1)

        updated_entry = entry_another_ref.get_referred_objects().first()
        self.assertEqual(updated_entry.name, resp_data['Entity-1'][0]['name'])

        for (attr_name, value_info) in new_attr_values.items():
            attrv = updated_entry.attrs.get(name=attr_name).get_latest_value()

            if attr_name == 'str':
                self.assertEqual(attrv.value, value_info)
            elif attr_name == 'obj':
                self.assertEqual(attrv.referral.id, entry_another_ref.id)
            elif attr_name == 'name':
                self.assertEqual(attrv.value, list(value_info.keys())[0])
                self.assertEqual(attrv.referral.id, entry_another_ref.id)
            elif attr_name == 'bool':
                self.assertTrue(attrv.boolean)
            elif attr_name == 'arr_str':
                self.assertEqual(sorted([x.value for x in attrv.data_array.all()]),
                                 sorted(value_info))
            elif attr_name == 'arr_obj':
                self.assertEqual([x.referral.id for x in attrv.data_array.all()],
                                 [entry_another_ref.id])
            elif attr_name == 'arr_name':
                self.assertEqual(sorted([x.value for x in attrv.data_array.all()]),
                                 sorted([list(x.keys())[0] for x in value_info]))
                self.assertEqual(sorted([x.referral.name for x in attrv.data_array.all()]),
                                 sorted([list(x.values())[0] for x in value_info]))
            elif attr_name == 'group':
                self.assertEqual(int(attrv.value), new_group.id)
            elif attr_name == 'date':
                self.assertEqual(attrv.date, date(1999, 1, 1))

    @patch('dashboard.tasks.export_search_result.delay',
           Mock(side_effect=dashboard_tasks.export_search_result))
    def test_duplicate_export(self):
        user = self.admin

        entity = Entity.objects.create(name='Entity', created_user=user)
        export_params = {
            'entities': [entity.id],
            'attrinfo': [{'name': 'attr', 'keyword': 'data-5'}],
            'export_style': 'csv',
        }

        # create a job to export search result
        job = Job.new_export(user, params=export_params)

        # A request with same parameter which is under execution will be denied
        resp = self.client.post(reverse('dashboard:export_search_result'),
                                json.dumps(export_params, sort_keys=True),
                                'application/json')
        self.assertEqual(resp.status_code, 400)

        # A request with another condition will be accepted
        new_export_params = dict(export_params, **{'export_style': 'yaml'})
        resp = self.client.post(reverse('dashboard:export_search_result'),
                                json.dumps(new_export_params, sort_keys=True),
                                'application/json')
        self.assertEqual(resp.status_code, 200)

        # When the job is finished, the processing is passed.
        job.status = Job.STATUS['DONE']
        job.save(update_fields=['status'])
        resp = self.client.post(reverse('dashboard:export_search_result'),
                                json.dumps(export_params, sort_keys=True),
                                'application/json')
        self.assertEqual(resp.status_code, 200)

    @patch('dashboard.tasks.export_search_result.delay',
           Mock(side_effect=dashboard_tasks.export_search_result))
    def test_export_with_hint_entry_name(self):
        entity = Entity.objects.create(name='Entity', created_user=self.admin)
        for name in ['foo', 'bar', 'baz']:
            Entry.objects.create(name=name, schema=entity, created_user=self.admin).register_es()

        resp = self.client.post(reverse('dashboard:export_search_result'), json.dumps({
            'entities': [entity.id],
            'attrinfo': [],
            'entry_name': 'ba',
            'export_style': 'yaml',
        }), 'application/json')
        self.assertEqual(resp.status_code, 200)

        resp_data = yaml.load(Job.objects.last().get_cache(), Loader=yaml.FullLoader)
        self.assertEqual(len(resp_data['Entity']), 2)
        self.assertEqual([x['name'] for x in resp_data['Entity']], ['bar', 'baz'])

    @patch('dashboard.tasks.export_search_result.delay',
           Mock(side_effect=dashboard_tasks.export_search_result))
    def test_yaml_export_with_referral(self):
        user = self.admin

        # initialize Entities
        ref_entity = Entity.objects.create(name='ReferredEntity', created_user=user)
        entity = Entity.objects.create(name='entity', created_user=user)
        entity_attr = EntityAttr.objects.create(name='attr_ref',
                                                type=AttrTypeValue['object'],
                                                created_user=user,
                                                parent_entity=entity)
        entity_attr.referral.add(ref_entity)
        entity.attrs.add(entity_attr)

        # initialize Entries
        ref_entry = Entry.objects.create(name='ref', schema=ref_entity, created_user=user)
        ref_entry.register_es()

        entry = Entry.objects.create(name='entry', schema=entity, created_user=user)
        entry.complement_attrs(user)
        entry.attrs.first().add_value(user, ref_entry)

        resp = self.client.post(reverse('dashboard:export_search_result'), json.dumps({
            'entities': [ref_entity.id],
            'attrinfo': [],
            'export_style': 'yaml',
            'has_referral': '',
        }), 'application/json')
        self.assertEqual(resp.status_code, 200)

        resp_data = yaml.load(Job.objects.last().get_cache(), Loader=yaml.FullLoader)
        self.assertEqual(len(resp_data['ReferredEntity']), 1)
        referrals = resp_data['ReferredEntity'][0]['referrals']
        self.assertEqual(len(referrals), 1)
        self.assertEqual(referrals[0]['entity'], 'entity')
        self.assertEqual(referrals[0]['entry'], 'entry')<|MERGE_RESOLUTION|>--- conflicted
+++ resolved
@@ -246,19 +246,14 @@
             'attrinfo': 'hoge',
         })
         self.assertEqual(resp.status_code, 400)
-<<<<<<< HEAD
-        self.assertEqual(resp.content.decode('utf-8'), 'The attrinfo parameter is not JSON')
-=======
         self.assertEqual(resp.content.decode('utf-8'),
                          'The attr[] or attrinfo parameters is required')
->>>>>>> a87ad240
 
         resp = self.client.get(reverse('dashboard:advanced_search_result'), {
             'attrinfo': json.dumps([{'hoge': 'attr'}]),
         })
         self.assertEqual(resp.status_code, 400)
         self.assertEqual(resp.content.decode('utf-8'),
-<<<<<<< HEAD
                          'The name key is required for attrinfo parameter')
 
         resp = self.client.get(reverse('dashboard:advanced_search_result'), {
@@ -267,9 +262,6 @@
         self.assertEqual(resp.status_code, 400)
         self.assertEqual(resp.content.decode('utf-8'),
                          'Invalid name key value for attrinfo parameter')
-=======
-                         'The attr[] or attrinfo parameters is required')
->>>>>>> a87ad240
 
         resp = self.client.get(reverse('dashboard:advanced_search_result'), {
             'attrinfo': json.dumps([{'name': 'attr'}]),
