--- conflicted
+++ resolved
@@ -49,19 +49,10 @@
         )
 
     def is_permitted(self, target_obj, permission_level):
-<<<<<<< HEAD
         """This method has regulation
         * You don't call this method to check object permission directly because,
           this method don't care about hieralchical data structure
           (e.g. Entity/Entry, EntityAttr/Attribute).
         """
         return any([permission_level.id <= x.get_aclid()
-                   for x in self.permissions.filter(codename__startswith=(str(target_obj.id)+'.'))])
-=======
-        return any(
-            [
-                permission_level.id <= x.get_aclid()
-                for x in self.permissions.filter(codename__startswith=(str(target_obj.id) + "."))
-            ]
-        )
->>>>>>> 8fb1db4e
+                   for x in self.permissions.filter(codename__startswith=(str(target_obj.id)+'.'))])