--- conflicted
+++ resolved
@@ -53,16 +53,11 @@
   "dependencies": {
     "@emotion/styled": "^11.6.0",
     "@jest/globals": "^27.0.6",
-<<<<<<< HEAD
-    "@material-ui/core": "^4.12.3",
-    "@material-ui/lab": "^4.0.0-alpha.60",
-    "@typescript-eslint/eslint-plugin": "^5.4.0",
-    "@typescript-eslint/parser": "^5.4.0",
-=======
     "@mui/icons-material": "^5.2.1",
     "@mui/material": "^5.2.3",
     "@mui/styles": "^5.2.3",
->>>>>>> cdfadec3
+    "@typescript-eslint/eslint-plugin": "^5.4.0",
+    "@typescript-eslint/parser": "^5.4.0",
     "js-cookie": "^2.2.1",
     "js-file-download": "^0.4.12",
     "react-error-boundary": "^3.1.3",
