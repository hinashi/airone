--- conflicted
+++ resolved
@@ -27,28 +27,17 @@
 python = "^3.11"
 boto3 = "1.26.114"
 celery = "5.2.2"
-<<<<<<< HEAD
-ddtrace = "1.9.7"
 django-configurations = "2.4.1"
-=======
 ddtrace = "2.1.1"
-django-configurations = "2.3.2"
->>>>>>> 3adadfa7
 django-debug-toolbar = "3.2.4"
 django-environ = "0.9.0"
 django-filter = "2.4.0"
 django-import-export = "3.3.1"
 django-replicated = "2.7"
 django-simple-history = "3.2.0"
-<<<<<<< HEAD
 django-storages = "1.14.1"
 django = "4.2.5"
 djangorestframework = "3.14.0"
-=======
-django-storages = "1.13.2"
-django = "3.2.23"
-djangorestframework = "3.11.2"
->>>>>>> 3adadfa7
 drf-spectacular = "0.26.4"
 elasticsearch = "7.17.6"
 flower = "1.2.0"
