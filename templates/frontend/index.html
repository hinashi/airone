--- conflicted
+++ resolved
@@ -8,9 +8,6 @@
 <body>
   <div id="app" class="columns"><!-- React --></div>
 
-<<<<<<< HEAD
-  <script src="/static/js/new-ui.js"></script>
-=======
   <script type="text/javascript">
       window.django_context = {
           version: "{{version}}",
@@ -20,10 +17,7 @@
           },
       };
   </script>
+  <script src="/static/js/new-ui.js"></script>
 
-  <script type="text/javascript">
-    {% include 'frontend/main.js' %}
-  </script>
->>>>>>> 000327c2
 </body>
 </html>