<html>
  {% csrf_token %}
  {% if '/ui/' not in next %}
  <head>
    <!-- custom script head -->
    {% include 'custom_view/custom_script_head.html' %}
  </head>
  <body>
    <!-- custom script body -->
    {% include 'custom_view/custom_script_body.html' %}
    <h2>Login</h2>
    {% if idp %}
    <br>
    <a class="button" href="{% url 'social:begin' 'saml' %}?idp={{ idp }}&next={{ next }}">{{ sso_desc }}</a>
    <hr width="500" align="left">
    <br>
    {% endif %}
    <form method="post">
      {% csrf_token %}
      {{ form.as_p }}
      <button type="submit">Login</button>
      {% if request.GET.next %}
        <input name="next" type="hidden" value="{{ request.GET.next }}"></input>
      {% endif %}
    </form>
    {% if password_reset_disabled %}
    <s><p>If you forget your password, you can Reset Password. {{ password_reset_disabled }}</p></s>
    {% else %}
      <p>If you forget your password, you can <a href="{% url 'user:password_reset' %}">Reset Password</a>.</p>
    {% endif %}
  </body>
  {% else %}
  <head>
    <!-- custom script head -->
    {% include 'custom_view/custom_script_head.html' %}
    <meta charset="utf-8">
    <link rel="stylesheet" href="https://fonts.googleapis.com/css2?family=Noto+Sans+JP:wght@300;400;700&display=swap" />
    <link rel="shortcut icon" href="/static/favicon.ico" />
<<<<<<< HEAD
    <title>{{ airone.TITLE }}</title>
=======
    <title>{{ title }}</title>
>>>>>>> 4ffce743
  </head>
  <body style="margin: 0px">
    <!-- custom script body -->
    {% include 'custom_view/custom_script_body.html' %}
    <div id="app" class="columns"><!-- React --></div>
    <script type="text/javascript">
      window.django_context = {
          next: "{{next}}",
          title: "{{title}}",
          subtitle: "{{subtitle}}",
          note_desc: "{{note_desc}}",
          note_link: "{{note_link}}",
          termsOfServiceUrl: "{{terms_of_service_url}}",
          {% if idp %}
          singleSignOnLoginUrl: "{% url 'social:begin' 'saml' %}?idp={{ idp }}&next={{ next }}",
          {% endif %}
          password_reset_disabled: {{password_reset_disabled|yesno:"true,false"}},
          checkTermService: {{check_term_service|yesno:"true,false"}},
      };
    </script>
    <script src="/static/js/ui.js"></script>
  </body>
  {% endif %}
</html><|MERGE_RESOLUTION|>--- conflicted
+++ resolved
@@ -36,11 +36,7 @@
     <meta charset="utf-8">
     <link rel="stylesheet" href="https://fonts.googleapis.com/css2?family=Noto+Sans+JP:wght@300;400;700&display=swap" />
     <link rel="shortcut icon" href="/static/favicon.ico" />
-<<<<<<< HEAD
-    <title>{{ airone.TITLE }}</title>
-=======
     <title>{{ title }}</title>
->>>>>>> 4ffce743
   </head>
   <body style="margin: 0px">
     <!-- custom script body -->
