<html>
  <body>
    <h2>Logged out</h2>
    <p>You have been successfully logged out.</p>
<<<<<<< HEAD
    <p><a href="{% url 'index' %}">Login</a></p>
    <p><a href="{% url 'auth:login' %}">AirOne Login</a></p>
=======
    <p><a href="{% url 'login' %}">Log in</a> again.</p>
>>>>>>> 7133a68e
  </body>
</html><|MERGE_RESOLUTION|>--- conflicted
+++ resolved
@@ -2,11 +2,7 @@
   <body>
     <h2>Logged out</h2>
     <p>You have been successfully logged out.</p>
-<<<<<<< HEAD
     <p><a href="{% url 'index' %}">Login</a></p>
-    <p><a href="{% url 'auth:login' %}">AirOne Login</a></p>
-=======
-    <p><a href="{% url 'login' %}">Log in</a> again.</p>
->>>>>>> 7133a68e
+    <p><a href="{% url 'login' %}">AirOne Login</a></p>
   </body>
 </html>