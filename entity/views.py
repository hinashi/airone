--- conflicted
+++ resolved
@@ -104,52 +104,7 @@
             if user.has_permission(x, ACLType.Writable)
         ],
     }
-<<<<<<< HEAD
     return render(request, "edit_entity.html", context)
-
-
-@http_post(
-    [
-        {
-            "name": "name",
-            "type": str,
-            "checker": lambda x: (
-                x["name"] and len(x["name"]) <= Entity._meta.get_field("name").max_length
-            ),
-        },
-        {"name": "note", "type": str},
-        {"name": "is_toplevel", "type": bool},
-        {
-            "name": "attrs",
-            "type": list,
-            "meta": [
-                {
-                    "name": "name",
-                    "type": str,
-                    "checker": lambda x: (
-                        x["name"]
-                        and not re.match(r"^\s*$", x["name"])
-                        and len(x["name"]) <= EntityAttr._meta.get_field("name").max_length
-                    ),
-                },
-                {
-                    "name": "type",
-                    "type": str,
-                    "checker": lambda x: (any([y == int(x["type"]) for y in AttrTypes])),
-                },
-                {"name": "is_mandatory", "type": bool},
-                {"name": "is_delete_in_chain", "type": bool},
-                {
-                    "name": "row_index",
-                    "type": str,
-                    "checker": lambda x: (re.match(r"^[0-9]*$", x["row_index"])),
-                },
-            ],
-        },
-    ]
-)
-=======
-    return render(request, 'edit_entity.html', context)
 
 
 @http_post([
@@ -173,7 +128,6 @@
         )}
     ]}
 ])
->>>>>>> 8667486a
 def do_edit(request, entity_id, recv_data):
     user = User.objects.get(id=request.user.id)
     entity, error = get_object_with_check_permission(user, Entity, entity_id, ACLType.Writable)
@@ -222,7 +176,6 @@
     job = Job.new_edit_entity(user, entity, params=recv_data)
     job.run()
 
-<<<<<<< HEAD
     new_name = recv_data["name"]
     return JsonResponse(
         {
@@ -231,57 +184,6 @@
             "msg": 'Success to schedule to update Entity "%s"' % new_name,
         }
     )
-
-
-@http_post(
-    [
-        {
-            "name": "name",
-            "type": str,
-            "checker": lambda x: (
-                x["name"]
-                and not Entity.objects.filter(name=x["name"]).exists()
-                and len(x["name"]) <= Entity._meta.get_field("name").max_length
-            ),
-        },
-        {"name": "note", "type": str},
-        {"name": "is_toplevel", "type": bool},
-        {
-            "name": "attrs",
-            "type": list,
-            "meta": [
-                {
-                    "name": "name",
-                    "type": str,
-                    "checker": lambda x: (
-                        x["name"]
-                        and not re.match(r"^\s*$", x["name"])
-                        and len(x["name"]) <= EntityAttr._meta.get_field("name").max_length
-                    ),
-                },
-                {
-                    "name": "type",
-                    "type": str,
-                    "checker": lambda x: (any([y == int(x["type"]) for y in AttrTypes])),
-                },
-                {"name": "is_mandatory", "type": bool},
-                {"name": "is_delete_in_chain", "type": bool},
-                {
-                    "name": "row_index",
-                    "type": str,
-                    "checker": lambda x: (re.match(r"^[0-9]*$", x["row_index"])),
-                },
-            ],
-        },
-    ]
-)
-=======
-    new_name = recv_data['name']
-    return JsonResponse({
-        'entity_id': entity.id,
-        'entity_name': new_name,
-        'msg': 'Success to schedule to update Entity "%s"' % new_name,
-    })
 
 
 @http_post([
@@ -306,7 +208,6 @@
         )}
     ]},
 ])
->>>>>>> 8667486a
 def do_create(request, recv_data):
     # validation checks
     for attr in recv_data["attrs"]:
@@ -492,15 +393,9 @@
             schema=entity, is_active=True
         ).count() - sum([x["count"] for x in summarized_data[attr]["referral_count"]])
 
-<<<<<<< HEAD
-        summarized_data[attr]["no_referral_ratio"] = "%2.1f" % (
-            (100 * summarized_data[attr]["no_referral_count"]) / total_entry_count
-        )
-=======
         summarized_data[attr]['no_referral_ratio'] = '%2.1f' % \
                                                      ((100 * summarized_data[attr][
                                                          'no_referral_count']) / total_entry_count)
->>>>>>> 8667486a
 
         # sort by referral counts
         summarized_data[attr]["referral_count"] = sorted(
