--- conflicted
+++ resolved
@@ -64,30 +64,19 @@
 @http_get
 def create(request):
     context = {
-<<<<<<< HEAD
-        'entities': [x for x in Entity.objects.filter(is_active=True)
-                     if request.user.has_permission(x, ACLType.Readable)],
-        'attr_types': AttrTypes
-=======
         "entities": [
             x
             for x in Entity.objects.filter(is_active=True)
-            if user.has_permission(x, ACLType.Readable)
+            if request.user.has_permission(x, ACLType.Readable)
         ],
         "attr_types": AttrTypes,
->>>>>>> f2ad7a14
     }
     return render(request, "create_entity.html", context)
 
 
 @http_get
 def edit(request, entity_id):
-<<<<<<< HEAD
-    entity, error = get_obj_with_check_perm(request.user, Entity, entity_id,  ACLType.Writable)
-=======
-    user = User.objects.get(id=request.user.id)
-    entity, error = get_object_with_check_permission(user, Entity, entity_id, ACLType.Writable)
->>>>>>> f2ad7a14
+    entity, error = get_obj_with_check_perm(request.user, Entity, entity_id, ACLType.Writable)
     if error:
         return error
 
@@ -97,19 +86,6 @@
     # - active(not deleted) entity
     # - current value of any attributes even if the entity has been deleted
     context = {
-<<<<<<< HEAD
-        'entity': entity,
-        'attr_types': AttrTypes,
-        'attributes': [{
-            'id': x.id,
-            'name': x.name,
-            'type': x.type,
-            'is_mandatory': x.is_mandatory,
-            'is_delete_in_chain': x.is_delete_in_chain,
-            'referrals': x.referral.all()
-        } for x in entity.attrs.filter(is_active=True).order_by('index')
-            if request.user.has_permission(x, ACLType.Writable)],
-=======
         "entity": entity,
         "attr_types": AttrTypes,
         "attributes": [
@@ -122,9 +98,8 @@
                 "referrals": x.referral.all(),
             }
             for x in entity.attrs.filter(is_active=True).order_by("index")
-            if user.has_permission(x, ACLType.Writable)
+            if request.user.has_permission(x, ACLType.Writable)
         ],
->>>>>>> f2ad7a14
     }
     return render(request, "edit_entity.html", context)
 
@@ -297,33 +272,18 @@
     if len([v for v, count in counter.items() if count > 1]):
         return HttpResponse("Duplicated attribute names are not allowed", status=400)
 
-<<<<<<< HEAD
-    if custom_view.is_custom('create_entity'):
-        resp = custom_view.call_custom('create_entity', None, recv_data['name'], recv_data['attrs'])
-=======
-    # get user object that current access
-    user = User.objects.get(id=request.user.id)
-
     if custom_view.is_custom("create_entity"):
         resp = custom_view.call_custom("create_entity", None, recv_data["name"], recv_data["attrs"])
->>>>>>> f2ad7a14
         if resp:
             return resp
 
     # create EntityAttr objects
-<<<<<<< HEAD
-    entity = Entity(name=recv_data['name'],
-                    note=recv_data['note'],
-                    created_user=request.user,
-                    status=Entity.STATUS_CREATING)
-=======
     entity = Entity(
         name=recv_data["name"],
         note=recv_data["note"],
-        created_user=user,
+        created_user=request.user,
         status=Entity.STATUS_CREATING,
     )
->>>>>>> f2ad7a14
 
     # set status parameters
     if recv_data["is_toplevel"]:
