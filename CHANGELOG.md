# Changelog

<<<<<<< HEAD
## v2.8.0

### Changed
* Added password-reset feature
=======
## In development

### Fixed
* Fixed not being redirected to the original URL after login
>>>>>>> 4193adb7

## v2.7.0

### Changed
* Changed implementation of Entity to create, edit and delete it at Celery.
* Changed to show unauthorized entity on the dashboard

## v2.6.0

### Added
* Added param of entry refferal API to reduce filter execution time

### Changed
* Changing spec to show whole entity in the entity-list page regardless of thier permissions

### Refactored 
* Refactored the API handler for authentication to optimize DB query

## v2.5.1

### Fixed
* Fixed the Refer of EntityAttr failing to import
* Fixed the upper limit when using offset of GET entry API
* Fixed for API request without token results in exception error
* Fixed problems of profiler related with API request handlers

## v2.5.0

### Added
* Added docker-compose.yml

### Changed
* Changed custom_view before editing the entry

### Fixed
* Fixed for API request without token results in exception error
* Fixed "date" and "array_group" is not output in exporting CSV with advanced search
* Fixed a bug not to change referral values when entity was edited

## v2.4.0

### Changed
* Change implementation about editing Entity to disable to edit type of EntityAttr

## v2.3.1

### Fixed
* Fixed a problem that date value won't be shown at advanced search result

## v2.3.0

### Added
* Added new AttributeType `array group` that could contain multiple Group referral in an Attribute value

## v2.2.0

### Added
* Added a method in Entry to get an AttributeValue from Entry object with a small number of SQL

## v2.1.0

### Added
* Added an API endpoint that returns change history of specific entry's attribute.
* Added a feature to be able to confirm job of deleting entry from Job list view (#10)

## v2.0.1

### Fixed
* Fixed a bug that mandatory parameter was able to be updated with empty value by specifying '- NOT SET -' value (#20)

## v2.0.0

### Added
* Added a new optional authentication feature which is able to authenticate user with LDAP server (#6)<|MERGE_RESOLUTION|>--- conflicted
+++ resolved
@@ -1,16 +1,14 @@
 # Changelog
 
-<<<<<<< HEAD
-## v2.8.0
-
-### Changed
-* Added password-reset feature
-=======
 ## In development
 
 ### Fixed
 * Fixed not being redirected to the original URL after login
->>>>>>> 4193adb7
+
+## v2.8.0
+
+### Added
+* Added password-reset feature
 
 ## v2.7.0
 
