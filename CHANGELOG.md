# Changelog

## In development

### Added
* Added to be able to insert custom javascript

### Changed
* Updated Django version that fixed security bug (CVE-2021-44420)
* Droped Python 3.6 support
* Upgrade celery version from v4.4.7 to v5.2.2
* Upgrade kombu version from v4.6.11 to v5.2.2
* Upgrade flower version from v0.9.7 to v1.0.0

### Fixed
* Fixed an issue where advanced search narrow down was slow (#321)
* Fixed not being able to use regexp in entry names in the entry search API (#314)
* Fixed an exception error when specifying an invalid parameter in advanced search (#327)
* Fixed the order of entities when is_all_entities is specified in advanced search (#330)
* Fixed that cannot be retried after error when narrowing down in advanced search (#332)
* Fixed an issue with array type attributes when copying entries (#342)
* Fixed take a long time to create entry (#352)

### Refactored
* Refactored referral param in advanced search (#326)
* Refactored the process of check permission
* Refactored the process of get_available_attrs in Entry
<<<<<<< HEAD
=======
* Refactored drf response format and default settings
>>>>>>> 7a1bf11a

## v3.4.1

## Fixed
* Fixed an error when specifying old parameters in advanced search (#323)
* Fixed different count of ret_values in advanced search results (#324)

## v3.4.0

### Added
* Added param of editting user for ldap (#256)
* Added attach referring entries on yaml export
* (WIP) Added a new UI in React

### Changed
* Changed redirect authenticated users to the top page
* Changed cookie of session to secure attribute, and to return HSTS header (#257)

### Fixed
* Fixed that the entry being created cannot be deleted (#242)
* Fixed update history of TOP page (#258)
* Fixed unused URL settings (#278)
* Fixed Escape \ on ES query
* Fixed a missing null check on the deleted list entry page
* Fixed an issue that caused redirects by incorrect URL links
* Fixed implementation for ACL inheritance for Attribute
* Fixed no permission check in advanced search and simple search(#282)
* Fixed a different number of entries displayed on the entity dashboard (#308)

### Refactored
* Refactored the entry list page

## v3.3.1

### Fixed
* Fixed bug AttributeValue.parent_attr is different with child's one (#272)

## v3.3.0

### Added
* Added the django-replicated library (#166)
* Added job function that cannot be canceled (#199)

### Changed
* Changed to remove complement_attrs when requesting show entry page (#166)
* Changed the logout from GET to POST (#166)
* Changed the HTTP method on the entry.export page from GET to POST (#166)
* Changed not to create tokens with GET user.access_token API (#166)
* Changed the behavior of token refresh (#208)
* Upgrade Django version from v3.2.4 to v3.2.5 (#254)

### Fixed
* Fixed the problem that the URL of Webhook API is different (#202)
* Fixed some attributes are not updated in advanced search results (#230)

## v3.2.0

### Changed
* Update Django to version 3.2.4 LTS (#153)

### Fixed
* Fixed the result being different depending on the hint_attr_value of
  search_entries (#158)
* Fixed a problem in the processing of import entry (#159)
* Fixed `urls` to avoid some warnings (#174)
* Fixed LDAP error output due to authentication failed (#179)
* Fixed a warning log with an SSL connection to the extarnal (#182)
* Fixed an exception error when specifying an invalid offset in GET entry API (#183)
* Fixed a bug that raises an exception at API handler of update entry (#186)

## v3.1.0

### Added
* Added `^` and `$` operators on filtering attribute values in advanced search
  result (#97). But there is a limitation that it could available only for
  'text' and 'string' typed attributes (see also #129).
* Added a new feature to be able to notify 3rd party systems through with
  calling webhook endpoints when Entry is created, edited and deleted.
  (NOTE: This requires to change DB schema. see also #135)
* Added a feature to be able to pagenate Entries in the list page for each
  Entities (#114).
* Added "django.contrib.humanize" to the INSTALLED_APPS to be able to handle
  data as a human touched one.
* Expanded Entry.to_dict to be able to more detail information.

### Changed
* Replace ldap3 with python-ldap for solving license problem (#134).
* Support Python 3.8
  * Update Celery and Kombu version
    * Celery from v4.2.0 to v4.4.7
    * Kombu  from v4.2.1 to v4.6.11

### Fixed
* Fixed a bug that entries which are searched in an editing page's form would
  not be found (#124).
* Fixed a search query timeout for long keywords (#145)
* Fixed a minor problem about version displaying

## v3.0.0

### Added
* Added handler to report celery exception errors
* Added password-reset feature
* Added perform client-side validation on users form

### Changed
* Update Django version from v1.11 to v2.2 (LTS)
* Droped Python 3.5 support

### Fixed
* Fixed not being redirected to the original URL after login
* Fixed some request logs not output
* Fixed the log message was not output to django.log
* Fixed the search form on the nav bar cannot handle whitespaces appropriately
* Fixed a bug at the background processing of creating Entry
* Fixed show error messages on create-user

## v2.7.0

### Changed
* Changed implementation of Entity to create, edit and delete it at Celery.
* Changed to show unauthorized entity on the dashboard

## v2.6.0

### Added
* Added param of entry refferal API to reduce filter execution time

### Changed
* Changing spec to show whole entity in the entity-list page regardless of thier permissions

### Refactored 
* Refactored the API handler for authentication to optimize DB query

## v2.5.1

### Fixed
* Fixed the Refer of EntityAttr failing to import
* Fixed the upper limit when using offset of GET entry API
* Fixed for API request without token results in exception error
* Fixed problems of profiler related with API request handlers

## v2.5.0

### Added
* Added docker-compose.yml

### Changed
* Changed custom_view before editing the entry

### Fixed
* Fixed for API request without token results in exception error
* Fixed "date" and "array_group" is not output in exporting CSV with advanced search
* Fixed a bug not to change referral values when entity was edited

## v2.4.0

### Changed
* Change implementation about editing Entity to disable to edit type of EntityAttr

## v2.3.1

### Fixed
* Fixed a problem that date value won't be shown at advanced search result

## v2.3.0

### Added
* Added new AttributeType `array group` that could contain multiple Group referral in an Attribute value

## v2.2.0

### Added
* Added a method in Entry to get an AttributeValue from Entry object with a small number of SQL

## v2.1.0

### Added
* Added an API endpoint that returns change history of specific entry's attribute.
* Added a feature to be able to confirm job of deleting entry from Job list view (#10)

## v2.0.1

### Fixed
* Fixed a bug that mandatory parameter was able to be updated with empty value by specifying '- NOT SET -' value (#20)

## v2.0.0

### Added
* Added a new optional authentication feature which is able to authenticate user with LDAP server (#6)<|MERGE_RESOLUTION|>--- conflicted
+++ resolved
@@ -25,10 +25,7 @@
 * Refactored referral param in advanced search (#326)
 * Refactored the process of check permission
 * Refactored the process of get_available_attrs in Entry
-<<<<<<< HEAD
-=======
 * Refactored drf response format and default settings
->>>>>>> 7a1bf11a
 
 ## v3.4.1
 
