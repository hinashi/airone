--- conflicted
+++ resolved
@@ -7,6 +7,10 @@
 ### Changed
 
 ### Fixed
+* Fixed empty display of array type in advanced search result
+  Contributed by @hinashi
+* Fixed an issue where None was displayed in array_named_entry attribute
+  Contributed by @hinashi
 
 ## v3.11.0
 
@@ -21,12 +25,6 @@
   Contributed by @syucream
 
 ### Fixed
-<<<<<<< HEAD
-* Fixed empty display of array type in advanced search result
-=======
-* Fixed an issue where None was displayed in array_named_entry attribute
->>>>>>> c9f64253
-  Contributed by @hinashi
 * Fixed raising exception on validating URL
   Contributed by @syucream
 
