# Changelog

## In development

### Added

### Changed
* (New-UI) Added movable Atttribute button at editing Entity page
  Contributed by @hinashi, @syucream, @userlocalhost

### Fixed

## v3.10.0

### Added
* (New-UI) Implemented a new page that shows referral Entries
  Contributed by @syucream

### Fixed
<<<<<<< HEAD
* Fixed an issue where None was displayed in array_named_entry attribute
  Contributed by @hinashi
=======
* Fixed raising exception on validating URL
  Contributed by @syucream
>>>>>>> fea154b4

## v3.9.0

### Changed
* Changed entity import to import entries belonging to multiple entities
  Contributed by @syucream

### Fixed
* Fixed model and UI problems that are related with Role
  Contributed by @userlocalhost
* Fixed an error when copying a lot of entries
  Contributed by @hinashi
* Fixed some model and UI problems related with new added Role feature
  Contributed by @userlocalhost
* Added URL validation processing when user specify webhook configuration
  for Entity
  Contributed by @syucream

## v3.8.0

### Changed
* Changed user model of django
  Contributed by @hinashi

## v3.7.0

### Added
* Added add and remove attributes depending on entity in get entry api v2
  Contributed by @hinashi
* Added custom processing when after delete entry
  Contributed by @hinashi
* Added new feature Role that has permissions which users (and groups)
  that are belonged to Role could access to information (#462)
  contributed by @userlocalhost
* Added create, update, delete, restore entry api in APIv2
  Contributed by @hinashi

### Changed
* Deny duplicated active entity attribute names
  Contributed by @syucream

### Fixed
* Fixed by validate length of entity/attr name
  Contributed by @syucream

## v3.6.0

### Changed
* Set entry-id for each entry columns in the list entry page
* Changed the logging method from airone profile to logging middleware
  Contributed by @hinashi
* Changed to separate settings for each environment by django-configrations
  Contributed by @hinashi

### Fixed
* Fixed problems that changing values for group won't be shown correctly
  in the changing entry's attribute page
* Fixed problem to return attribute information that has already been
  deleted (#400)
* Fixed exception error in /entry/do_edit/ (#443)
  Contributed by @hinashi
* Fixed problem that none of AttributeValue have is_latest is True (#441)
  Contributed by @hinashi
* Fixed that can be retrieved without permission in Entry API v2
  Contributed by @hinashi
* Fixed request even if the password is empty on change ldap auth (#465)
  Contributed by @hinashi

## v3.5.0

### Added
* Added to be able to insert custom javascript

### Changed
* Updated Django version that fixed security bug (CVE-2021-44420)
* Droped Python 3.6 support
* Upgrade celery version from v4.4.7 to v5.2.2
* Upgrade kombu version from v4.6.11 to v5.2.2
* Upgrade flower version from v0.9.7 to v1.0.0
* Upgrade django-filter version from v1.1.0 to v2.4.0

### Fixed
* Fixed an issue where advanced search narrow down was slow (#321)
* Fixed not being able to use regexp in entry names in the entry search API (#314)
* Fixed an exception error when specifying an invalid parameter in advanced search (#327)
* Fixed the order of entities when is_all_entities is specified in advanced search (#330)
* Fixed that cannot be retried after error when narrowing down in advanced search (#332)
* Fixed an issue with array type attributes when copying entries (#342)
* Fixed take a long time to create entry (#352)

### Refactored
* Refactored referral param in advanced search (#326)
* Refactored the process of check permission
* Refactored the process of get_available_attrs in Entry
* Refactored drf response format and default settings

## v3.4.1

## Fixed
* Fixed an error when specifying old parameters in advanced search (#323)
* Fixed different count of ret_values in advanced search results (#324)

## v3.4.0

### Added
* Added param of editting user for ldap (#256)
* Added attach referring entries on yaml export
* (WIP) Added a new UI in React

### Changed
* Changed redirect authenticated users to the top page
* Changed cookie of session to secure attribute, and to return HSTS header (#257)

### Fixed
* Fixed that the entry being created cannot be deleted (#242)
* Fixed update history of TOP page (#258)
* Fixed unused URL settings (#278)
* Fixed Escape \ on ES query
* Fixed a missing null check on the deleted list entry page
* Fixed an issue that caused redirects by incorrect URL links
* Fixed implementation for ACL inheritance for Attribute
* Fixed no permission check in advanced search and simple search(#282)
* Fixed a different number of entries displayed on the entity dashboard (#308)

### Refactored
* Refactored the entry list page

## v3.3.1

### Fixed
* Fixed bug AttributeValue.parent_attr is different with child's one (#272)

## v3.3.0

### Added
* Added the django-replicated library (#166)
* Added job function that cannot be canceled (#199)

### Changed
* Changed to remove complement_attrs when requesting show entry page (#166)
* Changed the logout from GET to POST (#166)
* Changed the HTTP method on the entry.export page from GET to POST (#166)
* Changed not to create tokens with GET user.access_token API (#166)
* Changed the behavior of token refresh (#208)
* Upgrade Django version from v3.2.4 to v3.2.5 (#254)

### Fixed
* Fixed the problem that the URL of Webhook API is different (#202)
* Fixed some attributes are not updated in advanced search results (#230)

## v3.2.0

### Changed
* Update Django to version 3.2.4 LTS (#153)

### Fixed
* Fixed the result being different depending on the hint_attr_value of
  search_entries (#158)
* Fixed a problem in the processing of import entry (#159)
* Fixed `urls` to avoid some warnings (#174)
* Fixed LDAP error output due to authentication failed (#179)
* Fixed a warning log with an SSL connection to the extarnal (#182)
* Fixed an exception error when specifying an invalid offset in GET entry API (#183)
* Fixed a bug that raises an exception at API handler of update entry (#186)

## v3.1.0

### Added
* Added `^` and `$` operators on filtering attribute values in advanced search
  result (#97). But there is a limitation that it could available only for
  'text' and 'string' typed attributes (see also #129).
* Added a new feature to be able to notify 3rd party systems through with
  calling webhook endpoints when Entry is created, edited and deleted.
  (NOTE: This requires to change DB schema. see also #135)
* Added a feature to be able to pagenate Entries in the list page for each
  Entities (#114).
* Added "django.contrib.humanize" to the INSTALLED_APPS to be able to handle
  data as a human touched one.
* Expanded Entry.to_dict to be able to more detail information.

### Changed
* Replace ldap3 with python-ldap for solving license problem (#134).
* Support Python 3.8
  * Update Celery and Kombu version
    * Celery from v4.2.0 to v4.4.7
    * Kombu  from v4.2.1 to v4.6.11

### Fixed
* Fixed a bug that entries which are searched in an editing page's form would
  not be found (#124).
* Fixed a search query timeout for long keywords (#145)
* Fixed a minor problem about version displaying

## v3.0.0

### Added
* Added handler to report celery exception errors
* Added password-reset feature
* Added perform client-side validation on users form

### Changed
* Update Django version from v1.11 to v2.2 (LTS)
* Droped Python 3.5 support

### Fixed
* Fixed not being redirected to the original URL after login
* Fixed some request logs not output
* Fixed the log message was not output to django.log
* Fixed the search form on the nav bar cannot handle whitespaces appropriately
* Fixed a bug at the background processing of creating Entry
* Fixed show error messages on create-user

## v2.7.0

### Changed
* Changed implementation of Entity to create, edit and delete it at Celery.
* Changed to show unauthorized entity on the dashboard

## v2.6.0

### Added
* Added param of entry refferal API to reduce filter execution time

### Changed
* Changing spec to show whole entity in the entity-list page regardless of thier permissions

### Refactored 
* Refactored the API handler for authentication to optimize DB query

## v2.5.1

### Fixed
* Fixed the Refer of EntityAttr failing to import
* Fixed the upper limit when using offset of GET entry API
* Fixed for API request without token results in exception error
* Fixed problems of profiler related with API request handlers

## v2.5.0

### Added
* Added docker-compose.yml

### Changed
* Changed custom_view before editing the entry

### Fixed
* Fixed for API request without token results in exception error
* Fixed "date" and "array_group" is not output in exporting CSV with advanced search
* Fixed a bug not to change referral values when entity was edited

## v2.4.0

### Changed
* Change implementation about editing Entity to disable to edit type of EntityAttr

## v2.3.1

### Fixed
* Fixed a problem that date value won't be shown at advanced search result

## v2.3.0

### Added
* Added new AttributeType `array group` that could contain multiple Group referral in an Attribute value

## v2.2.0

### Added
* Added a method in Entry to get an AttributeValue from Entry object with a small number of SQL

## v2.1.0

### Added
* Added an API endpoint that returns change history of specific entry's attribute.
* Added a feature to be able to confirm job of deleting entry from Job list view (#10)

## v2.0.1

### Fixed
* Fixed a bug that mandatory parameter was able to be updated with empty value by specifying '- NOT SET -' value (#20)

## v2.0.0

### Added
* Added a new optional authentication feature which is able to authenticate user with LDAP server (#6)<|MERGE_RESOLUTION|>--- conflicted
+++ resolved
@@ -17,13 +17,10 @@
   Contributed by @syucream
 
 ### Fixed
-<<<<<<< HEAD
 * Fixed an issue where None was displayed in array_named_entry attribute
   Contributed by @hinashi
-=======
 * Fixed raising exception on validating URL
   Contributed by @syucream
->>>>>>> fea154b4
 
 ## v3.9.0
 
