--- conflicted
+++ resolved
@@ -3,14 +3,9 @@
 ## In development
 
 ### Added
-<<<<<<< HEAD
-* (New-UI) Implemented a new page that shows referral Entries
-  Contributed by @syucream
 * Added a new feature for Group, that can represent parent Group.
   This feature enables to make hierarchical tree Group construction.
   Contributed by @userlocalhost
-=======
->>>>>>> 20b08104
 
 ### Changed
 
