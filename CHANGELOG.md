--- conflicted
+++ resolved
@@ -9,11 +9,8 @@
 * Fixed the result being different depending on the hint_attr_value of
   search_entries (#158)
 * Fixed a problem in the processing of import entry (#159)
-<<<<<<< HEAD
 * Fixed `urls` to avoid some warnings (#174)
-=======
 * Fixed a bug that raises an exception at API handler of update entry (#186)
->>>>>>> 92883541
 
 ## v3.1.0
 
