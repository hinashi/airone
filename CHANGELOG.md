--- conflicted
+++ resolved
@@ -23,11 +23,8 @@
 
 ### Refactored
 * Refactored referral param in advanced search (#326)
-<<<<<<< HEAD
 * Refactored the process of check permission
-=======
 * Refactored the process of get_available_attrs in Entry
->>>>>>> c2e5e90d
 
 ## v3.4.1
 
