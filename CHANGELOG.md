# Changelog

## In development

### Fixed
* Fixed not being redirected to the original URL after login
<<<<<<< HEAD
* Fixed some request logs not output
=======
* Fixed the log message was not output to django.log
>>>>>>> 12d15513

## v2.7.0

### Changed
* Changed implementation of Entity to create, edit and delete it at Celery.
* Changed to show unauthorized entity on the dashboard

## v2.6.0

### Added
* Added param of entry refferal API to reduce filter execution time

### Changed
* Changing spec to show whole entity in the entity-list page regardless of thier permissions

### Refactored 
* Refactored the API handler for authentication to optimize DB query

## v2.5.1

### Fixed
* Fixed the Refer of EntityAttr failing to import
* Fixed the upper limit when using offset of GET entry API
* Fixed for API request without token results in exception error
* Fixed problems of profiler related with API request handlers

## v2.5.0

### Added
* Added docker-compose.yml

### Changed
* Changed custom_view before editing the entry

### Fixed
* Fixed for API request without token results in exception error
* Fixed "date" and "array_group" is not output in exporting CSV with advanced search
* Fixed a bug not to change referral values when entity was edited

## v2.4.0

### Changed
* Change implementation about editing Entity to disable to edit type of EntityAttr

## v2.3.1

### Fixed
* Fixed a problem that date value won't be shown at advanced search result

## v2.3.0

### Added
* Added new AttributeType `array group` that could contain multiple Group referral in an Attribute value

## v2.2.0

### Added
* Added a method in Entry to get an AttributeValue from Entry object with a small number of SQL

## v2.1.0

### Added
* Added an API endpoint that returns change history of specific entry's attribute.
* Added a feature to be able to confirm job of deleting entry from Job list view (#10)

## v2.0.1

### Fixed
* Fixed a bug that mandatory parameter was able to be updated with empty value by specifying '- NOT SET -' value (#20)

## v2.0.0

### Added
* Added a new optional authentication feature which is able to authenticate user with LDAP server (#6)<|MERGE_RESOLUTION|>--- conflicted
+++ resolved
@@ -4,11 +4,8 @@
 
 ### Fixed
 * Fixed not being redirected to the original URL after login
-<<<<<<< HEAD
 * Fixed some request logs not output
-=======
 * Fixed the log message was not output to django.log
->>>>>>> 12d15513
 
 ## v2.7.0
 
