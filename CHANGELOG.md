--- conflicted
+++ resolved
@@ -8,8 +8,6 @@
 
 ### Fixed
 
-<<<<<<< HEAD
-=======
 ## v3.35.0
 
 ### Added
@@ -54,7 +52,6 @@
 * Changed refresh recent job list periodically.
   Contributed by @syucream
 
->>>>>>> 3011b239
 ## v3.33.0
 
 ### Changed
