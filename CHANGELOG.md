--- conflicted
+++ resolved
@@ -9,19 +9,18 @@
   Contributed by @syucream
 
 ### Fixed
-<<<<<<< HEAD
 * Fixed model and UI problems that are related with Role
   Contributed by @userlocalhost
-=======
 * Fixed an error when copying a lot of entries
   Contributed by @hinashi
+* Fixed some model and UI problems related with new added Role feature
+  Contributed by @userlocalhost
 
 ## v3.8.0
 
 ### Changed
 * Changed user model of django
   Contributed by @hinashi
->>>>>>> 939713be
 
 ## v3.7.0
 
